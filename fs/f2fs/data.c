// SPDX-License-Identifier: GPL-2.0
/*
 * fs/f2fs/data.c
 *
 * Copyright (c) 2012 Samsung Electronics Co., Ltd.
 *             http://www.samsung.com/
 */
#include <linux/fs.h>
#include <linux/f2fs_fs.h>
#include <linux/buffer_head.h>
#include <linux/mpage.h>
#include <linux/writeback.h>
#include <linux/backing-dev.h>
#include <linux/pagevec.h>
#include <linux/blkdev.h>
#include <linux/bio.h>
#include <linux/swap.h>
#include <linux/prefetch.h>
#include <linux/uio.h>
#include <linux/cleancache.h>

#include "f2fs.h"
#include "node.h"
#include "segment.h"
#include "trace.h"
#include <trace/events/f2fs.h>
#include <trace/events/android_fs.h>

#define NUM_PREALLOC_POST_READ_CTXS	128

static struct kmem_cache *bio_post_read_ctx_cache;
static struct kmem_cache *bio_entry_slab;
static mempool_t *bio_post_read_ctx_pool;
static struct bio_set *f2fs_bioset;

#define	F2FS_BIO_POOL_SIZE	NR_CURSEG_TYPE

int __init f2fs_init_bioset(void)
{
	f2fs_bioset = bioset_create(F2FS_BIO_POOL_SIZE, 0);
	if (!f2fs_bioset)
		return -ENOMEM;
	return 0;
}

void f2fs_destroy_bioset(void)
{
	bioset_free(f2fs_bioset);
}

static inline struct bio *__f2fs_bio_alloc(gfp_t gfp_mask,
						unsigned int nr_iovecs)
{
	return bio_alloc_bioset(gfp_mask, nr_iovecs, f2fs_bioset);
}

struct bio *f2fs_bio_alloc(struct f2fs_sb_info *sbi, int npages, bool no_fail)
{
	struct bio *bio;

	if (no_fail) {
		/* No failure on bio allocation */
		bio = __f2fs_bio_alloc(GFP_NOIO, npages);
		if (!bio)
			bio = __f2fs_bio_alloc(GFP_NOIO | __GFP_NOFAIL, npages);
		return bio;
	}
	if (time_to_inject(sbi, FAULT_ALLOC_BIO)) {
		f2fs_show_injection_info(sbi, FAULT_ALLOC_BIO);
		return NULL;
	}

	return __f2fs_bio_alloc(GFP_KERNEL, npages);
}

static bool __is_cp_guaranteed(struct page *page)
{
	struct address_space *mapping = page->mapping;
	struct inode *inode;
	struct f2fs_sb_info *sbi;

	if (!mapping)
		return false;

	inode = mapping->host;
	sbi = F2FS_I_SB(inode);

	if (inode->i_ino == F2FS_META_INO(sbi) ||
			inode->i_ino ==  F2FS_NODE_INO(sbi) ||
			S_ISDIR(inode->i_mode) ||
			(S_ISREG(inode->i_mode) &&
			(f2fs_is_atomic_file(inode) || IS_NOQUOTA(inode))) ||
			is_cold_data(page))
		return true;
	return false;
}

static enum count_type __read_io_type(struct page *page)
{
	struct address_space *mapping = page_file_mapping(page);

	if (mapping) {
		struct inode *inode = mapping->host;
		struct f2fs_sb_info *sbi = F2FS_I_SB(inode);

		if (inode->i_ino == F2FS_META_INO(sbi))
			return F2FS_RD_META;

		if (inode->i_ino == F2FS_NODE_INO(sbi))
			return F2FS_RD_NODE;
	}
	return F2FS_RD_DATA;
}

/* postprocessing steps for read bios */
enum bio_post_read_step {
	STEP_INITIAL = 0,
	STEP_DECRYPT,
};

struct bio_post_read_ctx {
	struct bio *bio;
	struct work_struct work;
	unsigned int cur_step;
	unsigned int enabled_steps;
};

static void __read_end_io(struct bio *bio)
{
	struct page *page;
	struct bio_vec *bv;
	int i;

	bio_for_each_segment_all(bv, bio, i) {
		page = bv->bv_page;

		/* PG_error was set if any post_read step failed */
		if (bio->bi_error || PageError(page)) {
			ClearPageUptodate(page);
			/* will re-read again later */
			ClearPageError(page);
		} else {
			SetPageUptodate(page);
		}
		dec_page_count(F2FS_P_SB(page), __read_io_type(page));
		unlock_page(page);
	}
	if (bio->bi_private)
		mempool_free(bio->bi_private, bio_post_read_ctx_pool);
	bio_put(bio);
}

static void bio_post_read_processing(struct bio_post_read_ctx *ctx);

static void decrypt_work(struct work_struct *work)
{
	struct bio_post_read_ctx *ctx =
		container_of(work, struct bio_post_read_ctx, work);

	fscrypt_decrypt_bio(ctx->bio);

	bio_post_read_processing(ctx);
}

static void bio_post_read_processing(struct bio_post_read_ctx *ctx)
{
	switch (++ctx->cur_step) {
	case STEP_DECRYPT:
		if (ctx->enabled_steps & (1 << STEP_DECRYPT)) {
			INIT_WORK(&ctx->work, decrypt_work);
			fscrypt_enqueue_decrypt_work(&ctx->work);
			return;
		}
		ctx->cur_step++;
		/* fall-through */
	default:
		__read_end_io(ctx->bio);
	}
}

static bool f2fs_bio_post_read_required(struct bio *bio)
{
	return bio->bi_private && !bio->bi_error;
}

static void f2fs_read_end_io(struct bio *bio)
{
<<<<<<< HEAD
	struct page *first_page = bio->bi_io_vec[0].bv_page;

	if (time_to_inject(F2FS_P_SB(bio->bi_io_vec->bv_page), FAULT_READ_IO)) {
		f2fs_show_injection_info(FAULT_READ_IO);
=======
	struct f2fs_sb_info *sbi = F2FS_P_SB(bio->bi_io_vec->bv_page);

	if (time_to_inject(sbi, FAULT_READ_IO)) {
		f2fs_show_injection_info(sbi, FAULT_READ_IO);
>>>>>>> 6c072c89
		bio->bi_error = -EIO;
	}

	if (f2fs_bio_post_read_required(bio)) {
		struct bio_post_read_ctx *ctx = bio->bi_private;

		ctx->cur_step = STEP_INITIAL;
		bio_post_read_processing(ctx);
		return;
	}

	if (first_page != NULL &&
		__read_io_type(first_page) == F2FS_RD_DATA) {
		trace_android_fs_dataread_end(first_page->mapping->host,
						page_offset(first_page),
						bio->bi_iter.bi_size);
	}

	__read_end_io(bio);
}

static void f2fs_write_end_io(struct bio *bio)
{
	struct f2fs_sb_info *sbi = bio->bi_private;
	struct bio_vec *bvec;
	int i;

	if (time_to_inject(sbi, FAULT_WRITE_IO)) {
		f2fs_show_injection_info(sbi, FAULT_WRITE_IO);
		bio->bi_error = -EIO;
	}

	bio_for_each_segment_all(bvec, bio, i) {
		struct page *page = bvec->bv_page;
		enum count_type type = WB_DATA_TYPE(page);

		if (IS_DUMMY_WRITTEN_PAGE(page)) {
			set_page_private(page, (unsigned long)NULL);
			ClearPagePrivate(page);
			unlock_page(page);
			mempool_free(page, sbi->write_io_dummy);

			if (unlikely(bio->bi_error))
				f2fs_stop_checkpoint(sbi, true);
			continue;
		}

		fscrypt_finalize_bounce_page(&page);

		if (unlikely(bio->bi_error)) {
			mapping_set_error(page->mapping, -EIO);
			if (type == F2FS_WB_CP_DATA)
				f2fs_stop_checkpoint(sbi, true);
		}

		f2fs_bug_on(sbi, page->mapping == NODE_MAPPING(sbi) &&
					page->index != nid_of_node(page));

		dec_page_count(sbi, type);
		if (f2fs_in_warm_node_list(sbi, page))
			f2fs_del_fsync_node_entry(sbi, page);
		clear_cold_data(page);
		end_page_writeback(page);
	}
	if (!get_pages(sbi, F2FS_WB_CP_DATA) &&
				wq_has_sleeper(&sbi->cp_wait))
		wake_up(&sbi->cp_wait);

	bio_put(bio);
}

/*
 * Return true, if pre_bio's bdev is same as its target device.
 */
struct block_device *f2fs_target_device(struct f2fs_sb_info *sbi,
				block_t blk_addr, struct bio *bio)
{
	struct block_device *bdev = sbi->sb->s_bdev;
	int i;

	if (f2fs_is_multi_device(sbi)) {
		for (i = 0; i < sbi->s_ndevs; i++) {
			if (FDEV(i).start_blk <= blk_addr &&
			    FDEV(i).end_blk >= blk_addr) {
				blk_addr -= FDEV(i).start_blk;
				bdev = FDEV(i).bdev;
				break;
			}
		}
	}
	if (bio) {
		bio->bi_bdev = bdev;
		bio->bi_iter.bi_sector = SECTOR_FROM_BLOCK(blk_addr);
	}
	return bdev;
}

int f2fs_target_device_index(struct f2fs_sb_info *sbi, block_t blkaddr)
{
	int i;

	if (!f2fs_is_multi_device(sbi))
		return 0;

	for (i = 0; i < sbi->s_ndevs; i++)
		if (FDEV(i).start_blk <= blkaddr && FDEV(i).end_blk >= blkaddr)
			return i;
	return 0;
}

static bool __same_bdev(struct f2fs_sb_info *sbi,
				block_t blk_addr, struct bio *bio)
{
	return f2fs_target_device(sbi, blk_addr, NULL) == bio->bi_bdev;
}

/*
 * Low-level block read/write IO operations.
 */
static struct bio *__bio_alloc(struct f2fs_io_info *fio, int npages)
{
	struct f2fs_sb_info *sbi = fio->sbi;
	struct bio *bio;

	bio = f2fs_bio_alloc(sbi, npages, true);

	f2fs_target_device(sbi, fio->new_blkaddr, bio);
	if (is_read_io(fio->op)) {
		bio->bi_end_io = f2fs_read_end_io;
		bio->bi_private = NULL;
	} else {
		bio->bi_end_io = f2fs_write_end_io;
		bio->bi_private = sbi;
		bio->bi_write_hint = f2fs_io_type_to_rw_hint(sbi,
						fio->type, fio->temp);
	}
	if (fio->io_wbc)
		wbc_init_bio(fio->io_wbc, bio);

	return bio;
}

static inline void __submit_bio(struct f2fs_sb_info *sbi,
				struct bio *bio, enum page_type type)
{
	if (!is_read_io(bio_op(bio))) {
		unsigned int start;

		if (type != DATA && type != NODE)
			goto submit_io;

		if (test_opt(sbi, LFS) && current->plug)
			blk_finish_plug(current->plug);

		if (F2FS_IO_ALIGNED(sbi))
			goto submit_io;

		start = bio->bi_iter.bi_size >> F2FS_BLKSIZE_BITS;
		start %= F2FS_IO_SIZE(sbi);

		if (start == 0)
			goto submit_io;

		/* fill dummy pages */
		for (; start < F2FS_IO_SIZE(sbi); start++) {
			struct page *page =
				mempool_alloc(sbi->write_io_dummy,
					      GFP_NOIO | __GFP_NOFAIL);
			f2fs_bug_on(sbi, !page);

			zero_user_segment(page, 0, PAGE_SIZE);
			SetPagePrivate(page);
			set_page_private(page, (unsigned long)DUMMY_WRITTEN_PAGE);
			lock_page(page);
			if (bio_add_page(bio, page, PAGE_SIZE, 0) < PAGE_SIZE)
				f2fs_bug_on(sbi, 1);
		}
		/*
		 * In the NODE case, we lose next block address chain. So, we
		 * need to do checkpoint in f2fs_sync_file.
		 */
		if (type == NODE)
			set_sbi_flag(sbi, SBI_NEED_CP);
	}
submit_io:
	if (is_read_io(bio_op(bio)))
		trace_f2fs_submit_read_bio(sbi->sb, type, bio);
	else
		trace_f2fs_submit_write_bio(sbi->sb, type, bio);
	submit_bio(bio);
}

static void __f2fs_submit_read_bio(struct f2fs_sb_info *sbi,
				struct bio *bio, enum page_type type)
{
	if (trace_android_fs_dataread_start_enabled() && (type == DATA)) {
		struct page *first_page = bio->bi_io_vec[0].bv_page;

		if (first_page != NULL &&
			__read_io_type(first_page) == F2FS_RD_DATA) {
			char *path, pathbuf[MAX_TRACE_PATHBUF_LEN];

			path = android_fstrace_get_pathname(pathbuf,
						MAX_TRACE_PATHBUF_LEN,
						first_page->mapping->host);

			trace_android_fs_dataread_start(
				first_page->mapping->host,
				page_offset(first_page),
				bio->bi_iter.bi_size,
				current->pid,
				path,
				current->comm);
		}
	}
	__submit_bio(sbi, bio, type);
}

static void __submit_merged_bio(struct f2fs_bio_info *io)
{
	struct f2fs_io_info *fio = &io->fio;

	if (!io->bio)
		return;

	bio_set_op_attrs(io->bio, fio->op, fio->op_flags);

	if (is_read_io(fio->op))
		trace_f2fs_prepare_read_bio(io->sbi->sb, fio->type, io->bio);
	else
		trace_f2fs_prepare_write_bio(io->sbi->sb, fio->type, io->bio);

	__submit_bio(io->sbi, io->bio, fio->type);
	io->bio = NULL;
}

static bool __has_merged_page(struct bio *bio, struct inode *inode,
						struct page *page, nid_t ino)
{
	struct bio_vec *bvec;
	struct page *target;
	int i;

	if (!bio)
		return false;

	if (!inode && !page && !ino)
		return true;

	bio_for_each_segment_all(bvec, bio, i) {

		target = bvec->bv_page;
		if (fscrypt_is_bounce_page(target))
			target = fscrypt_pagecache_page(target);

		if (inode && inode == target->mapping->host)
			return true;
		if (page && page == target)
			return true;
		if (ino && ino == ino_of_node(target))
			return true;
	}

	return false;
}

static void __f2fs_submit_merged_write(struct f2fs_sb_info *sbi,
				enum page_type type, enum temp_type temp)
{
	enum page_type btype = PAGE_TYPE_OF_BIO(type);
	struct f2fs_bio_info *io = sbi->write_io[btype] + temp;

	down_write(&io->io_rwsem);

	/* change META to META_FLUSH in the checkpoint procedure */
	if (type >= META_FLUSH) {
		io->fio.type = META_FLUSH;
		io->fio.op = REQ_OP_WRITE;
		io->fio.op_flags = REQ_META | REQ_PRIO | REQ_SYNC;
		if (!test_opt(sbi, NOBARRIER))
			io->fio.op_flags |= REQ_PREFLUSH | REQ_FUA;
	}
	__submit_merged_bio(io);
	up_write(&io->io_rwsem);
}

static void __submit_merged_write_cond(struct f2fs_sb_info *sbi,
				struct inode *inode, struct page *page,
				nid_t ino, enum page_type type, bool force)
{
	enum temp_type temp;
	bool ret = true;

	for (temp = HOT; temp < NR_TEMP_TYPE; temp++) {
		if (!force)	{
			enum page_type btype = PAGE_TYPE_OF_BIO(type);
			struct f2fs_bio_info *io = sbi->write_io[btype] + temp;

			down_read(&io->io_rwsem);
			ret = __has_merged_page(io->bio, inode, page, ino);
			up_read(&io->io_rwsem);
		}
		if (ret)
			__f2fs_submit_merged_write(sbi, type, temp);

		/* TODO: use HOT temp only for meta pages now. */
		if (type >= META)
			break;
	}
}

void f2fs_submit_merged_write(struct f2fs_sb_info *sbi, enum page_type type)
{
	__submit_merged_write_cond(sbi, NULL, NULL, 0, type, true);
}

void f2fs_submit_merged_write_cond(struct f2fs_sb_info *sbi,
				struct inode *inode, struct page *page,
				nid_t ino, enum page_type type)
{
	__submit_merged_write_cond(sbi, inode, page, ino, type, false);
}

void f2fs_flush_merged_writes(struct f2fs_sb_info *sbi)
{
	f2fs_submit_merged_write(sbi, DATA);
	f2fs_submit_merged_write(sbi, NODE);
	f2fs_submit_merged_write(sbi, META);
}

/*
 * Fill the locked page with data located in the block address.
 * A caller needs to unlock the page on failure.
 */
int f2fs_submit_page_bio(struct f2fs_io_info *fio)
{
	struct bio *bio;
	struct page *page = fio->encrypted_page ?
			fio->encrypted_page : fio->page;
	struct inode *inode = fio->page->mapping->host;

	if (!f2fs_is_valid_blkaddr(fio->sbi, fio->new_blkaddr,
			fio->is_por ? META_POR : (__is_meta_io(fio) ?
			META_GENERIC : DATA_GENERIC_ENHANCE)))
		return -EFSCORRUPTED;

	trace_f2fs_submit_page_bio(page, fio);
	f2fs_trace_ios(fio, 0);

	/* Allocate a new bio */
	bio = __bio_alloc(fio, 1);

	if (f2fs_may_encrypt_bio(inode, fio))
		fscrypt_set_ice_dun(inode, bio, PG_DUN(inode, fio->page));
	fscrypt_set_ice_skip(bio, fio->encrypted_page ? 1 : 0);

	if (bio_add_page(bio, page, PAGE_SIZE, 0) < PAGE_SIZE) {
		bio_put(bio);
		return -EFAULT;
	}

	fio->op_flags |= fio->encrypted_page ? REQ_NOENCRYPT : 0;

	if (fio->io_wbc && !is_read_io(fio->op))
		wbc_account_io(fio->io_wbc, page, PAGE_SIZE);

	bio_set_op_attrs(bio, fio->op, fio->op_flags);

	inc_page_count(fio->sbi, is_read_io(fio->op) ?
			__read_io_type(page): WB_DATA_TYPE(fio->page));

	if (is_read_io(fio->op))
		__f2fs_submit_read_bio(fio->sbi, bio, fio->type);
	else
		__submit_bio(fio->sbi, bio, fio->type);
	return 0;
}

static bool page_is_mergeable(struct f2fs_sb_info *sbi, struct bio *bio,
				block_t last_blkaddr, block_t cur_blkaddr)
{
	if (last_blkaddr + 1 != cur_blkaddr)
		return false;
	return __same_bdev(sbi, cur_blkaddr, bio);
}

static bool io_type_is_mergeable(struct f2fs_bio_info *io,
						struct f2fs_io_info *fio)
{
	if (io->fio.op != fio->op)
		return false;
	return io->fio.op_flags == fio->op_flags;
}

static bool io_is_mergeable(struct f2fs_sb_info *sbi, struct bio *bio,
					struct f2fs_bio_info *io,
					struct f2fs_io_info *fio,
					block_t last_blkaddr,
					block_t cur_blkaddr)
{
	if (F2FS_IO_ALIGNED(sbi) && (fio->type == DATA || fio->type == NODE)) {
		unsigned int filled_blocks =
				F2FS_BYTES_TO_BLK(bio->bi_iter.bi_size);
		unsigned int io_size = F2FS_IO_SIZE(sbi);
		unsigned int left_vecs = bio->bi_max_vecs - bio->bi_vcnt;

		/* IOs in bio is aligned and left space of vectors is not enough */
		if (!(filled_blocks % io_size) && left_vecs < io_size)
			return false;
	}
	if (!page_is_mergeable(sbi, bio, last_blkaddr, cur_blkaddr))
		return false;
	return io_type_is_mergeable(io, fio);
}

static void add_bio_entry(struct f2fs_sb_info *sbi, struct bio *bio,
				struct page *page, enum temp_type temp)
{
	struct f2fs_bio_info *io = sbi->write_io[DATA] + temp;
	struct bio_entry *be;

	be = f2fs_kmem_cache_alloc(bio_entry_slab, GFP_NOFS);
	be->bio = bio;
	bio_get(bio);

	if (bio_add_page(bio, page, PAGE_SIZE, 0) != PAGE_SIZE)
		f2fs_bug_on(sbi, 1);

	down_write(&io->bio_list_lock);
	list_add_tail(&be->list, &io->bio_list);
	up_write(&io->bio_list_lock);
}

static void del_bio_entry(struct bio_entry *be)
{
	list_del(&be->list);
	kmem_cache_free(bio_entry_slab, be);
}

static int add_ipu_page(struct f2fs_sb_info *sbi, struct bio **bio,
							struct page *page)
{
	enum temp_type temp;
	bool found = false;
	int ret = -EAGAIN;

	for (temp = HOT; temp < NR_TEMP_TYPE && !found; temp++) {
		struct f2fs_bio_info *io = sbi->write_io[DATA] + temp;
		struct list_head *head = &io->bio_list;
		struct bio_entry *be;

		down_write(&io->bio_list_lock);
		list_for_each_entry(be, head, list) {
			if (be->bio != *bio)
				continue;

			found = true;

			if (bio_add_page(*bio, page, PAGE_SIZE, 0) == PAGE_SIZE) {
				ret = 0;
				break;
			}

			/* bio is full */
			del_bio_entry(be);
			__submit_bio(sbi, *bio, DATA);
			break;
		}
		up_write(&io->bio_list_lock);
	}

	if (ret) {
		bio_put(*bio);
		*bio = NULL;
	}

	return ret;
}

void f2fs_submit_merged_ipu_write(struct f2fs_sb_info *sbi,
					struct bio **bio, struct page *page)
{
	enum temp_type temp;
	bool found = false;
	struct bio *target = bio ? *bio : NULL;

	for (temp = HOT; temp < NR_TEMP_TYPE && !found; temp++) {
		struct f2fs_bio_info *io = sbi->write_io[DATA] + temp;
		struct list_head *head = &io->bio_list;
		struct bio_entry *be;

		if (list_empty(head))
			continue;

		down_read(&io->bio_list_lock);
		list_for_each_entry(be, head, list) {
			if (target)
				found = (target == be->bio);
			else
				found = __has_merged_page(be->bio, NULL,
								page, 0);
			if (found)
				break;
		}
		up_read(&io->bio_list_lock);

		if (!found)
			continue;

		found = false;

		down_write(&io->bio_list_lock);
		list_for_each_entry(be, head, list) {
			if (target)
				found = (target == be->bio);
			else
				found = __has_merged_page(be->bio, NULL,
								page, 0);
			if (found) {
				target = be->bio;
				del_bio_entry(be);
				break;
			}
		}
		up_write(&io->bio_list_lock);
	}

	if (found)
		__submit_bio(sbi, target, DATA);
	if (bio && *bio) {
		bio_put(*bio);
		*bio = NULL;
	}
}

int f2fs_merge_page_bio(struct f2fs_io_info *fio)
{
	struct bio *bio = *fio->bio;
	struct page *page = fio->encrypted_page ?
			fio->encrypted_page : fio->page;
	struct inode *inode;
	bool bio_encrypted;
	int bi_crypt_skip;
	u64 dun;

	if (!f2fs_is_valid_blkaddr(fio->sbi, fio->new_blkaddr,
			__is_meta_io(fio) ? META_GENERIC : DATA_GENERIC))
		return -EFSCORRUPTED;

	trace_f2fs_submit_page_bio(page, fio);
	f2fs_trace_ios(fio, 0);

<<<<<<< HEAD
	inode = fio->page->mapping->host;
	dun = PG_DUN(inode, fio->page);
	bi_crypt_skip = fio->encrypted_page ? 1 : 0;
	bio_encrypted = f2fs_may_encrypt_bio(inode, fio);
	fio->op_flags |= fio->encrypted_page ? REQ_NOENCRYPT : 0;

	if (bio && (*fio->last_block + 1 != fio->new_blkaddr ||
			!__same_bdev(fio->sbi, fio->new_blkaddr, bio))) {
		__submit_bio(fio->sbi, bio, fio->type);
		bio = NULL;
	}
	/* ICE support */
	if (bio && !fscrypt_mergeable_bio(bio, dun,
				bio_encrypted, bi_crypt_skip)) {
		__submit_bio(fio->sbi, bio, fio->type);
		bio = NULL;
	}
=======
	if (bio && !page_is_mergeable(fio->sbi, bio, *fio->last_block,
						fio->new_blkaddr))
		f2fs_submit_merged_ipu_write(fio->sbi, &bio, NULL);
>>>>>>> 6c072c89
alloc_new:
	if (!bio) {
		bio = __bio_alloc(fio, BIO_MAX_PAGES);
		bio_set_op_attrs(bio, fio->op, fio->op_flags);
<<<<<<< HEAD
		if (bio_encrypted)
			fscrypt_set_ice_dun(inode, bio, dun);
		fscrypt_set_ice_skip(bio, bi_crypt_skip);
	}
=======
>>>>>>> 6c072c89

		add_bio_entry(fio->sbi, bio, page, fio->temp);
	} else {
		if (add_ipu_page(fio->sbi, &bio, page))
			goto alloc_new;
	}

	if (fio->io_wbc)
		wbc_account_io(fio->io_wbc, page, PAGE_SIZE);

	inc_page_count(fio->sbi, WB_DATA_TYPE(page));

	*fio->last_block = fio->new_blkaddr;
	*fio->bio = bio;

	return 0;
}

void f2fs_submit_page_write(struct f2fs_io_info *fio)
{
	struct f2fs_sb_info *sbi = fio->sbi;
	enum page_type btype = PAGE_TYPE_OF_BIO(fio->type);
	struct f2fs_bio_info *io = sbi->write_io[btype] + fio->temp;
	struct page *bio_page;
	struct inode *inode;
	bool bio_encrypted;
	int bi_crypt_skip;
	u64 dun;

	f2fs_bug_on(sbi, is_read_io(fio->op));

	down_write(&io->io_rwsem);
next:
	if (fio->in_list) {
		spin_lock(&io->io_lock);
		if (list_empty(&io->io_list)) {
			spin_unlock(&io->io_lock);
			goto out;
		}
		fio = list_first_entry(&io->io_list,
						struct f2fs_io_info, list);
		list_del(&fio->list);
		spin_unlock(&io->io_lock);
	}

	verify_fio_blkaddr(fio);

	bio_page = fio->encrypted_page ? fio->encrypted_page : fio->page;
	fio->op_flags |= fio->encrypted_page ? REQ_NOENCRYPT : 0;

	inode = fio->page->mapping->host;
	dun = PG_DUN(inode, fio->page);
	bi_crypt_skip = fio->encrypted_page ? 1 : 0;
	bio_encrypted = f2fs_may_encrypt_bio(inode, fio);

	/* set submitted = true as a return value */
	fio->submitted = true;

	inc_page_count(sbi, WB_DATA_TYPE(bio_page));

	if (io->bio && !io_is_mergeable(sbi, io->bio, io, fio,
			io->last_block_in_bio, fio->new_blkaddr))
		__submit_merged_bio(io);

	/* ICE support */
	if (!fscrypt_mergeable_bio(io->bio, dun, bio_encrypted, bi_crypt_skip))
		__submit_merged_bio(io);

alloc_new:
	if (io->bio == NULL) {
		if (F2FS_IO_ALIGNED(sbi) &&
				(fio->type == DATA || fio->type == NODE) &&
				fio->new_blkaddr & F2FS_IO_SIZE_MASK(sbi)) {
			dec_page_count(sbi, WB_DATA_TYPE(bio_page));
			fio->retry = true;
			goto skip;
		}
<<<<<<< HEAD
		io->bio = __bio_alloc(sbi, fio->new_blkaddr, fio->io_wbc,
						BIO_MAX_PAGES, false,
						fio->type, fio->temp);
		if (bio_encrypted)
			fscrypt_set_ice_dun(inode, io->bio, dun);
		fscrypt_set_ice_skip(io->bio, bi_crypt_skip);
=======
		io->bio = __bio_alloc(fio, BIO_MAX_PAGES);
>>>>>>> 6c072c89
		io->fio = *fio;
	}

	if (bio_add_page(io->bio, bio_page, PAGE_SIZE, 0) < PAGE_SIZE) {
		__submit_merged_bio(io);
		goto alloc_new;
	}

	if (fio->io_wbc)
		wbc_account_io(fio->io_wbc, bio_page, PAGE_SIZE);

	io->last_block_in_bio = fio->new_blkaddr;
	f2fs_trace_ios(fio, 0);

	trace_f2fs_submit_page_write(fio->page, fio);
skip:
	if (fio->in_list)
		goto next;
out:
	if (is_sbi_flag_set(sbi, SBI_IS_SHUTDOWN) ||
				!f2fs_is_checkpoint_ready(sbi))
		__submit_merged_bio(io);
	up_write(&io->io_rwsem);
}

static struct bio *f2fs_grab_read_bio(struct inode *inode, block_t blkaddr,
					unsigned nr_pages, unsigned op_flag)
{
	struct f2fs_sb_info *sbi = F2FS_I_SB(inode);
	struct bio *bio;
	struct bio_post_read_ctx *ctx;
	unsigned int post_read_steps = 0;

	bio = f2fs_bio_alloc(sbi, min_t(int, nr_pages, BIO_MAX_PAGES), false);
	if (!bio)
		return ERR_PTR(-ENOMEM);
	f2fs_target_device(sbi, blkaddr, bio);
	bio->bi_end_io = f2fs_read_end_io;
	bio_set_op_attrs(bio, REQ_OP_READ,
			 (IS_ENCRYPTED(inode) ?
			  REQ_NOENCRYPT :
			  op_flag));

        if (f2fs_encrypted_file(inode) &&
            !fscrypt_using_hardware_encryption(inode))
		post_read_steps |= 1 << STEP_DECRYPT;
	if (post_read_steps) {
		/* Due to the mempool, this never fails. */
		ctx = mempool_alloc(bio_post_read_ctx_pool, GFP_NOFS);
		ctx->bio = bio;
		ctx->enabled_steps = post_read_steps;
		bio->bi_private = ctx;
	}

	return bio;
}

/* This can handle encryption stuffs */
static int f2fs_submit_page_read(struct inode *inode, struct page *page,
							block_t blkaddr)
{
	struct f2fs_sb_info *sbi = F2FS_I_SB(inode);
	struct bio *bio;

	bio = f2fs_grab_read_bio(inode, blkaddr, 1, 0);
	if (IS_ERR(bio))
		return PTR_ERR(bio);

	if (f2fs_may_encrypt_bio(inode, NULL))
		fscrypt_set_ice_dun(inode, bio, PG_DUN(inode, page));

	/* wait for GCed page writeback via META_MAPPING */
	f2fs_wait_on_block_writeback(inode, blkaddr);

	if (bio_add_page(bio, page, PAGE_SIZE, 0) < PAGE_SIZE) {
		bio_put(bio);
		return -EFAULT;
	}
	ClearPageError(page);
	inc_page_count(sbi, F2FS_RD_DATA);
	__f2fs_submit_read_bio(sbi, bio, DATA);
	return 0;
}

static void __set_data_blkaddr(struct dnode_of_data *dn)
{
	struct f2fs_node *rn = F2FS_NODE(dn->node_page);
	__le32 *addr_array;
	int base = 0;

	if (IS_INODE(dn->node_page) && f2fs_has_extra_attr(dn->inode))
		base = get_extra_isize(dn->inode);

	/* Get physical address of data block */
	addr_array = blkaddr_in_node(rn);
	addr_array[base + dn->ofs_in_node] = cpu_to_le32(dn->data_blkaddr);
}

/*
 * Lock ordering for the change of data block address:
 * ->data_page
 *  ->node_page
 *    update block addresses in the node page
 */
void f2fs_set_data_blkaddr(struct dnode_of_data *dn)
{
	f2fs_wait_on_page_writeback(dn->node_page, NODE, true, true);
	__set_data_blkaddr(dn);
	if (set_page_dirty(dn->node_page))
		dn->node_changed = true;
}

void f2fs_update_data_blkaddr(struct dnode_of_data *dn, block_t blkaddr)
{
	dn->data_blkaddr = blkaddr;
	f2fs_set_data_blkaddr(dn);
	f2fs_update_extent_cache(dn);
}

/* dn->ofs_in_node will be returned with up-to-date last block pointer */
int f2fs_reserve_new_blocks(struct dnode_of_data *dn, blkcnt_t count)
{
	struct f2fs_sb_info *sbi = F2FS_I_SB(dn->inode);
	int err;

	if (!count)
		return 0;

	if (unlikely(is_inode_flag_set(dn->inode, FI_NO_ALLOC)))
		return -EPERM;
	if (unlikely((err = inc_valid_block_count(sbi, dn->inode, &count))))
		return err;

	trace_f2fs_reserve_new_blocks(dn->inode, dn->nid,
						dn->ofs_in_node, count);

	f2fs_wait_on_page_writeback(dn->node_page, NODE, true, true);

	for (; count > 0; dn->ofs_in_node++) {
		block_t blkaddr = datablock_addr(dn->inode,
					dn->node_page, dn->ofs_in_node);
		if (blkaddr == NULL_ADDR) {
			dn->data_blkaddr = NEW_ADDR;
			__set_data_blkaddr(dn);
			count--;
		}
	}

	if (set_page_dirty(dn->node_page))
		dn->node_changed = true;
	return 0;
}

/* Should keep dn->ofs_in_node unchanged */
int f2fs_reserve_new_block(struct dnode_of_data *dn)
{
	unsigned int ofs_in_node = dn->ofs_in_node;
	int ret;

	ret = f2fs_reserve_new_blocks(dn, 1);
	dn->ofs_in_node = ofs_in_node;
	return ret;
}

int f2fs_reserve_block(struct dnode_of_data *dn, pgoff_t index)
{
	bool need_put = dn->inode_page ? false : true;
	int err;

	err = f2fs_get_dnode_of_data(dn, index, ALLOC_NODE);
	if (err)
		return err;

	if (dn->data_blkaddr == NULL_ADDR)
		err = f2fs_reserve_new_block(dn);
	if (err || need_put)
		f2fs_put_dnode(dn);
	return err;
}

int f2fs_get_block(struct dnode_of_data *dn, pgoff_t index)
{
	struct extent_info ei  = {0,0,0};
	struct inode *inode = dn->inode;

	if (f2fs_lookup_extent_cache(inode, index, &ei)) {
		dn->data_blkaddr = ei.blk + index - ei.fofs;
		return 0;
	}

	return f2fs_reserve_block(dn, index);
}

struct page *f2fs_get_read_data_page(struct inode *inode, pgoff_t index,
						int op_flags, bool for_write)
{
	struct address_space *mapping = inode->i_mapping;
	struct dnode_of_data dn;
	struct page *page;
	struct extent_info ei = {0,0,0};
	int err;

	page = f2fs_grab_cache_page(mapping, index, for_write);
	if (!page)
		return ERR_PTR(-ENOMEM);

	if (f2fs_lookup_extent_cache(inode, index, &ei)) {
		dn.data_blkaddr = ei.blk + index - ei.fofs;
		if (!f2fs_is_valid_blkaddr(F2FS_I_SB(inode), dn.data_blkaddr,
						DATA_GENERIC_ENHANCE_READ)) {
			err = -EFSCORRUPTED;
			goto put_err;
		}
		goto got_it;
	}

	set_new_dnode(&dn, inode, NULL, NULL, 0);
	err = f2fs_get_dnode_of_data(&dn, index, LOOKUP_NODE);
	if (err)
		goto put_err;
	f2fs_put_dnode(&dn);

	if (unlikely(dn.data_blkaddr == NULL_ADDR)) {
		err = -ENOENT;
		goto put_err;
	}
	if (dn.data_blkaddr != NEW_ADDR &&
			!f2fs_is_valid_blkaddr(F2FS_I_SB(inode),
						dn.data_blkaddr,
						DATA_GENERIC_ENHANCE)) {
		err = -EFSCORRUPTED;
		goto put_err;
	}
got_it:
	if (PageUptodate(page)) {
		unlock_page(page);
		return page;
	}

	/*
	 * A new dentry page is allocated but not able to be written, since its
	 * new inode page couldn't be allocated due to -ENOSPC.
	 * In such the case, its blkaddr can be remained as NEW_ADDR.
	 * see, f2fs_add_link -> f2fs_get_new_data_page ->
	 * f2fs_init_inode_metadata.
	 */
	if (dn.data_blkaddr == NEW_ADDR) {
		zero_user_segment(page, 0, PAGE_SIZE);
		if (!PageUptodate(page))
			SetPageUptodate(page);
		unlock_page(page);
		return page;
	}

	err = f2fs_submit_page_read(inode, page, dn.data_blkaddr);
	if (err)
		goto put_err;
	return page;

put_err:
	f2fs_put_page(page, 1);
	return ERR_PTR(err);
}

struct page *f2fs_find_data_page(struct inode *inode, pgoff_t index)
{
	struct address_space *mapping = inode->i_mapping;
	struct page *page;

	page = find_get_page(mapping, index);
	if (page && PageUptodate(page))
		return page;
	f2fs_put_page(page, 0);

	page = f2fs_get_read_data_page(inode, index, 0, false);
	if (IS_ERR(page))
		return page;

	if (PageUptodate(page))
		return page;

	wait_on_page_locked(page);
	if (unlikely(!PageUptodate(page))) {
		f2fs_put_page(page, 0);
		return ERR_PTR(-EIO);
	}
	return page;
}

/*
 * If it tries to access a hole, return an error.
 * Because, the callers, functions in dir.c and GC, should be able to know
 * whether this page exists or not.
 */
struct page *f2fs_get_lock_data_page(struct inode *inode, pgoff_t index,
							bool for_write)
{
	struct address_space *mapping = inode->i_mapping;
	struct page *page;
repeat:
	page = f2fs_get_read_data_page(inode, index, 0, for_write);
	if (IS_ERR(page))
		return page;

	/* wait for read completion */
	lock_page(page);
	if (unlikely(page->mapping != mapping)) {
		f2fs_put_page(page, 1);
		goto repeat;
	}
	if (unlikely(!PageUptodate(page))) {
		f2fs_put_page(page, 1);
		return ERR_PTR(-EIO);
	}
	return page;
}

/*
 * Caller ensures that this data page is never allocated.
 * A new zero-filled data page is allocated in the page cache.
 *
 * Also, caller should grab and release a rwsem by calling f2fs_lock_op() and
 * f2fs_unlock_op().
 * Note that, ipage is set only by make_empty_dir, and if any error occur,
 * ipage should be released by this function.
 */
struct page *f2fs_get_new_data_page(struct inode *inode,
		struct page *ipage, pgoff_t index, bool new_i_size)
{
	struct address_space *mapping = inode->i_mapping;
	struct page *page;
	struct dnode_of_data dn;
	int err;

	page = f2fs_grab_cache_page(mapping, index, true);
	if (!page) {
		/*
		 * before exiting, we should make sure ipage will be released
		 * if any error occur.
		 */
		f2fs_put_page(ipage, 1);
		return ERR_PTR(-ENOMEM);
	}

	set_new_dnode(&dn, inode, ipage, NULL, 0);
	err = f2fs_reserve_block(&dn, index);
	if (err) {
		f2fs_put_page(page, 1);
		return ERR_PTR(err);
	}
	if (!ipage)
		f2fs_put_dnode(&dn);

	if (PageUptodate(page))
		goto got_it;

	if (dn.data_blkaddr == NEW_ADDR) {
		zero_user_segment(page, 0, PAGE_SIZE);
		if (!PageUptodate(page))
			SetPageUptodate(page);
	} else {
		f2fs_put_page(page, 1);

		/* if ipage exists, blkaddr should be NEW_ADDR */
		f2fs_bug_on(F2FS_I_SB(inode), ipage);
		page = f2fs_get_lock_data_page(inode, index, true);
		if (IS_ERR(page))
			return page;
	}
got_it:
	if (new_i_size && i_size_read(inode) <
				((loff_t)(index + 1) << PAGE_SHIFT))
		f2fs_i_size_write(inode, ((loff_t)(index + 1) << PAGE_SHIFT));
	return page;
}

static int __allocate_data_block(struct dnode_of_data *dn, int seg_type)
{
	struct f2fs_sb_info *sbi = F2FS_I_SB(dn->inode);
	struct f2fs_summary sum;
	struct node_info ni;
	block_t old_blkaddr;
	blkcnt_t count = 1;
	int err;

	if (unlikely(is_inode_flag_set(dn->inode, FI_NO_ALLOC)))
		return -EPERM;

	err = f2fs_get_node_info(sbi, dn->nid, &ni);
	if (err)
		return err;

	dn->data_blkaddr = datablock_addr(dn->inode,
				dn->node_page, dn->ofs_in_node);
	if (dn->data_blkaddr != NULL_ADDR)
		goto alloc;

	if (unlikely((err = inc_valid_block_count(sbi, dn->inode, &count))))
		return err;

alloc:
	set_summary(&sum, dn->nid, dn->ofs_in_node, ni.version);
	old_blkaddr = dn->data_blkaddr;
	f2fs_allocate_data_block(sbi, NULL, old_blkaddr, &dn->data_blkaddr,
					&sum, seg_type, NULL, false);
	if (GET_SEGNO(sbi, old_blkaddr) != NULL_SEGNO)
		invalidate_mapping_pages(META_MAPPING(sbi),
					old_blkaddr, old_blkaddr);
	f2fs_update_data_blkaddr(dn, dn->data_blkaddr);

	/*
	 * i_size will be updated by direct_IO. Otherwise, we'll get stale
	 * data from unwritten block via dio_read.
	 */
	return 0;
}

int f2fs_preallocate_blocks(struct kiocb *iocb, struct iov_iter *from)
{
	struct inode *inode = file_inode(iocb->ki_filp);
	struct f2fs_map_blocks map;
	int flag;
	int err = 0;
	bool direct_io = iocb->ki_flags & IOCB_DIRECT;

	map.m_lblk = F2FS_BLK_ALIGN(iocb->ki_pos);
	map.m_len = F2FS_BYTES_TO_BLK(iocb->ki_pos + iov_iter_count(from));
	if (map.m_len > map.m_lblk)
		map.m_len -= map.m_lblk;
	else
		map.m_len = 0;

	map.m_next_pgofs = NULL;
	map.m_next_extent = NULL;
	map.m_seg_type = NO_CHECK_TYPE;
	map.m_may_create = true;

	if (direct_io) {
		map.m_seg_type = f2fs_rw_hint_to_seg_type(iocb->ki_hint);
		flag = f2fs_force_buffered_io(inode, iocb, from) ?
					F2FS_GET_BLOCK_PRE_AIO :
					F2FS_GET_BLOCK_PRE_DIO;
		goto map_blocks;
	}
	if (iocb->ki_pos + iov_iter_count(from) > MAX_INLINE_DATA(inode)) {
		err = f2fs_convert_inline_inode(inode);
		if (err)
			return err;
	}
	if (f2fs_has_inline_data(inode))
		return err;

	flag = F2FS_GET_BLOCK_PRE_AIO;

map_blocks:
	err = f2fs_map_blocks(inode, &map, 1, flag);
	if (map.m_len > 0 && err == -ENOSPC) {
		if (!direct_io)
			set_inode_flag(inode, FI_NO_PREALLOC);
		err = 0;
	}
	return err;
}

void __do_map_lock(struct f2fs_sb_info *sbi, int flag, bool lock)
{
	if (flag == F2FS_GET_BLOCK_PRE_AIO) {
		if (lock)
			down_read(&sbi->node_change);
		else
			up_read(&sbi->node_change);
	} else {
		if (lock)
			f2fs_lock_op(sbi);
		else
			f2fs_unlock_op(sbi);
	}
}

/*
 * f2fs_map_blocks() now supported readahead/bmap/rw direct_IO with
 * f2fs_map_blocks structure.
 * If original data blocks are allocated, then give them to blockdev.
 * Otherwise,
 *     a. preallocate requested block addresses
 *     b. do not use extent cache for better performance
 *     c. give the block addresses to blockdev
 */
int f2fs_map_blocks(struct inode *inode, struct f2fs_map_blocks *map,
						int create, int flag)
{
	unsigned int maxblocks = map->m_len;
	struct dnode_of_data dn;
	struct f2fs_sb_info *sbi = F2FS_I_SB(inode);
	int mode = map->m_may_create ? ALLOC_NODE : LOOKUP_NODE;
	pgoff_t pgofs, end_offset, end;
	int err = 0, ofs = 1;
	unsigned int ofs_in_node, last_ofs_in_node;
	blkcnt_t prealloc;
	struct extent_info ei = {0,0,0};
	block_t blkaddr;
	unsigned int start_pgofs;

	if (!maxblocks)
		return 0;

	map->m_len = 0;
	map->m_flags = 0;

	/* it only supports block size == page size */
	pgofs =	(pgoff_t)map->m_lblk;
	end = pgofs + maxblocks;

	if (!create && f2fs_lookup_extent_cache(inode, pgofs, &ei)) {
		if (test_opt(sbi, LFS) && flag == F2FS_GET_BLOCK_DIO &&
							map->m_may_create)
			goto next_dnode;

		map->m_pblk = ei.blk + pgofs - ei.fofs;
		map->m_len = min((pgoff_t)maxblocks, ei.fofs + ei.len - pgofs);
		map->m_flags = F2FS_MAP_MAPPED;
		if (map->m_next_extent)
			*map->m_next_extent = pgofs + map->m_len;

		/* for hardware encryption, but to avoid potential issue in future */
		if (flag == F2FS_GET_BLOCK_DIO)
			f2fs_wait_on_block_writeback_range(inode,
						map->m_pblk, map->m_len);
		goto out;
	}

next_dnode:
	if (map->m_may_create)
		__do_map_lock(sbi, flag, true);

	/* When reading holes, we need its node page */
	set_new_dnode(&dn, inode, NULL, NULL, 0);
	err = f2fs_get_dnode_of_data(&dn, pgofs, mode);
	if (err) {
		if (flag == F2FS_GET_BLOCK_BMAP)
			map->m_pblk = 0;
		if (err == -ENOENT) {
			err = 0;
			if (map->m_next_pgofs)
				*map->m_next_pgofs =
					f2fs_get_next_page_offset(&dn, pgofs);
			if (map->m_next_extent)
				*map->m_next_extent =
					f2fs_get_next_page_offset(&dn, pgofs);
		}
		goto unlock_out;
	}

	start_pgofs = pgofs;
	prealloc = 0;
	last_ofs_in_node = ofs_in_node = dn.ofs_in_node;
	end_offset = ADDRS_PER_PAGE(dn.node_page, inode);

next_block:
	blkaddr = datablock_addr(dn.inode, dn.node_page, dn.ofs_in_node);

	if (__is_valid_data_blkaddr(blkaddr) &&
		!f2fs_is_valid_blkaddr(sbi, blkaddr, DATA_GENERIC_ENHANCE)) {
		err = -EFSCORRUPTED;
		goto sync_out;
	}

	if (__is_valid_data_blkaddr(blkaddr)) {
		/* use out-place-update for driect IO under LFS mode */
		if (test_opt(sbi, LFS) && flag == F2FS_GET_BLOCK_DIO &&
							map->m_may_create) {
			err = __allocate_data_block(&dn, map->m_seg_type);
			if (err)
				goto sync_out;
			blkaddr = dn.data_blkaddr;
			set_inode_flag(inode, FI_APPEND_WRITE);
		}
	} else {
		if (create) {
			if (unlikely(f2fs_cp_error(sbi))) {
				err = -EIO;
				goto sync_out;
			}
			if (flag == F2FS_GET_BLOCK_PRE_AIO) {
				if (blkaddr == NULL_ADDR) {
					prealloc++;
					last_ofs_in_node = dn.ofs_in_node;
				}
			} else {
				WARN_ON(flag != F2FS_GET_BLOCK_PRE_DIO &&
					flag != F2FS_GET_BLOCK_DIO);
				err = __allocate_data_block(&dn,
							map->m_seg_type);
				if (!err)
					set_inode_flag(inode, FI_APPEND_WRITE);
			}
			if (err)
				goto sync_out;
			map->m_flags |= F2FS_MAP_NEW;
			blkaddr = dn.data_blkaddr;
		} else {
			if (flag == F2FS_GET_BLOCK_BMAP) {
				map->m_pblk = 0;
				goto sync_out;
			}
			if (flag == F2FS_GET_BLOCK_PRECACHE)
				goto sync_out;
			if (flag == F2FS_GET_BLOCK_FIEMAP &&
						blkaddr == NULL_ADDR) {
				if (map->m_next_pgofs)
					*map->m_next_pgofs = pgofs + 1;
				goto sync_out;
			}
			if (flag != F2FS_GET_BLOCK_FIEMAP) {
				/* for defragment case */
				if (map->m_next_pgofs)
					*map->m_next_pgofs = pgofs + 1;
				goto sync_out;
			}
		}
	}

	if (flag == F2FS_GET_BLOCK_PRE_AIO)
		goto skip;

	if (map->m_len == 0) {
		/* preallocated unwritten block should be mapped for fiemap. */
		if (blkaddr == NEW_ADDR)
			map->m_flags |= F2FS_MAP_UNWRITTEN;
		map->m_flags |= F2FS_MAP_MAPPED;

		map->m_pblk = blkaddr;
		map->m_len = 1;
	} else if ((map->m_pblk != NEW_ADDR &&
			blkaddr == (map->m_pblk + ofs)) ||
			(map->m_pblk == NEW_ADDR && blkaddr == NEW_ADDR) ||
			flag == F2FS_GET_BLOCK_PRE_DIO) {
		ofs++;
		map->m_len++;
	} else {
		goto sync_out;
	}

skip:
	dn.ofs_in_node++;
	pgofs++;

	/* preallocate blocks in batch for one dnode page */
	if (flag == F2FS_GET_BLOCK_PRE_AIO &&
			(pgofs == end || dn.ofs_in_node == end_offset)) {

		dn.ofs_in_node = ofs_in_node;
		err = f2fs_reserve_new_blocks(&dn, prealloc);
		if (err)
			goto sync_out;

		map->m_len += dn.ofs_in_node - ofs_in_node;
		if (prealloc && dn.ofs_in_node != last_ofs_in_node + 1) {
			err = -ENOSPC;
			goto sync_out;
		}
		dn.ofs_in_node = end_offset;
	}

	if (pgofs >= end)
		goto sync_out;
	else if (dn.ofs_in_node < end_offset)
		goto next_block;

	if (flag == F2FS_GET_BLOCK_PRECACHE) {
		if (map->m_flags & F2FS_MAP_MAPPED) {
			unsigned int ofs = start_pgofs - map->m_lblk;

			f2fs_update_extent_cache_range(&dn,
				start_pgofs, map->m_pblk + ofs,
				map->m_len - ofs);
		}
	}

	f2fs_put_dnode(&dn);

	if (map->m_may_create) {
		__do_map_lock(sbi, flag, false);
		f2fs_balance_fs(sbi, dn.node_changed);
	}
	goto next_dnode;

sync_out:

	/* for hardware encryption, but to avoid potential issue in future */
	if (flag == F2FS_GET_BLOCK_DIO && map->m_flags & F2FS_MAP_MAPPED)
		f2fs_wait_on_block_writeback_range(inode,
						map->m_pblk, map->m_len);

	if (flag == F2FS_GET_BLOCK_PRECACHE) {
		if (map->m_flags & F2FS_MAP_MAPPED) {
			unsigned int ofs = start_pgofs - map->m_lblk;

			f2fs_update_extent_cache_range(&dn,
				start_pgofs, map->m_pblk + ofs,
				map->m_len - ofs);
		}
		if (map->m_next_extent)
			*map->m_next_extent = pgofs + 1;
	}
	f2fs_put_dnode(&dn);
unlock_out:
	if (map->m_may_create) {
		__do_map_lock(sbi, flag, false);
		f2fs_balance_fs(sbi, dn.node_changed);
	}
out:
	trace_f2fs_map_blocks(inode, map, err);
	return err;
}

bool f2fs_overwrite_io(struct inode *inode, loff_t pos, size_t len)
{
	struct f2fs_map_blocks map;
	block_t last_lblk;
	int err;

	if (pos + len > i_size_read(inode))
		return false;

	map.m_lblk = F2FS_BYTES_TO_BLK(pos);
	map.m_next_pgofs = NULL;
	map.m_next_extent = NULL;
	map.m_seg_type = NO_CHECK_TYPE;
	map.m_may_create = false;
	last_lblk = F2FS_BLK_ALIGN(pos + len);

	while (map.m_lblk < last_lblk) {
		map.m_len = last_lblk - map.m_lblk;
		err = f2fs_map_blocks(inode, &map, 0, F2FS_GET_BLOCK_DEFAULT);
		if (err || map.m_len == 0)
			return false;
		map.m_lblk += map.m_len;
	}
	return true;
}

static int __get_data_block(struct inode *inode, sector_t iblock,
			struct buffer_head *bh, int create, int flag,
			pgoff_t *next_pgofs, int seg_type, bool may_write)
{
	struct f2fs_map_blocks map;
	int err;

	map.m_lblk = iblock;
	map.m_len = bh->b_size >> inode->i_blkbits;
	map.m_next_pgofs = next_pgofs;
	map.m_next_extent = NULL;
	map.m_seg_type = seg_type;
	map.m_may_create = may_write;

	err = f2fs_map_blocks(inode, &map, create, flag);
	if (!err) {
		map_bh(bh, inode->i_sb, map.m_pblk);
		bh->b_state = (bh->b_state & ~F2FS_MAP_FLAGS) | map.m_flags;
		bh->b_size = (u64)map.m_len << inode->i_blkbits;
	}
	return err;
}

static int get_data_block(struct inode *inode, sector_t iblock,
			struct buffer_head *bh_result, int create, int flag,
			pgoff_t *next_pgofs)
{
	return __get_data_block(inode, iblock, bh_result, create,
							flag, next_pgofs,
							NO_CHECK_TYPE, create);
}

static int get_data_block_dio_write(struct inode *inode, sector_t iblock,
			struct buffer_head *bh_result, int create)
{
	return __get_data_block(inode, iblock, bh_result, create,
				F2FS_GET_BLOCK_DIO, NULL,
				f2fs_rw_hint_to_seg_type(inode->i_write_hint),
				IS_SWAPFILE(inode) ? false : true);
}

static int get_data_block_dio(struct inode *inode, sector_t iblock,
			struct buffer_head *bh_result, int create)
{
	return __get_data_block(inode, iblock, bh_result, create,
				F2FS_GET_BLOCK_DIO, NULL,
				f2fs_rw_hint_to_seg_type(inode->i_write_hint),
				false);
}

static int get_data_block_bmap(struct inode *inode, sector_t iblock,
			struct buffer_head *bh_result, int create)
{
	/* Block number less than F2FS MAX BLOCKS */
	if (unlikely(iblock >= F2FS_I_SB(inode)->max_file_blocks))
		return -EFBIG;

	return __get_data_block(inode, iblock, bh_result, create,
						F2FS_GET_BLOCK_BMAP, NULL,
						NO_CHECK_TYPE, create);
}

static inline sector_t logical_to_blk(struct inode *inode, loff_t offset)
{
	return (offset >> inode->i_blkbits);
}

static inline loff_t blk_to_logical(struct inode *inode, sector_t blk)
{
	return (blk << inode->i_blkbits);
}

static int f2fs_xattr_fiemap(struct inode *inode,
				struct fiemap_extent_info *fieinfo)
{
	struct f2fs_sb_info *sbi = F2FS_I_SB(inode);
	struct page *page;
	struct node_info ni;
	__u64 phys = 0, len;
	__u32 flags;
	nid_t xnid = F2FS_I(inode)->i_xattr_nid;
	int err = 0;

	if (f2fs_has_inline_xattr(inode)) {
		int offset;

		page = f2fs_grab_cache_page(NODE_MAPPING(sbi),
						inode->i_ino, false);
		if (!page)
			return -ENOMEM;

		err = f2fs_get_node_info(sbi, inode->i_ino, &ni);
		if (err) {
			f2fs_put_page(page, 1);
			return err;
		}

		phys = (__u64)blk_to_logical(inode, ni.blk_addr);
		offset = offsetof(struct f2fs_inode, i_addr) +
					sizeof(__le32) * (DEF_ADDRS_PER_INODE -
					get_inline_xattr_addrs(inode));

		phys += offset;
		len = inline_xattr_size(inode);

		f2fs_put_page(page, 1);

		flags = FIEMAP_EXTENT_DATA_INLINE | FIEMAP_EXTENT_NOT_ALIGNED;

		if (!xnid)
			flags |= FIEMAP_EXTENT_LAST;

		err = fiemap_fill_next_extent(fieinfo, 0, phys, len, flags);
		if (err || err == 1)
			return err;
	}

	if (xnid) {
		page = f2fs_grab_cache_page(NODE_MAPPING(sbi), xnid, false);
		if (!page)
			return -ENOMEM;

		err = f2fs_get_node_info(sbi, xnid, &ni);
		if (err) {
			f2fs_put_page(page, 1);
			return err;
		}

		phys = (__u64)blk_to_logical(inode, ni.blk_addr);
		len = inode->i_sb->s_blocksize;

		f2fs_put_page(page, 1);

		flags = FIEMAP_EXTENT_LAST;
	}

	if (phys)
		err = fiemap_fill_next_extent(fieinfo, 0, phys, len, flags);

	return (err < 0 ? err : 0);
}

int f2fs_fiemap(struct inode *inode, struct fiemap_extent_info *fieinfo,
		u64 start, u64 len)
{
	struct buffer_head map_bh;
	sector_t start_blk, last_blk;
	pgoff_t next_pgofs;
	u64 logical = 0, phys = 0, size = 0;
	u32 flags = 0;
	int ret = 0;

	if (fieinfo->fi_flags & FIEMAP_FLAG_CACHE) {
		ret = f2fs_precache_extents(inode);
		if (ret)
			return ret;
	}

	ret = fiemap_check_flags(fieinfo, FIEMAP_FLAG_SYNC | FIEMAP_FLAG_XATTR);
	if (ret)
		return ret;

	inode_lock(inode);

	if (fieinfo->fi_flags & FIEMAP_FLAG_XATTR) {
		ret = f2fs_xattr_fiemap(inode, fieinfo);
		goto out;
	}

	if (f2fs_has_inline_data(inode) || f2fs_has_inline_dentry(inode)) {
		ret = f2fs_inline_data_fiemap(inode, fieinfo, start, len);
		if (ret != -EAGAIN)
			goto out;
	}

	if (logical_to_blk(inode, len) == 0)
		len = blk_to_logical(inode, 1);

	start_blk = logical_to_blk(inode, start);
	last_blk = logical_to_blk(inode, start + len - 1);

next:
	memset(&map_bh, 0, sizeof(struct buffer_head));
	map_bh.b_size = len;

	ret = get_data_block(inode, start_blk, &map_bh, 0,
					F2FS_GET_BLOCK_FIEMAP, &next_pgofs);
	if (ret)
		goto out;

	/* HOLE */
	if (!buffer_mapped(&map_bh)) {
		start_blk = next_pgofs;

		if (blk_to_logical(inode, start_blk) < blk_to_logical(inode,
					F2FS_I_SB(inode)->max_file_blocks))
			goto prep_next;

		flags |= FIEMAP_EXTENT_LAST;
	}

	if (size) {
		if (IS_ENCRYPTED(inode))
			flags |= FIEMAP_EXTENT_DATA_ENCRYPTED;

		ret = fiemap_fill_next_extent(fieinfo, logical,
				phys, size, flags);
	}

	if (start_blk > last_blk || ret)
		goto out;

	logical = blk_to_logical(inode, start_blk);
	phys = blk_to_logical(inode, map_bh.b_blocknr);
	size = map_bh.b_size;
	flags = 0;
	if (buffer_unwritten(&map_bh))
		flags = FIEMAP_EXTENT_UNWRITTEN;

	start_blk += logical_to_blk(inode, size);

prep_next:
	cond_resched();
	if (fatal_signal_pending(current))
		ret = -EINTR;
	else
		goto next;
out:
	if (ret == 1)
		ret = 0;

	inode_unlock(inode);
	return ret;
}

static int f2fs_read_single_page(struct inode *inode, struct page *page,
					unsigned nr_pages,
					struct f2fs_map_blocks *map,
					struct bio **bio_ret,
					sector_t *last_block_in_bio,
					bool is_readahead)
{
	struct bio *bio = *bio_ret;
	const unsigned blkbits = inode->i_blkbits;
	const unsigned blocksize = 1 << blkbits;
	sector_t block_in_file;
	sector_t last_block;
	sector_t last_block_in_file;
	sector_t block_nr;
	bool bio_encrypted;
	u64 dun;
	int ret = 0;

	block_in_file = (sector_t)page_index(page);
	last_block = block_in_file + nr_pages;
	last_block_in_file = (i_size_read(inode) + blocksize - 1) >>
							blkbits;
	if (last_block > last_block_in_file)
		last_block = last_block_in_file;

	/* just zeroing out page which is beyond EOF */
	if (block_in_file >= last_block)
		goto zero_out;
	/*
	 * Map blocks using the previous result first.
	 */
	if ((map->m_flags & F2FS_MAP_MAPPED) &&
			block_in_file > map->m_lblk &&
			block_in_file < (map->m_lblk + map->m_len))
		goto got_it;

	/*
	 * Then do more f2fs_map_blocks() calls until we are
	 * done with this page.
	 */
	map->m_lblk = block_in_file;
	map->m_len = last_block - block_in_file;

	ret = f2fs_map_blocks(inode, map, 0, F2FS_GET_BLOCK_DEFAULT);
	if (ret)
		goto out;
got_it:
	if ((map->m_flags & F2FS_MAP_MAPPED)) {
		block_nr = map->m_pblk + block_in_file - map->m_lblk;
		SetPageMappedToDisk(page);

		if (!PageUptodate(page) && (!PageSwapCache(page) &&
					!cleancache_get_page(page))) {
			SetPageUptodate(page);
			goto confused;
		}

		if (!f2fs_is_valid_blkaddr(F2FS_I_SB(inode), block_nr,
						DATA_GENERIC_ENHANCE_READ)) {
			ret = -EFSCORRUPTED;
			goto out;
		}
	} else {
zero_out:
		zero_user_segment(page, 0, PAGE_SIZE);
		if (!PageUptodate(page))
			SetPageUptodate(page);
		unlock_page(page);
		goto out;
	}

	/*
	 * This page will go to BIO.  Do we need to send this
	 * BIO off first?
	 */
	if (bio && !page_is_mergeable(F2FS_I_SB(inode), bio,
				*last_block_in_bio, block_nr)) {
submit_and_realloc:
		__submit_bio(F2FS_I_SB(inode), bio, DATA);
		bio = NULL;
	}

	dun = PG_DUN(inode, page);
	bio_encrypted = f2fs_may_encrypt_bio(inode, NULL);
	if (!fscrypt_mergeable_bio(bio, dun, bio_encrypted, 0)) {
		__submit_bio(F2FS_I_SB(inode), bio, DATA);
		bio = NULL;
	}

	if (bio == NULL) {
		bio = f2fs_grab_read_bio(inode, block_nr, nr_pages,
				is_readahead ? REQ_RAHEAD : 0);
		if (IS_ERR(bio)) {
			ret = PTR_ERR(bio);
			bio = NULL;
			goto out;
		}
		if (bio_encrypted)
			fscrypt_set_ice_dun(inode, bio, dun);
	}

	/*
	 * If the page is under writeback, we need to wait for
	 * its completion to see the correct decrypted data.
	 */
	f2fs_wait_on_block_writeback(inode, block_nr);

	if (bio_add_page(bio, page, blocksize, 0) < blocksize)
		goto submit_and_realloc;

	inc_page_count(F2FS_I_SB(inode), F2FS_RD_DATA);
	ClearPageError(page);
	*last_block_in_bio = block_nr;
	goto out;
confused:
	if (bio) {
		__submit_bio(F2FS_I_SB(inode), bio, DATA);
		bio = NULL;
	}
	unlock_page(page);
out:
	*bio_ret = bio;
	return ret;
}

/*
 * This function was originally taken from fs/mpage.c, and customized for f2fs.
 * Major change was from block_size == page_size in f2fs by default.
 *
 * Note that the aops->readpages() function is ONLY used for read-ahead. If
 * this function ever deviates from doing just read-ahead, it should either
 * use ->readpage() or do the necessary surgery to decouple ->readpages()
 * from read-ahead.
 */
static int f2fs_mpage_readpages(struct address_space *mapping,
			struct list_head *pages, struct page *page,
			unsigned nr_pages, bool is_readahead)
{
	struct bio *bio = NULL;
	sector_t last_block_in_bio = 0;
	struct inode *inode = mapping->host;
	struct f2fs_map_blocks map;
	int ret = 0;

	map.m_pblk = 0;
	map.m_lblk = 0;
	map.m_len = 0;
	map.m_flags = 0;
	map.m_next_pgofs = NULL;
	map.m_next_extent = NULL;
	map.m_seg_type = NO_CHECK_TYPE;
	map.m_may_create = false;

	for (; nr_pages; nr_pages--) {
		if (pages) {
			page = list_last_entry(pages, struct page, lru);

			prefetchw(&page->flags);
			list_del(&page->lru);
			if (add_to_page_cache_lru(page, mapping,
						  page_index(page),
						  readahead_gfp_mask(mapping)))
				goto next_page;
		}

		ret = f2fs_read_single_page(inode, page, nr_pages, &map, &bio,
					&last_block_in_bio, is_readahead);
		if (ret) {
			SetPageError(page);
			zero_user_segment(page, 0, PAGE_SIZE);
			unlock_page(page);
		}

next_page:
		if (pages)
			put_page(page);
	}
	BUG_ON(pages && !list_empty(pages));
	if (bio)
		__submit_bio(F2FS_I_SB(inode), bio, DATA);
	return pages ? 0 : ret;
}

static int f2fs_read_data_page(struct file *file, struct page *page)
{
	struct inode *inode = page_file_mapping(page)->host;
	int ret = -EAGAIN;

	trace_f2fs_readpage(page, DATA);

	/* If the file has inline data, try to read it directly */
	if (f2fs_has_inline_data(inode))
		ret = f2fs_read_inline_data(inode, page);
	if (ret == -EAGAIN)
		ret = f2fs_mpage_readpages(page_file_mapping(page),
						NULL, page, 1, false);
	return ret;
}

static int f2fs_read_data_pages(struct file *file,
			struct address_space *mapping,
			struct list_head *pages, unsigned nr_pages)
{
	struct inode *inode = mapping->host;
	struct page *page = list_last_entry(pages, struct page, lru);

	trace_f2fs_readpages(inode, page, nr_pages);

	/* If the file has inline data, skip readpages */
	if (f2fs_has_inline_data(inode))
		return 0;

	return f2fs_mpage_readpages(mapping, pages, NULL, nr_pages, true);
}

static int encrypt_one_page(struct f2fs_io_info *fio)
{
	struct inode *inode = fio->page->mapping->host;
	struct page *mpage;
	gfp_t gfp_flags = GFP_NOFS;

	if (!f2fs_encrypted_file(inode))
		return 0;

	/* wait for GCed page writeback via META_MAPPING */
	f2fs_wait_on_block_writeback(inode, fio->old_blkaddr);

retry_encrypt:
<<<<<<< HEAD
	if (fscrypt_using_hardware_encryption(inode))
		return 0;

	fio->encrypted_page = fscrypt_encrypt_page(inode, fio->page,
			PAGE_SIZE, 0, fio->page->index, gfp_flags);
=======
	fio->encrypted_page = fscrypt_encrypt_pagecache_blocks(fio->page,
							       PAGE_SIZE, 0,
							       gfp_flags);
>>>>>>> 6c072c89
	if (IS_ERR(fio->encrypted_page)) {
		/* flush pending IOs and wait for a while in the ENOMEM case */
		if (PTR_ERR(fio->encrypted_page) == -ENOMEM) {
			f2fs_flush_merged_writes(fio->sbi);
			congestion_wait(BLK_RW_ASYNC, HZ/50);
			gfp_flags |= __GFP_NOFAIL;
			goto retry_encrypt;
		}
		return PTR_ERR(fio->encrypted_page);
	}

	mpage = find_lock_page(META_MAPPING(fio->sbi), fio->old_blkaddr);
	if (mpage) {
		if (PageUptodate(mpage))
			memcpy(page_address(mpage),
				page_address(fio->encrypted_page), PAGE_SIZE);
		f2fs_put_page(mpage, 1);
	}
	return 0;
}

static inline bool check_inplace_update_policy(struct inode *inode,
				struct f2fs_io_info *fio)
{
	struct f2fs_sb_info *sbi = F2FS_I_SB(inode);
	unsigned int policy = SM_I(sbi)->ipu_policy;

	if (policy & (0x1 << F2FS_IPU_FORCE))
		return true;
	if (policy & (0x1 << F2FS_IPU_SSR) && f2fs_need_SSR(sbi))
		return true;
	if (policy & (0x1 << F2FS_IPU_UTIL) &&
			utilization(sbi) > SM_I(sbi)->min_ipu_util)
		return true;
	if (policy & (0x1 << F2FS_IPU_SSR_UTIL) && f2fs_need_SSR(sbi) &&
			utilization(sbi) > SM_I(sbi)->min_ipu_util)
		return true;

	/*
	 * IPU for rewrite async pages
	 */
	if (policy & (0x1 << F2FS_IPU_ASYNC) &&
			fio && fio->op == REQ_OP_WRITE &&
			!(fio->op_flags & REQ_SYNC) &&
			!IS_ENCRYPTED(inode))
		return true;

	/* this is only set during fdatasync */
	if (policy & (0x1 << F2FS_IPU_FSYNC) &&
			is_inode_flag_set(inode, FI_NEED_IPU))
		return true;

	if (unlikely(fio && is_sbi_flag_set(sbi, SBI_CP_DISABLED) &&
			!f2fs_is_checkpointed_data(sbi, fio->old_blkaddr)))
		return true;

	return false;
}

bool f2fs_should_update_inplace(struct inode *inode, struct f2fs_io_info *fio)
{
	if (f2fs_is_pinned_file(inode))
		return true;

	/* if this is cold file, we should overwrite to avoid fragmentation */
	if (file_is_cold(inode))
		return true;

	return check_inplace_update_policy(inode, fio);
}

bool f2fs_should_update_outplace(struct inode *inode, struct f2fs_io_info *fio)
{
	struct f2fs_sb_info *sbi = F2FS_I_SB(inode);

	if (test_opt(sbi, LFS))
		return true;
	if (S_ISDIR(inode->i_mode))
		return true;
	if (IS_NOQUOTA(inode))
		return true;
	if (f2fs_is_atomic_file(inode))
		return true;
	if (fio) {
		if (is_cold_data(fio->page))
			return true;
		if (IS_ATOMIC_WRITTEN_PAGE(fio->page))
			return true;
		if (unlikely(is_sbi_flag_set(sbi, SBI_CP_DISABLED) &&
			f2fs_is_checkpointed_data(sbi, fio->old_blkaddr)))
			return true;
	}
	return false;
}

static inline bool need_inplace_update(struct f2fs_io_info *fio)
{
	struct inode *inode = fio->page->mapping->host;

	if (f2fs_should_update_outplace(inode, fio))
		return false;

	return f2fs_should_update_inplace(inode, fio);
}

int f2fs_do_write_data_page(struct f2fs_io_info *fio)
{
	struct page *page = fio->page;
	struct inode *inode = page->mapping->host;
	struct dnode_of_data dn;
	struct extent_info ei = {0,0,0};
	struct node_info ni;
	bool ipu_force = false;
	int err = 0;

	set_new_dnode(&dn, inode, NULL, NULL, 0);
	if (need_inplace_update(fio) &&
			f2fs_lookup_extent_cache(inode, page->index, &ei)) {
		fio->old_blkaddr = ei.blk + page->index - ei.fofs;

		if (!f2fs_is_valid_blkaddr(fio->sbi, fio->old_blkaddr,
						DATA_GENERIC_ENHANCE))
			return -EFSCORRUPTED;

		ipu_force = true;
		fio->need_lock = LOCK_DONE;
		goto got_it;
	}

	/* Deadlock due to between page->lock and f2fs_lock_op */
	if (fio->need_lock == LOCK_REQ && !f2fs_trylock_op(fio->sbi))
		return -EAGAIN;

	err = f2fs_get_dnode_of_data(&dn, page->index, LOOKUP_NODE);
	if (err)
		goto out;

	fio->old_blkaddr = dn.data_blkaddr;

	/* This page is already truncated */
	if (fio->old_blkaddr == NULL_ADDR) {
		ClearPageUptodate(page);
		clear_cold_data(page);
		goto out_writepage;
	}
got_it:
	if (__is_valid_data_blkaddr(fio->old_blkaddr) &&
		!f2fs_is_valid_blkaddr(fio->sbi, fio->old_blkaddr,
						DATA_GENERIC_ENHANCE)) {
		err = -EFSCORRUPTED;
		goto out_writepage;
	}
	/*
	 * If current allocation needs SSR,
	 * it had better in-place writes for updated data.
	 */
	if (ipu_force ||
		(__is_valid_data_blkaddr(fio->old_blkaddr) &&
					need_inplace_update(fio))) {
		err = encrypt_one_page(fio);
		if (err)
			goto out_writepage;

		set_page_writeback(page);
		ClearPageError(page);
		f2fs_put_dnode(&dn);
		if (fio->need_lock == LOCK_REQ)
			f2fs_unlock_op(fio->sbi);
		err = f2fs_inplace_write_data(fio);
		if (err) {
			if (f2fs_encrypted_file(inode))
				fscrypt_finalize_bounce_page(&fio->encrypted_page);
			if (PageWriteback(page))
				end_page_writeback(page);
		} else {
			set_inode_flag(inode, FI_UPDATE_WRITE);
		}
		trace_f2fs_do_write_data_page(fio->page, IPU);
		return err;
	}

	if (fio->need_lock == LOCK_RETRY) {
		if (!f2fs_trylock_op(fio->sbi)) {
			err = -EAGAIN;
			goto out_writepage;
		}
		fio->need_lock = LOCK_REQ;
	}

	err = f2fs_get_node_info(fio->sbi, dn.nid, &ni);
	if (err)
		goto out_writepage;

	fio->version = ni.version;

	err = encrypt_one_page(fio);
	if (err)
		goto out_writepage;

	set_page_writeback(page);
	ClearPageError(page);

	/* LFS mode write path */
	f2fs_outplace_write_data(&dn, fio);
	trace_f2fs_do_write_data_page(page, OPU);
	set_inode_flag(inode, FI_APPEND_WRITE);
	if (page->index == 0)
		set_inode_flag(inode, FI_FIRST_BLOCK_WRITTEN);
out_writepage:
	f2fs_put_dnode(&dn);
out:
	if (fio->need_lock == LOCK_REQ)
		f2fs_unlock_op(fio->sbi);
	return err;
}

static int __write_data_page(struct page *page, bool *submitted,
				struct bio **bio,
				sector_t *last_block,
				struct writeback_control *wbc,
				enum iostat_type io_type)
{
	struct inode *inode = page->mapping->host;
	struct f2fs_sb_info *sbi = F2FS_I_SB(inode);
	loff_t i_size = i_size_read(inode);
	const pgoff_t end_index = ((unsigned long long) i_size)
							>> PAGE_SHIFT;
	loff_t psize = (loff_t)(page->index + 1) << PAGE_SHIFT;
	unsigned offset = 0;
	bool need_balance_fs = false;
	int err = 0;
	struct f2fs_io_info fio = {
		.sbi = sbi,
		.ino = inode->i_ino,
		.type = DATA,
		.op = REQ_OP_WRITE,
		.op_flags = wbc_to_write_flags(wbc),
		.old_blkaddr = NULL_ADDR,
		.page = page,
		.encrypted_page = NULL,
		.submitted = false,
		.need_lock = LOCK_RETRY,
		.io_type = io_type,
		.io_wbc = wbc,
		.bio = bio,
		.last_block = last_block,
	};

	trace_f2fs_writepage(page, DATA);

	/* we should bypass data pages to proceed the kworkder jobs */
	if (unlikely(f2fs_cp_error(sbi))) {
		mapping_set_error(page->mapping, -EIO);
		/*
		 * don't drop any dirty dentry pages for keeping lastest
		 * directory structure.
		 */
		if (S_ISDIR(inode->i_mode))
			goto redirty_out;
		goto out;
	}

	if (unlikely(is_sbi_flag_set(sbi, SBI_POR_DOING)))
		goto redirty_out;

	if (page->index < end_index)
		goto write;

	/*
	 * If the offset is out-of-range of file size,
	 * this page does not have to be written to disk.
	 */
	offset = i_size & (PAGE_SIZE - 1);
	if ((page->index >= end_index + 1) || !offset)
		goto out;

	zero_user_segment(page, offset, PAGE_SIZE);
write:
	if (f2fs_is_drop_cache(inode))
		goto out;
	/* we should not write 0'th page having journal header */
	if (f2fs_is_volatile_file(inode) && (!page->index ||
			(!wbc->for_reclaim &&
			f2fs_available_free_memory(sbi, BASE_CHECK))))
		goto redirty_out;

	/* Dentry blocks are controlled by checkpoint */
	if (S_ISDIR(inode->i_mode)) {
		fio.need_lock = LOCK_DONE;
		err = f2fs_do_write_data_page(&fio);
		goto done;
	}

	if (!wbc->for_reclaim)
		need_balance_fs = true;
	else if (has_not_enough_free_secs(sbi, 0, 0))
		goto redirty_out;
	else
		set_inode_flag(inode, FI_HOT_DATA);

	err = -EAGAIN;
	if (f2fs_has_inline_data(inode)) {
		err = f2fs_write_inline_data(inode, page);
		if (!err)
			goto out;
	}

	if (err == -EAGAIN) {
		err = f2fs_do_write_data_page(&fio);
		if (err == -EAGAIN) {
			fio.need_lock = LOCK_REQ;
			err = f2fs_do_write_data_page(&fio);
		}
	}

	if (err) {
		file_set_keep_isize(inode);
	} else {
		down_write(&F2FS_I(inode)->i_sem);
		if (F2FS_I(inode)->last_disk_size < psize)
			F2FS_I(inode)->last_disk_size = psize;
		up_write(&F2FS_I(inode)->i_sem);
	}

done:
	if (err && err != -ENOENT)
		goto redirty_out;

out:
	inode_dec_dirty_pages(inode);
	if (err) {
		ClearPageUptodate(page);
		clear_cold_data(page);
	}

	if (wbc->for_reclaim) {
		f2fs_submit_merged_write_cond(sbi, NULL, page, 0, DATA);
		clear_inode_flag(inode, FI_HOT_DATA);
		f2fs_remove_dirty_inode(inode);
		submitted = NULL;
	}

	unlock_page(page);
	if (!S_ISDIR(inode->i_mode) && !IS_NOQUOTA(inode) &&
					!F2FS_I(inode)->cp_task)
		f2fs_balance_fs(sbi, need_balance_fs);

	if (unlikely(f2fs_cp_error(sbi))) {
		f2fs_submit_merged_write(sbi, DATA);
		f2fs_submit_merged_ipu_write(sbi, bio, NULL);
		submitted = NULL;
	}

	if (submitted)
		*submitted = fio.submitted;

	return 0;

redirty_out:
	redirty_page_for_writepage(wbc, page);
	/*
	 * pageout() in MM traslates EAGAIN, so calls handle_write_error()
	 * -> mapping_set_error() -> set_bit(AS_EIO, ...).
	 * file_write_and_wait_range() will see EIO error, which is critical
	 * to return value of fsync() followed by atomic_write failure to user.
	 */
	if (!err || wbc->for_reclaim)
		return AOP_WRITEPAGE_ACTIVATE;
	unlock_page(page);
	return err;
}

static int f2fs_write_data_page(struct page *page,
					struct writeback_control *wbc)
{
	return __write_data_page(page, NULL, NULL, NULL, wbc, FS_DATA_IO);
}

/*
 * This function was copied from write_cche_pages from mm/page-writeback.c.
 * The major change is making write step of cold data page separately from
 * warm/hot data page.
 */
static int f2fs_write_cache_pages(struct address_space *mapping,
					struct writeback_control *wbc,
					enum iostat_type io_type)
{
	int ret = 0;
	int done = 0;
	struct pagevec pvec;
	struct f2fs_sb_info *sbi = F2FS_M_SB(mapping);
	struct bio *bio = NULL;
	sector_t last_block;
	int nr_pages;
	pgoff_t uninitialized_var(writeback_index);
	pgoff_t index;
	pgoff_t end;		/* Inclusive */
	pgoff_t done_index;
	int cycled;
	int range_whole = 0;
	int tag;
	int nwritten = 0;

	pagevec_init(&pvec, 0);

	if (get_dirty_pages(mapping->host) <=
				SM_I(F2FS_M_SB(mapping))->min_hot_blocks)
		set_inode_flag(mapping->host, FI_HOT_DATA);
	else
		clear_inode_flag(mapping->host, FI_HOT_DATA);

	if (wbc->range_cyclic) {
		writeback_index = mapping->writeback_index; /* prev offset */
		index = writeback_index;
		if (index == 0)
			cycled = 1;
		else
			cycled = 0;
		end = -1;
	} else {
		index = wbc->range_start >> PAGE_SHIFT;
		end = wbc->range_end >> PAGE_SHIFT;
		if (wbc->range_start == 0 && wbc->range_end == LLONG_MAX)
			range_whole = 1;
		cycled = 1; /* ignore range_cyclic tests */
	}
	if (wbc->sync_mode == WB_SYNC_ALL || wbc->tagged_writepages)
		tag = PAGECACHE_TAG_TOWRITE;
	else
		tag = PAGECACHE_TAG_DIRTY;
retry:
	if (wbc->sync_mode == WB_SYNC_ALL || wbc->tagged_writepages)
		tag_pages_for_writeback(mapping, index, end);
	done_index = index;
	while (!done && (index <= end)) {
		int i;

		nr_pages = pagevec_lookup_range_tag(&pvec, mapping, &index, end,
				tag);
		if (nr_pages == 0)
			break;

		for (i = 0; i < nr_pages; i++) {
			struct page *page = pvec.pages[i];
			bool submitted = false;

			/* give a priority to WB_SYNC threads */
			if (atomic_read(&sbi->wb_sync_req[DATA]) &&
					wbc->sync_mode == WB_SYNC_NONE) {
				done = 1;
				break;
			}

			done_index = page->index;
retry_write:
			lock_page(page);

			if (unlikely(page->mapping != mapping)) {
continue_unlock:
				unlock_page(page);
				continue;
			}

			if (!PageDirty(page)) {
				/* someone wrote it for us */
				goto continue_unlock;
			}

			if (PageWriteback(page)) {
				if (wbc->sync_mode != WB_SYNC_NONE)
					f2fs_wait_on_page_writeback(page,
							DATA, true, true);
				else
					goto continue_unlock;
			}

			if (!clear_page_dirty_for_io(page))
				goto continue_unlock;

			ret = __write_data_page(page, &submitted, &bio,
					&last_block, wbc, io_type);
			if (unlikely(ret)) {
				/*
				 * keep nr_to_write, since vfs uses this to
				 * get # of written pages.
				 */
				if (ret == AOP_WRITEPAGE_ACTIVATE) {
					unlock_page(page);
					ret = 0;
					continue;
				} else if (ret == -EAGAIN) {
					ret = 0;
					if (wbc->sync_mode == WB_SYNC_ALL) {
						cond_resched();
						congestion_wait(BLK_RW_ASYNC,
									HZ/50);
						goto retry_write;
					}
					continue;
				}
				done_index = page->index + 1;
				done = 1;
				break;
			} else if (submitted) {
				nwritten++;
			}

			if (--wbc->nr_to_write <= 0 &&
					wbc->sync_mode == WB_SYNC_NONE) {
				done = 1;
				break;
			}
		}
		pagevec_release(&pvec);
		cond_resched();
	}

	if (!cycled && !done) {
		cycled = 1;
		index = 0;
		end = writeback_index - 1;
		goto retry;
	}
	if (wbc->range_cyclic || (range_whole && wbc->nr_to_write > 0))
		mapping->writeback_index = done_index;

	if (nwritten)
		f2fs_submit_merged_write_cond(F2FS_M_SB(mapping), mapping->host,
								NULL, 0, DATA);
	/* submit cached bio of IPU write */
	if (bio)
		f2fs_submit_merged_ipu_write(sbi, &bio, NULL);

	return ret;
}

static inline bool __should_serialize_io(struct inode *inode,
					struct writeback_control *wbc)
{
	if (!S_ISREG(inode->i_mode))
		return false;
	if (IS_NOQUOTA(inode))
		return false;
	/* to avoid deadlock in path of data flush */
	if (F2FS_I(inode)->cp_task)
		return false;
	if (wbc->sync_mode != WB_SYNC_ALL)
		return true;
	if (get_dirty_pages(inode) >= SM_I(F2FS_I_SB(inode))->min_seq_blocks)
		return true;
	return false;
}

static int __f2fs_write_data_pages(struct address_space *mapping,
						struct writeback_control *wbc,
						enum iostat_type io_type)
{
	struct inode *inode = mapping->host;
	struct f2fs_sb_info *sbi = F2FS_I_SB(inode);
	struct blk_plug plug;
	int ret;
	bool locked = false;

	/* deal with chardevs and other special file */
	if (!mapping->a_ops->writepage)
		return 0;

	/* skip writing if there is no dirty page in this inode */
	if (!get_dirty_pages(inode) && wbc->sync_mode == WB_SYNC_NONE)
		return 0;

	/* during POR, we don't need to trigger writepage at all. */
	if (unlikely(is_sbi_flag_set(sbi, SBI_POR_DOING)))
		goto skip_write;

	if ((S_ISDIR(inode->i_mode) || IS_NOQUOTA(inode)) &&
			wbc->sync_mode == WB_SYNC_NONE &&
			get_dirty_pages(inode) < nr_pages_to_skip(sbi, DATA) &&
			f2fs_available_free_memory(sbi, DIRTY_DENTS))
		goto skip_write;

	/* skip writing during file defragment */
	if (is_inode_flag_set(inode, FI_DO_DEFRAG))
		goto skip_write;

	trace_f2fs_writepages(mapping->host, wbc, DATA);

	/* to avoid spliting IOs due to mixed WB_SYNC_ALL and WB_SYNC_NONE */
	if (wbc->sync_mode == WB_SYNC_ALL)
		atomic_inc(&sbi->wb_sync_req[DATA]);
	else if (atomic_read(&sbi->wb_sync_req[DATA]))
		goto skip_write;

	if (__should_serialize_io(inode, wbc)) {
		mutex_lock(&sbi->writepages);
		locked = true;
	}

	blk_start_plug(&plug);
	ret = f2fs_write_cache_pages(mapping, wbc, io_type);
	blk_finish_plug(&plug);

	if (locked)
		mutex_unlock(&sbi->writepages);

	if (wbc->sync_mode == WB_SYNC_ALL)
		atomic_dec(&sbi->wb_sync_req[DATA]);
	/*
	 * if some pages were truncated, we cannot guarantee its mapping->host
	 * to detect pending bios.
	 */

	f2fs_remove_dirty_inode(inode);
	return ret;

skip_write:
	wbc->pages_skipped += get_dirty_pages(inode);
	trace_f2fs_writepages(mapping->host, wbc, DATA);
	return 0;
}

static int f2fs_write_data_pages(struct address_space *mapping,
			    struct writeback_control *wbc)
{
	struct inode *inode = mapping->host;

	return __f2fs_write_data_pages(mapping, wbc,
			F2FS_I(inode)->cp_task == current ?
			FS_CP_DATA_IO : FS_DATA_IO);
}

static void f2fs_write_failed(struct address_space *mapping, loff_t to)
{
	struct inode *inode = mapping->host;
	loff_t i_size = i_size_read(inode);

	if (IS_NOQUOTA(inode))
		return;

	/* In the fs-verity case, f2fs_end_enable_verity() does the truncate */
	if (to > i_size) {
		down_write(&F2FS_I(inode)->i_gc_rwsem[WRITE]);
		down_write(&F2FS_I(inode)->i_mmap_sem);

		truncate_pagecache(inode, i_size);
		f2fs_truncate_blocks(inode, i_size, true);

		up_write(&F2FS_I(inode)->i_mmap_sem);
		up_write(&F2FS_I(inode)->i_gc_rwsem[WRITE]);
	}
}

static int prepare_write_begin(struct f2fs_sb_info *sbi,
			struct page *page, loff_t pos, unsigned len,
			block_t *blk_addr, bool *node_changed)
{
	struct inode *inode = page->mapping->host;
	pgoff_t index = page->index;
	struct dnode_of_data dn;
	struct page *ipage;
	bool locked = false;
	struct extent_info ei = {0,0,0};
	int err = 0;
	int flag;

	/*
	 * we already allocated all the blocks, so we don't need to get
	 * the block addresses when there is no need to fill the page.
	 */
	if (!f2fs_has_inline_data(inode) && len == PAGE_SIZE &&
			!is_inode_flag_set(inode, FI_NO_PREALLOC))
		return 0;

	/* f2fs_lock_op avoids race between write CP and convert_inline_page */
	if (f2fs_has_inline_data(inode) && pos + len > MAX_INLINE_DATA(inode))
		flag = F2FS_GET_BLOCK_DEFAULT;
	else
		flag = F2FS_GET_BLOCK_PRE_AIO;

	if (f2fs_has_inline_data(inode) ||
			(pos & PAGE_MASK) >= i_size_read(inode)) {
		__do_map_lock(sbi, flag, true);
		locked = true;
	}
restart:
	/* check inline_data */
	ipage = f2fs_get_node_page(sbi, inode->i_ino);
	if (IS_ERR(ipage)) {
		err = PTR_ERR(ipage);
		goto unlock_out;
	}

	set_new_dnode(&dn, inode, ipage, ipage, 0);

	if (f2fs_has_inline_data(inode)) {
		if (pos + len <= MAX_INLINE_DATA(inode)) {
			f2fs_do_read_inline_data(page, ipage);
			set_inode_flag(inode, FI_DATA_EXIST);
			if (inode->i_nlink)
				set_inline_node(ipage);
		} else {
			err = f2fs_convert_inline_page(&dn, page);
			if (err)
				goto out;
			if (dn.data_blkaddr == NULL_ADDR)
				err = f2fs_get_block(&dn, index);
		}
	} else if (locked) {
		err = f2fs_get_block(&dn, index);
	} else {
		if (f2fs_lookup_extent_cache(inode, index, &ei)) {
			dn.data_blkaddr = ei.blk + index - ei.fofs;
		} else {
			/* hole case */
			err = f2fs_get_dnode_of_data(&dn, index, LOOKUP_NODE);
			if (err || dn.data_blkaddr == NULL_ADDR) {
				f2fs_put_dnode(&dn);
				__do_map_lock(sbi, F2FS_GET_BLOCK_PRE_AIO,
								true);
				WARN_ON(flag != F2FS_GET_BLOCK_PRE_AIO);
				locked = true;
				goto restart;
			}
		}
	}

	/* convert_inline_page can make node_changed */
	*blk_addr = dn.data_blkaddr;
	*node_changed = dn.node_changed;
out:
	f2fs_put_dnode(&dn);
unlock_out:
	if (locked)
		__do_map_lock(sbi, flag, false);
	return err;
}

static int f2fs_write_begin(struct file *file, struct address_space *mapping,
		loff_t pos, unsigned len, unsigned flags,
		struct page **pagep, void **fsdata)
{
	struct inode *inode = mapping->host;
	struct f2fs_sb_info *sbi = F2FS_I_SB(inode);
	struct page *page = NULL;
	pgoff_t index = ((unsigned long long) pos) >> PAGE_SHIFT;
	bool need_balance = false, drop_atomic = false;
	block_t blkaddr = NULL_ADDR;
	int err = 0;

	if (trace_android_fs_datawrite_start_enabled()) {
		char *path, pathbuf[MAX_TRACE_PATHBUF_LEN];

		path = android_fstrace_get_pathname(pathbuf,
						    MAX_TRACE_PATHBUF_LEN,
						    inode);
		trace_android_fs_datawrite_start(inode, pos, len,
						 current->pid, path,
						 current->comm);
	}
	trace_f2fs_write_begin(inode, pos, len, flags);

	if (!f2fs_is_checkpoint_ready(sbi)) {
		err = -ENOSPC;
		goto fail;
	}

	if ((f2fs_is_atomic_file(inode) &&
			!f2fs_available_free_memory(sbi, INMEM_PAGES)) ||
			is_inode_flag_set(inode, FI_ATOMIC_REVOKE_REQUEST)) {
		err = -ENOMEM;
		drop_atomic = true;
		goto fail;
	}

	/*
	 * We should check this at this moment to avoid deadlock on inode page
	 * and #0 page. The locking rule for inline_data conversion should be:
	 * lock_page(page #0) -> lock_page(inode_page)
	 */
	if (index != 0) {
		err = f2fs_convert_inline_inode(inode);
		if (err)
			goto fail;
	}
repeat:
	/*
	 * Do not use grab_cache_page_write_begin() to avoid deadlock due to
	 * wait_for_stable_page. Will wait that below with our IO control.
	 */
	page = f2fs_pagecache_get_page(mapping, index,
				FGP_LOCK | FGP_WRITE | FGP_CREAT, GFP_NOFS);
	if (!page) {
		err = -ENOMEM;
		goto fail;
	}

	*pagep = page;

	err = prepare_write_begin(sbi, page, pos, len,
					&blkaddr, &need_balance);
	if (err)
		goto fail;

	if (need_balance && !IS_NOQUOTA(inode) &&
			has_not_enough_free_secs(sbi, 0, 0)) {
		unlock_page(page);
		f2fs_balance_fs(sbi, true);
		lock_page(page);
		if (page->mapping != mapping) {
			/* The page got truncated from under us */
			f2fs_put_page(page, 1);
			goto repeat;
		}
	}

	f2fs_wait_on_page_writeback(page, DATA, false, true);

	if (len == PAGE_SIZE || PageUptodate(page))
		return 0;

	if (!(pos & (PAGE_SIZE - 1)) && (pos + len) >= i_size_read(inode)) {
		zero_user_segment(page, len, PAGE_SIZE);
		return 0;
	}

	if (blkaddr == NEW_ADDR) {
		zero_user_segment(page, 0, PAGE_SIZE);
		SetPageUptodate(page);
	} else {
		if (!f2fs_is_valid_blkaddr(sbi, blkaddr,
				DATA_GENERIC_ENHANCE_READ)) {
			err = -EFSCORRUPTED;
			goto fail;
		}
		err = f2fs_submit_page_read(inode, page, blkaddr);
		if (err)
			goto fail;

		lock_page(page);
		if (unlikely(page->mapping != mapping)) {
			f2fs_put_page(page, 1);
			goto repeat;
		}
		if (unlikely(!PageUptodate(page))) {
			err = -EIO;
			goto fail;
		}
	}
	return 0;

fail:
	f2fs_put_page(page, 1);
	f2fs_write_failed(mapping, pos + len);
	if (drop_atomic)
		f2fs_drop_inmem_pages_all(sbi, false);
	return err;
}

static int f2fs_write_end(struct file *file,
			struct address_space *mapping,
			loff_t pos, unsigned len, unsigned copied,
			struct page *page, void *fsdata)
{
	struct inode *inode = page->mapping->host;

	trace_android_fs_datawrite_end(inode, pos, len);
	trace_f2fs_write_end(inode, pos, len, copied);

	/*
	 * This should be come from len == PAGE_SIZE, and we expect copied
	 * should be PAGE_SIZE. Otherwise, we treat it with zero copied and
	 * let generic_perform_write() try to copy data again through copied=0.
	 */
	if (!PageUptodate(page)) {
		if (unlikely(copied != len))
			copied = 0;
		else
			SetPageUptodate(page);
	}
	if (!copied)
		goto unlock_out;

	set_page_dirty(page);

	if (pos + copied > i_size_read(inode))
		f2fs_i_size_write(inode, pos + copied);
unlock_out:
	f2fs_put_page(page, 1);
	f2fs_update_time(F2FS_I_SB(inode), REQ_TIME);
	return copied;
}

static int check_direct_IO(struct inode *inode, struct iov_iter *iter,
			   loff_t offset)
{
	unsigned i_blkbits = READ_ONCE(inode->i_blkbits);
	unsigned blkbits = i_blkbits;
	unsigned blocksize_mask = (1 << blkbits) - 1;
	unsigned long align = offset | iov_iter_alignment(iter);
	struct block_device *bdev = inode->i_sb->s_bdev;

	if (align & blocksize_mask) {
		if (bdev)
			blkbits = blksize_bits(bdev_logical_block_size(bdev));
		blocksize_mask = (1 << blkbits) - 1;
		if (align & blocksize_mask)
			return -EINVAL;
		return 1;
	}
	return 0;
}

static void f2fs_dio_end_io(struct bio *bio)
{
	struct f2fs_private_dio *dio = bio->bi_private;

	dec_page_count(F2FS_I_SB(dio->inode),
			dio->write ? F2FS_DIO_WRITE : F2FS_DIO_READ);

	bio->bi_private = dio->orig_private;
	bio->bi_end_io = dio->orig_end_io;

	kvfree(dio);

	bio_endio(bio);
}

static void f2fs_dio_submit_bio(struct bio *bio, struct inode *inode,
							loff_t file_offset)
{
	struct f2fs_private_dio *dio;
	bool write = (bio_op(bio) == REQ_OP_WRITE);

	dio = f2fs_kzalloc(F2FS_I_SB(inode),
			sizeof(struct f2fs_private_dio), GFP_NOFS);
	if (!dio)
		goto out;

	dio->inode = inode;
	dio->orig_end_io = bio->bi_end_io;
	dio->orig_private = bio->bi_private;
	dio->write = write;

	bio->bi_end_io = f2fs_dio_end_io;
	bio->bi_private = dio;

	inc_page_count(F2FS_I_SB(inode),
			write ? F2FS_DIO_WRITE : F2FS_DIO_READ);

	submit_bio(bio);
	return;
out:
	bio->bi_error = -EIO;
	bio_endio(bio);
}

static ssize_t f2fs_direct_IO(struct kiocb *iocb, struct iov_iter *iter)
{
	struct address_space *mapping = iocb->ki_filp->f_mapping;
	struct inode *inode = mapping->host;
	struct f2fs_sb_info *sbi = F2FS_I_SB(inode);
	struct f2fs_inode_info *fi = F2FS_I(inode);
	size_t count = iov_iter_count(iter);
	loff_t offset = iocb->ki_pos;
	int rw = iov_iter_rw(iter);
	int err;
	enum rw_hint hint = iocb->ki_hint;
	int whint_mode = F2FS_OPTION(sbi).whint_mode;
	bool do_opu;

	err = check_direct_IO(inode, iter, offset);
	if (err)
		return err < 0 ? err : 0;

	if (f2fs_force_buffered_io(inode, iocb, iter))
		return 0;

	do_opu = allow_outplace_dio(inode, iocb, iter);

	trace_f2fs_direct_IO_enter(inode, offset, count, rw);

	if (trace_android_fs_dataread_start_enabled() &&
	    (rw == READ)) {
		char *path, pathbuf[MAX_TRACE_PATHBUF_LEN];

		path = android_fstrace_get_pathname(pathbuf,
						    MAX_TRACE_PATHBUF_LEN,
						    inode);
		trace_android_fs_dataread_start(inode, offset,
						count, current->pid, path,
						current->comm);
	}
	if (trace_android_fs_datawrite_start_enabled() &&
	    (rw == WRITE)) {
		char *path, pathbuf[MAX_TRACE_PATHBUF_LEN];

		path = android_fstrace_get_pathname(pathbuf,
						    MAX_TRACE_PATHBUF_LEN,
						    inode);
		trace_android_fs_datawrite_start(inode, offset, count,
						 current->pid, path,
						 current->comm);
	}
	if (rw == WRITE && whint_mode == WHINT_MODE_OFF)
		iocb->ki_hint = WRITE_LIFE_NOT_SET;

	if (iocb->ki_flags & IOCB_NOWAIT) {
		if (!down_read_trylock(&fi->i_gc_rwsem[rw])) {
			iocb->ki_hint = hint;
			err = -EAGAIN;
			goto out;
		}
		if (do_opu && !down_read_trylock(&fi->i_gc_rwsem[READ])) {
			up_read(&fi->i_gc_rwsem[rw]);
			iocb->ki_hint = hint;
			err = -EAGAIN;
			goto out;
		}
	} else {
		down_read(&fi->i_gc_rwsem[rw]);
		if (do_opu)
			down_read(&fi->i_gc_rwsem[READ]);
	}

	err = __blockdev_direct_IO(iocb, inode, inode->i_sb->s_bdev,
			iter, rw == WRITE ? get_data_block_dio_write :
			get_data_block_dio, NULL, f2fs_dio_submit_bio,
			DIO_LOCKING | DIO_SKIP_HOLES);

	if (do_opu)
		up_read(&fi->i_gc_rwsem[READ]);

	up_read(&fi->i_gc_rwsem[rw]);

	if (rw == WRITE) {
		if (whint_mode == WHINT_MODE_OFF)
			iocb->ki_hint = hint;
		if (err > 0) {
			f2fs_update_iostat(F2FS_I_SB(inode), APP_DIRECT_IO,
									err);
			if (!do_opu)
				set_inode_flag(inode, FI_UPDATE_WRITE);
		} else if (err < 0) {
			f2fs_write_failed(mapping, offset + count);
		}
	}
out:
	if (trace_android_fs_dataread_start_enabled() &&
	    (rw == READ))
		trace_android_fs_dataread_end(inode, offset, count);
	if (trace_android_fs_datawrite_start_enabled() &&
	    (rw == WRITE))
		trace_android_fs_datawrite_end(inode, offset, count);

	trace_f2fs_direct_IO_exit(inode, offset, count, rw, err);

	return err;
}

void f2fs_invalidate_page(struct page *page, unsigned int offset,
							unsigned int length)
{
	struct inode *inode = page->mapping->host;
	struct f2fs_sb_info *sbi = F2FS_I_SB(inode);

	if (inode->i_ino >= F2FS_ROOT_INO(sbi) &&
		(offset % PAGE_SIZE || length != PAGE_SIZE))
		return;

	if (PageDirty(page)) {
		if (inode->i_ino == F2FS_META_INO(sbi)) {
			dec_page_count(sbi, F2FS_DIRTY_META);
		} else if (inode->i_ino == F2FS_NODE_INO(sbi)) {
			dec_page_count(sbi, F2FS_DIRTY_NODES);
		} else {
			inode_dec_dirty_pages(inode);
			f2fs_remove_dirty_inode(inode);
		}
	}

	clear_cold_data(page);

	if (IS_ATOMIC_WRITTEN_PAGE(page))
		return f2fs_drop_inmem_page(inode, page);

	f2fs_clear_page_private(page);
}

int f2fs_release_page(struct page *page, gfp_t wait)
{
	/* If this is dirty page, keep PagePrivate */
	if (PageDirty(page))
		return 0;

	/* This is atomic written page, keep Private */
	if (IS_ATOMIC_WRITTEN_PAGE(page))
		return 0;

	clear_cold_data(page);
	f2fs_clear_page_private(page);
	return 1;
}

static int f2fs_set_data_page_dirty(struct page *page)
{
	struct inode *inode = page_file_mapping(page)->host;

	trace_f2fs_set_page_dirty(page, DATA);

	if (!PageUptodate(page))
		SetPageUptodate(page);
	if (PageSwapCache(page))
		return __set_page_dirty_nobuffers(page);

	if (f2fs_is_atomic_file(inode) && !f2fs_is_commit_atomic_write(inode)) {
		if (!IS_ATOMIC_WRITTEN_PAGE(page)) {
			f2fs_register_inmem_page(inode, page);
			return 1;
		}
		/*
		 * Previously, this page has been registered, we just
		 * return here.
		 */
		return 0;
	}

	if (!PageDirty(page)) {
		__set_page_dirty_nobuffers(page);
		f2fs_update_dirty_page(inode, page);
		return 1;
	}
	return 0;
}

static sector_t f2fs_bmap(struct address_space *mapping, sector_t block)
{
	struct inode *inode = mapping->host;

	if (f2fs_has_inline_data(inode))
		return 0;

	/* make sure allocating whole blocks */
	if (mapping_tagged(mapping, PAGECACHE_TAG_DIRTY))
		filemap_write_and_wait(mapping);

	return generic_block_bmap(mapping, block, get_data_block_bmap);
}

#ifdef CONFIG_MIGRATION
#include <linux/migrate.h>

int f2fs_migrate_page(struct address_space *mapping,
		struct page *newpage, struct page *page, enum migrate_mode mode)
{
	int rc, extra_count;
	struct f2fs_inode_info *fi = F2FS_I(mapping->host);
	bool atomic_written = IS_ATOMIC_WRITTEN_PAGE(page);

	BUG_ON(PageWriteback(page));

	/* migrating an atomic written page is safe with the inmem_lock hold */
	if (atomic_written) {
		if (mode != MIGRATE_SYNC)
			return -EBUSY;
		if (!mutex_trylock(&fi->inmem_lock))
			return -EAGAIN;
	}

	/* one extra reference was held for atomic_write page */
	extra_count = atomic_written ? 1 : 0;
	rc = migrate_page_move_mapping(mapping, newpage,
				page, NULL, mode, extra_count);
	if (rc != MIGRATEPAGE_SUCCESS) {
		if (atomic_written)
			mutex_unlock(&fi->inmem_lock);
		return rc;
	}

	if (atomic_written) {
		struct inmem_pages *cur;
		list_for_each_entry(cur, &fi->inmem_pages, list)
			if (cur->page == page) {
				cur->page = newpage;
				break;
			}
		mutex_unlock(&fi->inmem_lock);
		put_page(page);
		get_page(newpage);
	}

	if (PagePrivate(page)) {
		f2fs_set_page_private(newpage, page_private(page));
		f2fs_clear_page_private(page);
	}

	migrate_page_copy(newpage, page);

	return MIGRATEPAGE_SUCCESS;
}
#endif

#ifdef CONFIG_SWAP
/* Copied from generic_swapfile_activate() to check any holes */
static int check_swap_activate(struct swap_info_struct *sis,
				struct file *swap_file, sector_t *span)
{
	struct address_space *mapping = swap_file->f_mapping;
	struct inode *inode = mapping->host;
	unsigned blocks_per_page;
	unsigned long page_no;
	unsigned blkbits;
	sector_t probe_block;
	sector_t last_block;
	sector_t lowest_block = -1;
	sector_t highest_block = 0;
	int nr_extents = 0;
	int ret;

	blkbits = inode->i_blkbits;
	blocks_per_page = PAGE_SIZE >> blkbits;

	/*
	 * Map all the blocks into the extent list.  This code doesn't try
	 * to be very smart.
	 */
	probe_block = 0;
	page_no = 0;
	last_block = i_size_read(inode) >> blkbits;
	while ((probe_block + blocks_per_page) <= last_block &&
			page_no < sis->max) {
		unsigned block_in_page;
		sector_t first_block;

		cond_resched();

		first_block = bmap(inode, probe_block);
		if (first_block == 0)
			goto bad_bmap;

		/*
		 * It must be PAGE_SIZE aligned on-disk
		 */
		if (first_block & (blocks_per_page - 1)) {
			probe_block++;
			goto reprobe;
		}

		for (block_in_page = 1; block_in_page < blocks_per_page;
					block_in_page++) {
			sector_t block;

			block = bmap(inode, probe_block + block_in_page);
			if (block == 0)
				goto bad_bmap;
			if (block != first_block + block_in_page) {
				/* Discontiguity */
				probe_block++;
				goto reprobe;
			}
		}

		first_block >>= (PAGE_SHIFT - blkbits);
		if (page_no) {	/* exclude the header page */
			if (first_block < lowest_block)
				lowest_block = first_block;
			if (first_block > highest_block)
				highest_block = first_block;
		}

		/*
		 * We found a PAGE_SIZE-length, PAGE_SIZE-aligned run of blocks
		 */
		ret = add_swap_extent(sis, page_no, 1, first_block);
		if (ret < 0)
			goto out;
		nr_extents += ret;
		page_no++;
		probe_block += blocks_per_page;
reprobe:
		continue;
	}
	ret = nr_extents;
	*span = 1 + highest_block - lowest_block;
	if (page_no == 0)
		page_no = 1;	/* force Empty message */
	sis->max = page_no;
	sis->pages = page_no - 1;
	sis->highest_bit = page_no - 1;
out:
	return ret;
bad_bmap:
	pr_err("swapon: swapfile has holes\n");
	return -EINVAL;
}

static int f2fs_swap_activate(struct swap_info_struct *sis, struct file *file,
				sector_t *span)
{
	struct inode *inode = file_inode(file);
	int ret;

	if (!S_ISREG(inode->i_mode))
		return -EINVAL;

	if (f2fs_readonly(F2FS_I_SB(inode)->sb))
		return -EROFS;

	ret = f2fs_convert_inline_inode(inode);
	if (ret)
		return ret;

	ret = check_swap_activate(sis, file, span);
	if (ret < 0)
		return ret;

	set_inode_flag(inode, FI_PIN_FILE);
	f2fs_precache_extents(inode);
	f2fs_update_time(F2FS_I_SB(inode), REQ_TIME);
	return ret;
}

static void f2fs_swap_deactivate(struct file *file)
{
	struct inode *inode = file_inode(file);

	clear_inode_flag(inode, FI_PIN_FILE);
}
#else
static int f2fs_swap_activate(struct swap_info_struct *sis, struct file *file,
				sector_t *span)
{
	return -EOPNOTSUPP;
}

static void f2fs_swap_deactivate(struct file *file)
{
}
#endif

const struct address_space_operations f2fs_dblock_aops = {
	.readpage	= f2fs_read_data_page,
	.readpages	= f2fs_read_data_pages,
	.writepage	= f2fs_write_data_page,
	.writepages	= f2fs_write_data_pages,
	.write_begin	= f2fs_write_begin,
	.write_end	= f2fs_write_end,
	.set_page_dirty	= f2fs_set_data_page_dirty,
	.invalidatepage	= f2fs_invalidate_page,
	.releasepage	= f2fs_release_page,
	.direct_IO	= f2fs_direct_IO,
	.bmap		= f2fs_bmap,
	.swap_activate  = f2fs_swap_activate,
	.swap_deactivate = f2fs_swap_deactivate,
#ifdef CONFIG_MIGRATION
	.migratepage    = f2fs_migrate_page,
#endif
};

void f2fs_clear_radix_tree_dirty_tag(struct page *page)
{
	struct address_space *mapping = page_mapping(page);
	unsigned long flags;

	spin_lock_irqsave(&mapping->tree_lock, flags);
	radix_tree_tag_clear(&mapping->page_tree, page_index(page),
					PAGECACHE_TAG_DIRTY);
	spin_unlock_irqrestore(&mapping->tree_lock, flags);
}

int __init f2fs_init_post_read_processing(void)
{
	bio_post_read_ctx_cache = KMEM_CACHE(bio_post_read_ctx, 0);
	if (!bio_post_read_ctx_cache)
		goto fail;
	bio_post_read_ctx_pool =
		mempool_create_slab_pool(NUM_PREALLOC_POST_READ_CTXS,
					 bio_post_read_ctx_cache);
	if (!bio_post_read_ctx_pool)
		goto fail_free_cache;
	return 0;

fail_free_cache:
	kmem_cache_destroy(bio_post_read_ctx_cache);
fail:
	return -ENOMEM;
}

void f2fs_destroy_post_read_processing(void)
{
	mempool_destroy(bio_post_read_ctx_pool);
	kmem_cache_destroy(bio_post_read_ctx_cache);
}

int __init f2fs_init_bio_entry_cache(void)
{
	bio_entry_slab = f2fs_kmem_cache_create("bio_entry_slab",
			sizeof(struct bio_entry));
	if (!bio_entry_slab)
		return -ENOMEM;
	return 0;
}

void f2fs_destroy_bio_entry_cache(void)
{
	kmem_cache_destroy(bio_entry_slab);
}<|MERGE_RESOLUTION|>--- conflicted
+++ resolved
@@ -185,17 +185,12 @@
 
 static void f2fs_read_end_io(struct bio *bio)
 {
-<<<<<<< HEAD
 	struct page *first_page = bio->bi_io_vec[0].bv_page;
 
-	if (time_to_inject(F2FS_P_SB(bio->bi_io_vec->bv_page), FAULT_READ_IO)) {
-		f2fs_show_injection_info(FAULT_READ_IO);
-=======
 	struct f2fs_sb_info *sbi = F2FS_P_SB(bio->bi_io_vec->bv_page);
 
 	if (time_to_inject(sbi, FAULT_READ_IO)) {
 		f2fs_show_injection_info(sbi, FAULT_READ_IO);
->>>>>>> 6c072c89
 		bio->bi_error = -EIO;
 	}
 
@@ -748,41 +743,28 @@
 	trace_f2fs_submit_page_bio(page, fio);
 	f2fs_trace_ios(fio, 0);
 
-<<<<<<< HEAD
 	inode = fio->page->mapping->host;
 	dun = PG_DUN(inode, fio->page);
 	bi_crypt_skip = fio->encrypted_page ? 1 : 0;
 	bio_encrypted = f2fs_may_encrypt_bio(inode, fio);
 	fio->op_flags |= fio->encrypted_page ? REQ_NOENCRYPT : 0;
 
-	if (bio && (*fio->last_block + 1 != fio->new_blkaddr ||
-			!__same_bdev(fio->sbi, fio->new_blkaddr, bio))) {
-		__submit_bio(fio->sbi, bio, fio->type);
-		bio = NULL;
-	}
+	if (bio && !page_is_mergeable(fio->sbi, bio, *fio->last_block,
+						fio->new_blkaddr))
+		f2fs_submit_merged_ipu_write(fio->sbi, &bio, NULL);
 	/* ICE support */
 	if (bio && !fscrypt_mergeable_bio(bio, dun,
 				bio_encrypted, bi_crypt_skip)) {
 		__submit_bio(fio->sbi, bio, fio->type);
 		bio = NULL;
 	}
-=======
-	if (bio && !page_is_mergeable(fio->sbi, bio, *fio->last_block,
-						fio->new_blkaddr))
-		f2fs_submit_merged_ipu_write(fio->sbi, &bio, NULL);
->>>>>>> 6c072c89
 alloc_new:
 	if (!bio) {
 		bio = __bio_alloc(fio, BIO_MAX_PAGES);
 		bio_set_op_attrs(bio, fio->op, fio->op_flags);
-<<<<<<< HEAD
 		if (bio_encrypted)
 			fscrypt_set_ice_dun(inode, bio, dun);
 		fscrypt_set_ice_skip(bio, bi_crypt_skip);
-	}
-=======
->>>>>>> 6c072c89
-
 		add_bio_entry(fio->sbi, bio, page, fio->temp);
 	} else {
 		if (add_ipu_page(fio->sbi, &bio, page))
@@ -859,16 +841,10 @@
 			fio->retry = true;
 			goto skip;
 		}
-<<<<<<< HEAD
-		io->bio = __bio_alloc(sbi, fio->new_blkaddr, fio->io_wbc,
-						BIO_MAX_PAGES, false,
-						fio->type, fio->temp);
+		io->bio = __bio_alloc(fio, BIO_MAX_PAGES);
 		if (bio_encrypted)
 			fscrypt_set_ice_dun(inode, io->bio, dun);
 		fscrypt_set_ice_skip(io->bio, bi_crypt_skip);
-=======
-		io->bio = __bio_alloc(fio, BIO_MAX_PAGES);
->>>>>>> 6c072c89
 		io->fio = *fio;
 	}
 
@@ -2074,17 +2050,12 @@
 	f2fs_wait_on_block_writeback(inode, fio->old_blkaddr);
 
 retry_encrypt:
-<<<<<<< HEAD
 	if (fscrypt_using_hardware_encryption(inode))
 		return 0;
 
-	fio->encrypted_page = fscrypt_encrypt_page(inode, fio->page,
-			PAGE_SIZE, 0, fio->page->index, gfp_flags);
-=======
 	fio->encrypted_page = fscrypt_encrypt_pagecache_blocks(fio->page,
 							       PAGE_SIZE, 0,
 							       gfp_flags);
->>>>>>> 6c072c89
 	if (IS_ERR(fio->encrypted_page)) {
 		/* flush pending IOs and wait for a while in the ENOMEM case */
 		if (PTR_ERR(fio->encrypted_page) == -ENOMEM) {
