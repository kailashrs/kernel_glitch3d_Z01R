/*
 * Copyright (C) 2007 Oracle.  All rights reserved.
 *
 * This program is free software; you can redistribute it and/or
 * modify it under the terms of the GNU General Public
 * License v2 as published by the Free Software Foundation.
 *
 * This program is distributed in the hope that it will be useful,
 * but WITHOUT ANY WARRANTY; without even the implied warranty of
 * MERCHANTABILITY or FITNESS FOR A PARTICULAR PURPOSE.  See the GNU
 * General Public License for more details.
 *
 * You should have received a copy of the GNU General Public
 * License along with this program; if not, write to the
 * Free Software Foundation, Inc., 59 Temple Place - Suite 330,
 * Boston, MA 021110-1307, USA.
 */

#include <linux/kernel.h>
#include <linux/bio.h>
#include <linux/buffer_head.h>
#include <linux/file.h>
#include <linux/fs.h>
#include <linux/pagemap.h>
#include <linux/highmem.h>
#include <linux/time.h>
#include <linux/init.h>
#include <linux/string.h>
#include <linux/backing-dev.h>
#include <linux/mpage.h>
#include <linux/swap.h>
#include <linux/writeback.h>
#include <linux/statfs.h>
#include <linux/compat.h>
#include <linux/aio.h>
#include <linux/bit_spinlock.h>
#include <linux/xattr.h>
#include <linux/posix_acl.h>
#include <linux/falloc.h>
#include <linux/slab.h>
#include <linux/ratelimit.h>
#include <linux/mount.h>
#include <linux/btrfs.h>
#include <linux/blkdev.h>
#include <linux/posix_acl_xattr.h>
#include "ctree.h"
#include "disk-io.h"
#include "transaction.h"
#include "btrfs_inode.h"
#include "print-tree.h"
#include "ordered-data.h"
#include "xattr.h"
#include "tree-log.h"
#include "volumes.h"
#include "compression.h"
#include "locking.h"
#include "free-space-cache.h"
#include "inode-map.h"
#include "backref.h"
#include "hash.h"
#include "props.h"

struct btrfs_iget_args {
	struct btrfs_key *location;
	struct btrfs_root *root;
};

static const struct inode_operations btrfs_dir_inode_operations;
static const struct inode_operations btrfs_symlink_inode_operations;
static const struct inode_operations btrfs_dir_ro_inode_operations;
static const struct inode_operations btrfs_special_inode_operations;
static const struct inode_operations btrfs_file_inode_operations;
static const struct address_space_operations btrfs_aops;
static const struct address_space_operations btrfs_symlink_aops;
static const struct file_operations btrfs_dir_file_operations;
static struct extent_io_ops btrfs_extent_io_ops;

static struct kmem_cache *btrfs_inode_cachep;
static struct kmem_cache *btrfs_delalloc_work_cachep;
struct kmem_cache *btrfs_trans_handle_cachep;
struct kmem_cache *btrfs_transaction_cachep;
struct kmem_cache *btrfs_path_cachep;
struct kmem_cache *btrfs_free_space_cachep;

#define S_SHIFT 12
static unsigned char btrfs_type_by_mode[S_IFMT >> S_SHIFT] = {
	[S_IFREG >> S_SHIFT]	= BTRFS_FT_REG_FILE,
	[S_IFDIR >> S_SHIFT]	= BTRFS_FT_DIR,
	[S_IFCHR >> S_SHIFT]	= BTRFS_FT_CHRDEV,
	[S_IFBLK >> S_SHIFT]	= BTRFS_FT_BLKDEV,
	[S_IFIFO >> S_SHIFT]	= BTRFS_FT_FIFO,
	[S_IFSOCK >> S_SHIFT]	= BTRFS_FT_SOCK,
	[S_IFLNK >> S_SHIFT]	= BTRFS_FT_SYMLINK,
};

static int btrfs_setsize(struct inode *inode, struct iattr *attr);
static int btrfs_truncate(struct inode *inode);
static int btrfs_finish_ordered_io(struct btrfs_ordered_extent *ordered_extent);
static noinline int cow_file_range(struct inode *inode,
				   struct page *locked_page,
				   u64 start, u64 end, int *page_started,
				   unsigned long *nr_written, int unlock);
static struct extent_map *create_pinned_em(struct inode *inode, u64 start,
					   u64 len, u64 orig_start,
					   u64 block_start, u64 block_len,
					   u64 orig_block_len, u64 ram_bytes,
					   int type);

static int btrfs_dirty_inode(struct inode *inode);

static int btrfs_init_inode_security(struct btrfs_trans_handle *trans,
				     struct inode *inode,  struct inode *dir,
				     const struct qstr *qstr)
{
	int err;

	err = btrfs_init_acl(trans, inode, dir);
	if (!err)
		err = btrfs_xattr_security_init(trans, inode, dir, qstr);
	return err;
}

/*
 * this does all the hard work for inserting an inline extent into
 * the btree.  The caller should have done a btrfs_drop_extents so that
 * no overlapping inline items exist in the btree
 */
static noinline int insert_inline_extent(struct btrfs_trans_handle *trans,
				struct btrfs_path *path, int extent_inserted,
				struct btrfs_root *root, struct inode *inode,
				u64 start, size_t size, size_t compressed_size,
				int compress_type,
				struct page **compressed_pages)
{
	struct extent_buffer *leaf;
	struct page *page = NULL;
	char *kaddr;
	unsigned long ptr;
	struct btrfs_file_extent_item *ei;
	int err = 0;
	int ret;
	size_t cur_size = size;
	unsigned long offset;

	if (compressed_size && compressed_pages)
		cur_size = compressed_size;

	inode_add_bytes(inode, size);

	if (!extent_inserted) {
		struct btrfs_key key;
		size_t datasize;

		key.objectid = btrfs_ino(inode);
		key.offset = start;
		btrfs_set_key_type(&key, BTRFS_EXTENT_DATA_KEY);

		datasize = btrfs_file_extent_calc_inline_size(cur_size);
		path->leave_spinning = 1;
		ret = btrfs_insert_empty_item(trans, root, path, &key,
					      datasize);
		if (ret) {
			err = ret;
			goto fail;
		}
	}
	leaf = path->nodes[0];
	ei = btrfs_item_ptr(leaf, path->slots[0],
			    struct btrfs_file_extent_item);
	btrfs_set_file_extent_generation(leaf, ei, trans->transid);
	btrfs_set_file_extent_type(leaf, ei, BTRFS_FILE_EXTENT_INLINE);
	btrfs_set_file_extent_encryption(leaf, ei, 0);
	btrfs_set_file_extent_other_encoding(leaf, ei, 0);
	btrfs_set_file_extent_ram_bytes(leaf, ei, size);
	ptr = btrfs_file_extent_inline_start(ei);

	if (compress_type != BTRFS_COMPRESS_NONE) {
		struct page *cpage;
		int i = 0;
		while (compressed_size > 0) {
			cpage = compressed_pages[i];
			cur_size = min_t(unsigned long, compressed_size,
				       PAGE_CACHE_SIZE);

			kaddr = kmap_atomic(cpage);
			write_extent_buffer(leaf, kaddr, ptr, cur_size);
			kunmap_atomic(kaddr);

			i++;
			ptr += cur_size;
			compressed_size -= cur_size;
		}
		btrfs_set_file_extent_compression(leaf, ei,
						  compress_type);
	} else {
		page = find_get_page(inode->i_mapping,
				     start >> PAGE_CACHE_SHIFT);
		btrfs_set_file_extent_compression(leaf, ei, 0);
		kaddr = kmap_atomic(page);
		offset = start & (PAGE_CACHE_SIZE - 1);
		write_extent_buffer(leaf, kaddr + offset, ptr, size);
		kunmap_atomic(kaddr);
		page_cache_release(page);
	}
	btrfs_mark_buffer_dirty(leaf);
	btrfs_release_path(path);

	/*
	 * we're an inline extent, so nobody can
	 * extend the file past i_size without locking
	 * a page we already have locked.
	 *
	 * We must do any isize and inode updates
	 * before we unlock the pages.  Otherwise we
	 * could end up racing with unlink.
	 */
	BTRFS_I(inode)->disk_i_size = inode->i_size;
	ret = btrfs_update_inode(trans, root, inode);

	return ret;
fail:
	return err;
}


/*
 * conditionally insert an inline extent into the file.  This
 * does the checks required to make sure the data is small enough
 * to fit as an inline extent.
 */
static noinline int cow_file_range_inline(struct btrfs_root *root,
					  struct inode *inode, u64 start,
					  u64 end, size_t compressed_size,
					  int compress_type,
					  struct page **compressed_pages)
{
	struct btrfs_trans_handle *trans;
	u64 isize = i_size_read(inode);
	u64 actual_end = min(end + 1, isize);
	u64 inline_len = actual_end - start;
	u64 aligned_end = ALIGN(end, root->sectorsize);
	u64 data_len = inline_len;
	int ret;
	struct btrfs_path *path;
	int extent_inserted = 0;
	u32 extent_item_size;

	if (compressed_size)
		data_len = compressed_size;

	if (start > 0 ||
	    actual_end >= PAGE_CACHE_SIZE ||
	    data_len >= BTRFS_MAX_INLINE_DATA_SIZE(root) ||
	    (!compressed_size &&
	    (actual_end & (root->sectorsize - 1)) == 0) ||
	    end + 1 < isize ||
	    data_len > root->fs_info->max_inline) {
		return 1;
	}

	path = btrfs_alloc_path();
	if (!path)
		return -ENOMEM;

	trans = btrfs_join_transaction(root);
	if (IS_ERR(trans)) {
		btrfs_free_path(path);
		return PTR_ERR(trans);
	}
	trans->block_rsv = &root->fs_info->delalloc_block_rsv;

	if (compressed_size && compressed_pages)
		extent_item_size = btrfs_file_extent_calc_inline_size(
		   compressed_size);
	else
		extent_item_size = btrfs_file_extent_calc_inline_size(
		    inline_len);

	ret = __btrfs_drop_extents(trans, root, inode, path,
				   start, aligned_end, NULL,
				   1, 1, extent_item_size, &extent_inserted);
	if (ret) {
		btrfs_abort_transaction(trans, root, ret);
		goto out;
	}

	if (isize > actual_end)
		inline_len = min_t(u64, isize, actual_end);
	ret = insert_inline_extent(trans, path, extent_inserted,
				   root, inode, start,
				   inline_len, compressed_size,
				   compress_type, compressed_pages);
	if (ret && ret != -ENOSPC) {
		btrfs_abort_transaction(trans, root, ret);
		goto out;
	} else if (ret == -ENOSPC) {
		ret = 1;
		goto out;
	}

	set_bit(BTRFS_INODE_NEEDS_FULL_SYNC, &BTRFS_I(inode)->runtime_flags);
	btrfs_delalloc_release_metadata(inode, end + 1 - start);
	btrfs_drop_extent_cache(inode, start, aligned_end - 1, 0);
out:
	btrfs_free_path(path);
	btrfs_end_transaction(trans, root);
	return ret;
}

struct async_extent {
	u64 start;
	u64 ram_size;
	u64 compressed_size;
	struct page **pages;
	unsigned long nr_pages;
	int compress_type;
	struct list_head list;
};

struct async_cow {
	struct inode *inode;
	struct btrfs_root *root;
	struct page *locked_page;
	u64 start;
	u64 end;
	struct list_head extents;
	struct btrfs_work work;
};

static noinline int add_async_extent(struct async_cow *cow,
				     u64 start, u64 ram_size,
				     u64 compressed_size,
				     struct page **pages,
				     unsigned long nr_pages,
				     int compress_type)
{
	struct async_extent *async_extent;

	async_extent = kmalloc(sizeof(*async_extent), GFP_NOFS);
	BUG_ON(!async_extent); /* -ENOMEM */
	async_extent->start = start;
	async_extent->ram_size = ram_size;
	async_extent->compressed_size = compressed_size;
	async_extent->pages = pages;
	async_extent->nr_pages = nr_pages;
	async_extent->compress_type = compress_type;
	list_add_tail(&async_extent->list, &cow->extents);
	return 0;
}

/*
 * we create compressed extents in two phases.  The first
 * phase compresses a range of pages that have already been
 * locked (both pages and state bits are locked).
 *
 * This is done inside an ordered work queue, and the compression
 * is spread across many cpus.  The actual IO submission is step
 * two, and the ordered work queue takes care of making sure that
 * happens in the same order things were put onto the queue by
 * writepages and friends.
 *
 * If this code finds it can't get good compression, it puts an
 * entry onto the work queue to write the uncompressed bytes.  This
 * makes sure that both compressed inodes and uncompressed inodes
 * are written in the same order that the flusher thread sent them
 * down.
 */
static noinline int compress_file_range(struct inode *inode,
					struct page *locked_page,
					u64 start, u64 end,
					struct async_cow *async_cow,
					int *num_added)
{
	struct btrfs_root *root = BTRFS_I(inode)->root;
	u64 num_bytes;
	u64 blocksize = root->sectorsize;
	u64 actual_end;
	u64 isize = i_size_read(inode);
	int ret = 0;
	struct page **pages = NULL;
	unsigned long nr_pages;
	unsigned long nr_pages_ret = 0;
	unsigned long total_compressed = 0;
	unsigned long total_in = 0;
	unsigned long max_compressed = 128 * 1024;
	unsigned long max_uncompressed = 128 * 1024;
	int i;
	int will_compress;
	int compress_type = root->fs_info->compress_type;
	int redirty = 0;

	/* if this is a small write inside eof, kick off a defrag */
	if ((end - start + 1) < 16 * 1024 &&
	    (start > 0 || end + 1 < BTRFS_I(inode)->disk_i_size))
		btrfs_add_inode_defrag(NULL, inode);

	actual_end = min_t(u64, isize, end + 1);
again:
	will_compress = 0;
	nr_pages = (end >> PAGE_CACHE_SHIFT) - (start >> PAGE_CACHE_SHIFT) + 1;
	nr_pages = min(nr_pages, (128 * 1024UL) / PAGE_CACHE_SIZE);

	/*
	 * we don't want to send crud past the end of i_size through
	 * compression, that's just a waste of CPU time.  So, if the
	 * end of the file is before the start of our current
	 * requested range of bytes, we bail out to the uncompressed
	 * cleanup code that can deal with all of this.
	 *
	 * It isn't really the fastest way to fix things, but this is a
	 * very uncommon corner.
	 */
	if (actual_end <= start)
		goto cleanup_and_bail_uncompressed;

	total_compressed = actual_end - start;

	/* we want to make sure that amount of ram required to uncompress
	 * an extent is reasonable, so we limit the total size in ram
	 * of a compressed extent to 128k.  This is a crucial number
	 * because it also controls how easily we can spread reads across
	 * cpus for decompression.
	 *
	 * We also want to make sure the amount of IO required to do
	 * a random read is reasonably small, so we limit the size of
	 * a compressed extent to 128k.
	 */
	total_compressed = min(total_compressed, max_uncompressed);
	num_bytes = ALIGN(end - start + 1, blocksize);
	num_bytes = max(blocksize,  num_bytes);
	total_in = 0;
	ret = 0;

	/*
	 * we do compression for mount -o compress and when the
	 * inode has not been flagged as nocompress.  This flag can
	 * change at any time if we discover bad compression ratios.
	 */
	if (!(BTRFS_I(inode)->flags & BTRFS_INODE_NOCOMPRESS) &&
	    (btrfs_test_opt(root, COMPRESS) ||
	     (BTRFS_I(inode)->force_compress) ||
	     (BTRFS_I(inode)->flags & BTRFS_INODE_COMPRESS))) {
		WARN_ON(pages);
		pages = kzalloc(sizeof(struct page *) * nr_pages, GFP_NOFS);
		if (!pages) {
			/* just bail out to the uncompressed code */
			goto cont;
		}

		if (BTRFS_I(inode)->force_compress)
			compress_type = BTRFS_I(inode)->force_compress;

		/*
		 * we need to call clear_page_dirty_for_io on each
		 * page in the range.  Otherwise applications with the file
		 * mmap'd can wander in and change the page contents while
		 * we are compressing them.
		 *
		 * If the compression fails for any reason, we set the pages
		 * dirty again later on.
		 */
		extent_range_clear_dirty_for_io(inode, start, end);
		redirty = 1;
		ret = btrfs_compress_pages(compress_type,
					   inode->i_mapping, start,
					   total_compressed, pages,
					   nr_pages, &nr_pages_ret,
					   &total_in,
					   &total_compressed,
					   max_compressed);

		if (!ret) {
			unsigned long offset = total_compressed &
				(PAGE_CACHE_SIZE - 1);
			struct page *page = pages[nr_pages_ret - 1];
			char *kaddr;

			/* zero the tail end of the last page, we might be
			 * sending it down to disk
			 */
			if (offset) {
				kaddr = kmap_atomic(page);
				memset(kaddr + offset, 0,
				       PAGE_CACHE_SIZE - offset);
				kunmap_atomic(kaddr);
			}
			will_compress = 1;
		}
	}
cont:
	if (start == 0) {
		/* lets try to make an inline extent */
		if (ret || total_in < (actual_end - start)) {
			/* we didn't compress the entire range, try
			 * to make an uncompressed inline extent.
			 */
			ret = cow_file_range_inline(root, inode, start, end,
						    0, 0, NULL);
		} else {
			/* try making a compressed inline extent */
			ret = cow_file_range_inline(root, inode, start, end,
						    total_compressed,
						    compress_type, pages);
		}
		if (ret <= 0) {
			unsigned long clear_flags = EXTENT_DELALLOC |
				EXTENT_DEFRAG;
			clear_flags |= (ret < 0) ? EXTENT_DO_ACCOUNTING : 0;

			/*
			 * inline extent creation worked or returned error,
			 * we don't need to create any more async work items.
			 * Unlock and free up our temp pages.
			 */
			extent_clear_unlock_delalloc(inode, start, end, NULL,
						     clear_flags, PAGE_UNLOCK |
						     PAGE_CLEAR_DIRTY |
						     PAGE_SET_WRITEBACK |
						     PAGE_END_WRITEBACK);
			goto free_pages_out;
		}
	}

	if (will_compress) {
		/*
		 * we aren't doing an inline extent round the compressed size
		 * up to a block size boundary so the allocator does sane
		 * things
		 */
		total_compressed = ALIGN(total_compressed, blocksize);

		/*
		 * one last check to make sure the compression is really a
		 * win, compare the page count read with the blocks on disk
		 */
		total_in = ALIGN(total_in, PAGE_CACHE_SIZE);
		if (total_compressed >= total_in) {
			will_compress = 0;
		} else {
			num_bytes = total_in;
		}
	}
	if (!will_compress && pages) {
		/*
		 * the compression code ran but failed to make things smaller,
		 * free any pages it allocated and our page pointer array
		 */
		for (i = 0; i < nr_pages_ret; i++) {
			WARN_ON(pages[i]->mapping);
			page_cache_release(pages[i]);
		}
		kfree(pages);
		pages = NULL;
		total_compressed = 0;
		nr_pages_ret = 0;

		/* flag the file so we don't compress in the future */
		if (!btrfs_test_opt(root, FORCE_COMPRESS) &&
		    !(BTRFS_I(inode)->force_compress)) {
			BTRFS_I(inode)->flags |= BTRFS_INODE_NOCOMPRESS;
		}
	}
	if (will_compress) {
		*num_added += 1;

		/* the async work queues will take care of doing actual
		 * allocation on disk for these compressed pages,
		 * and will submit them to the elevator.
		 */
		add_async_extent(async_cow, start, num_bytes,
				 total_compressed, pages, nr_pages_ret,
				 compress_type);

		if (start + num_bytes < end) {
			start += num_bytes;
			pages = NULL;
			cond_resched();
			goto again;
		}
	} else {
cleanup_and_bail_uncompressed:
		/*
		 * No compression, but we still need to write the pages in
		 * the file we've been given so far.  redirty the locked
		 * page if it corresponds to our extent and set things up
		 * for the async work queue to run cow_file_range to do
		 * the normal delalloc dance
		 */
		if (page_offset(locked_page) >= start &&
		    page_offset(locked_page) <= end) {
			__set_page_dirty_nobuffers(locked_page);
			/* unlocked later on in the async handlers */
		}
		if (redirty)
			extent_range_redirty_for_io(inode, start, end);
		add_async_extent(async_cow, start, end - start + 1,
				 0, NULL, 0, BTRFS_COMPRESS_NONE);
		*num_added += 1;
	}

out:
	return ret;

free_pages_out:
	for (i = 0; i < nr_pages_ret; i++) {
		WARN_ON(pages[i]->mapping);
		page_cache_release(pages[i]);
	}
	kfree(pages);

	goto out;
}

/*
 * phase two of compressed writeback.  This is the ordered portion
 * of the code, which only gets called in the order the work was
 * queued.  We walk all the async extents created by compress_file_range
 * and send them down to the disk.
 */
static noinline int submit_compressed_extents(struct inode *inode,
					      struct async_cow *async_cow)
{
	struct async_extent *async_extent;
	u64 alloc_hint = 0;
	struct btrfs_key ins;
	struct extent_map *em;
	struct btrfs_root *root = BTRFS_I(inode)->root;
	struct extent_map_tree *em_tree = &BTRFS_I(inode)->extent_tree;
	struct extent_io_tree *io_tree;
	int ret = 0;

	if (list_empty(&async_cow->extents))
		return 0;

again:
	while (!list_empty(&async_cow->extents)) {
		async_extent = list_entry(async_cow->extents.next,
					  struct async_extent, list);
		list_del(&async_extent->list);

		io_tree = &BTRFS_I(inode)->io_tree;

retry:
		/* did the compression code fall back to uncompressed IO? */
		if (!async_extent->pages) {
			int page_started = 0;
			unsigned long nr_written = 0;

			lock_extent(io_tree, async_extent->start,
					 async_extent->start +
					 async_extent->ram_size - 1);

			/* allocate blocks */
			ret = cow_file_range(inode, async_cow->locked_page,
					     async_extent->start,
					     async_extent->start +
					     async_extent->ram_size - 1,
					     &page_started, &nr_written, 0);

			/* JDM XXX */

			/*
			 * if page_started, cow_file_range inserted an
			 * inline extent and took care of all the unlocking
			 * and IO for us.  Otherwise, we need to submit
			 * all those pages down to the drive.
			 */
			if (!page_started && !ret)
				extent_write_locked_range(io_tree,
						  inode, async_extent->start,
						  async_extent->start +
						  async_extent->ram_size - 1,
						  btrfs_get_extent,
						  WB_SYNC_ALL);
			else if (ret)
				unlock_page(async_cow->locked_page);
			kfree(async_extent);
			cond_resched();
			continue;
		}

		lock_extent(io_tree, async_extent->start,
			    async_extent->start + async_extent->ram_size - 1);

		ret = btrfs_reserve_extent(root,
					   async_extent->compressed_size,
					   async_extent->compressed_size,
					   0, alloc_hint, &ins, 1);
		if (ret) {
			int i;

			for (i = 0; i < async_extent->nr_pages; i++) {
				WARN_ON(async_extent->pages[i]->mapping);
				page_cache_release(async_extent->pages[i]);
			}
			kfree(async_extent->pages);
			async_extent->nr_pages = 0;
			async_extent->pages = NULL;

			if (ret == -ENOSPC) {
				unlock_extent(io_tree, async_extent->start,
					      async_extent->start +
					      async_extent->ram_size - 1);
				goto retry;
			}
			goto out_free;
		}

		/*
		 * here we're doing allocation and writeback of the
		 * compressed pages
		 */
		btrfs_drop_extent_cache(inode, async_extent->start,
					async_extent->start +
					async_extent->ram_size - 1, 0);

		em = alloc_extent_map();
		if (!em) {
			ret = -ENOMEM;
			goto out_free_reserve;
		}
		em->start = async_extent->start;
		em->len = async_extent->ram_size;
		em->orig_start = em->start;
		em->mod_start = em->start;
		em->mod_len = em->len;

		em->block_start = ins.objectid;
		em->block_len = ins.offset;
		em->orig_block_len = ins.offset;
		em->ram_bytes = async_extent->ram_size;
		em->bdev = root->fs_info->fs_devices->latest_bdev;
		em->compress_type = async_extent->compress_type;
		set_bit(EXTENT_FLAG_PINNED, &em->flags);
		set_bit(EXTENT_FLAG_COMPRESSED, &em->flags);
		em->generation = -1;

		while (1) {
			write_lock(&em_tree->lock);
			ret = add_extent_mapping(em_tree, em, 1);
			write_unlock(&em_tree->lock);
			if (ret != -EEXIST) {
				free_extent_map(em);
				break;
			}
			btrfs_drop_extent_cache(inode, async_extent->start,
						async_extent->start +
						async_extent->ram_size - 1, 0);
		}

		if (ret)
			goto out_free_reserve;

		ret = btrfs_add_ordered_extent_compress(inode,
						async_extent->start,
						ins.objectid,
						async_extent->ram_size,
						ins.offset,
						BTRFS_ORDERED_COMPRESSED,
						async_extent->compress_type);
		if (ret)
			goto out_free_reserve;

		/*
		 * clear dirty, set writeback and unlock the pages.
		 */
		extent_clear_unlock_delalloc(inode, async_extent->start,
				async_extent->start +
				async_extent->ram_size - 1,
				NULL, EXTENT_LOCKED | EXTENT_DELALLOC,
				PAGE_UNLOCK | PAGE_CLEAR_DIRTY |
				PAGE_SET_WRITEBACK);
		ret = btrfs_submit_compressed_write(inode,
				    async_extent->start,
				    async_extent->ram_size,
				    ins.objectid,
				    ins.offset, async_extent->pages,
				    async_extent->nr_pages);
		alloc_hint = ins.objectid + ins.offset;
		kfree(async_extent);
		if (ret)
			goto out;
		cond_resched();
	}
	ret = 0;
out:
	return ret;
out_free_reserve:
	btrfs_free_reserved_extent(root, ins.objectid, ins.offset);
out_free:
	extent_clear_unlock_delalloc(inode, async_extent->start,
				     async_extent->start +
				     async_extent->ram_size - 1,
				     NULL, EXTENT_LOCKED | EXTENT_DELALLOC |
				     EXTENT_DEFRAG | EXTENT_DO_ACCOUNTING,
				     PAGE_UNLOCK | PAGE_CLEAR_DIRTY |
				     PAGE_SET_WRITEBACK | PAGE_END_WRITEBACK);
	kfree(async_extent);
	goto again;
}

static u64 get_extent_allocation_hint(struct inode *inode, u64 start,
				      u64 num_bytes)
{
	struct extent_map_tree *em_tree = &BTRFS_I(inode)->extent_tree;
	struct extent_map *em;
	u64 alloc_hint = 0;

	read_lock(&em_tree->lock);
	em = search_extent_mapping(em_tree, start, num_bytes);
	if (em) {
		/*
		 * if block start isn't an actual block number then find the
		 * first block in this inode and use that as a hint.  If that
		 * block is also bogus then just don't worry about it.
		 */
		if (em->block_start >= EXTENT_MAP_LAST_BYTE) {
			free_extent_map(em);
			em = search_extent_mapping(em_tree, 0, 0);
			if (em && em->block_start < EXTENT_MAP_LAST_BYTE)
				alloc_hint = em->block_start;
			if (em)
				free_extent_map(em);
		} else {
			alloc_hint = em->block_start;
			free_extent_map(em);
		}
	}
	read_unlock(&em_tree->lock);

	return alloc_hint;
}

/*
 * when extent_io.c finds a delayed allocation range in the file,
 * the call backs end up in this code.  The basic idea is to
 * allocate extents on disk for the range, and create ordered data structs
 * in ram to track those extents.
 *
 * locked_page is the page that writepage had locked already.  We use
 * it to make sure we don't do extra locks or unlocks.
 *
 * *page_started is set to one if we unlock locked_page and do everything
 * required to start IO on it.  It may be clean and already done with
 * IO when we return.
 */
static noinline int cow_file_range(struct inode *inode,
				   struct page *locked_page,
				   u64 start, u64 end, int *page_started,
				   unsigned long *nr_written,
				   int unlock)
{
	struct btrfs_root *root = BTRFS_I(inode)->root;
	u64 alloc_hint = 0;
	u64 num_bytes;
	unsigned long ram_size;
	u64 disk_num_bytes;
	u64 cur_alloc_size;
	u64 blocksize = root->sectorsize;
	struct btrfs_key ins;
	struct extent_map *em;
	struct extent_map_tree *em_tree = &BTRFS_I(inode)->extent_tree;
	int ret = 0;

	if (btrfs_is_free_space_inode(inode)) {
		WARN_ON_ONCE(1);
		return -EINVAL;
	}

	num_bytes = ALIGN(end - start + 1, blocksize);
	num_bytes = max(blocksize,  num_bytes);
	disk_num_bytes = num_bytes;

	/* if this is a small write inside eof, kick off defrag */
	if (num_bytes < 64 * 1024 &&
	    (start > 0 || end + 1 < BTRFS_I(inode)->disk_i_size))
		btrfs_add_inode_defrag(NULL, inode);

	if (start == 0) {
		/* lets try to make an inline extent */
		ret = cow_file_range_inline(root, inode, start, end, 0, 0,
					    NULL);
		if (ret == 0) {
			extent_clear_unlock_delalloc(inode, start, end, NULL,
				     EXTENT_LOCKED | EXTENT_DELALLOC |
				     EXTENT_DEFRAG, PAGE_UNLOCK |
				     PAGE_CLEAR_DIRTY | PAGE_SET_WRITEBACK |
				     PAGE_END_WRITEBACK);

			*nr_written = *nr_written +
			     (end - start + PAGE_CACHE_SIZE) / PAGE_CACHE_SIZE;
			*page_started = 1;
			goto out;
		} else if (ret < 0) {
			goto out_unlock;
		}
	}

	BUG_ON(disk_num_bytes >
	       btrfs_super_total_bytes(root->fs_info->super_copy));

	alloc_hint = get_extent_allocation_hint(inode, start, num_bytes);
	btrfs_drop_extent_cache(inode, start, start + num_bytes - 1, 0);

	while (disk_num_bytes > 0) {
		unsigned long op;

		cur_alloc_size = disk_num_bytes;
		ret = btrfs_reserve_extent(root, cur_alloc_size,
					   root->sectorsize, 0, alloc_hint,
					   &ins, 1);
		if (ret < 0)
			goto out_unlock;

		em = alloc_extent_map();
		if (!em) {
			ret = -ENOMEM;
			goto out_reserve;
		}
		em->start = start;
		em->orig_start = em->start;
		ram_size = ins.offset;
		em->len = ins.offset;
		em->mod_start = em->start;
		em->mod_len = em->len;

		em->block_start = ins.objectid;
		em->block_len = ins.offset;
		em->orig_block_len = ins.offset;
		em->ram_bytes = ram_size;
		em->bdev = root->fs_info->fs_devices->latest_bdev;
		set_bit(EXTENT_FLAG_PINNED, &em->flags);
		em->generation = -1;

		while (1) {
			write_lock(&em_tree->lock);
			ret = add_extent_mapping(em_tree, em, 1);
			write_unlock(&em_tree->lock);
			if (ret != -EEXIST) {
				free_extent_map(em);
				break;
			}
			btrfs_drop_extent_cache(inode, start,
						start + ram_size - 1, 0);
		}
		if (ret)
			goto out_reserve;

		cur_alloc_size = ins.offset;
		ret = btrfs_add_ordered_extent(inode, start, ins.objectid,
					       ram_size, cur_alloc_size, 0);
		if (ret)
			goto out_reserve;

		if (root->root_key.objectid ==
		    BTRFS_DATA_RELOC_TREE_OBJECTID) {
			ret = btrfs_reloc_clone_csums(inode, start,
						      cur_alloc_size);
			if (ret)
				goto out_reserve;
		}

		if (disk_num_bytes < cur_alloc_size)
			break;

		/* we're not doing compressed IO, don't unlock the first
		 * page (which the caller expects to stay locked), don't
		 * clear any dirty bits and don't set any writeback bits
		 *
		 * Do set the Private2 bit so we know this page was properly
		 * setup for writepage
		 */
		op = unlock ? PAGE_UNLOCK : 0;
		op |= PAGE_SET_PRIVATE2;

		extent_clear_unlock_delalloc(inode, start,
					     start + ram_size - 1, locked_page,
					     EXTENT_LOCKED | EXTENT_DELALLOC,
					     op);
		disk_num_bytes -= cur_alloc_size;
		num_bytes -= cur_alloc_size;
		alloc_hint = ins.objectid + ins.offset;
		start += cur_alloc_size;
	}
out:
	return ret;

out_reserve:
	btrfs_free_reserved_extent(root, ins.objectid, ins.offset);
out_unlock:
	extent_clear_unlock_delalloc(inode, start, end, locked_page,
				     EXTENT_LOCKED | EXTENT_DO_ACCOUNTING |
				     EXTENT_DELALLOC | EXTENT_DEFRAG,
				     PAGE_UNLOCK | PAGE_CLEAR_DIRTY |
				     PAGE_SET_WRITEBACK | PAGE_END_WRITEBACK);
	goto out;
}

/*
 * work queue call back to started compression on a file and pages
 */
static noinline void async_cow_start(struct btrfs_work *work)
{
	struct async_cow *async_cow;
	int num_added = 0;
	async_cow = container_of(work, struct async_cow, work);

	compress_file_range(async_cow->inode, async_cow->locked_page,
			    async_cow->start, async_cow->end, async_cow,
			    &num_added);
	if (num_added == 0) {
		btrfs_add_delayed_iput(async_cow->inode);
		async_cow->inode = NULL;
	}
}

/*
 * work queue call back to submit previously compressed pages
 */
static noinline void async_cow_submit(struct btrfs_work *work)
{
	struct async_cow *async_cow;
	struct btrfs_root *root;
	unsigned long nr_pages;

	async_cow = container_of(work, struct async_cow, work);

	root = async_cow->root;
	nr_pages = (async_cow->end - async_cow->start + PAGE_CACHE_SIZE) >>
		PAGE_CACHE_SHIFT;

	if (atomic_sub_return(nr_pages, &root->fs_info->async_delalloc_pages) <
	    5 * 1024 * 1024 &&
	    waitqueue_active(&root->fs_info->async_submit_wait))
		wake_up(&root->fs_info->async_submit_wait);

	if (async_cow->inode)
		submit_compressed_extents(async_cow->inode, async_cow);
}

static noinline void async_cow_free(struct btrfs_work *work)
{
	struct async_cow *async_cow;
	async_cow = container_of(work, struct async_cow, work);
	if (async_cow->inode)
		btrfs_add_delayed_iput(async_cow->inode);
	kfree(async_cow);
}

static int cow_file_range_async(struct inode *inode, struct page *locked_page,
				u64 start, u64 end, int *page_started,
				unsigned long *nr_written)
{
	struct async_cow *async_cow;
	struct btrfs_root *root = BTRFS_I(inode)->root;
	unsigned long nr_pages;
	u64 cur_end;
	int limit = 10 * 1024 * 1024;

	clear_extent_bit(&BTRFS_I(inode)->io_tree, start, end, EXTENT_LOCKED,
			 1, 0, NULL, GFP_NOFS);
	while (start < end) {
		async_cow = kmalloc(sizeof(*async_cow), GFP_NOFS);
		BUG_ON(!async_cow); /* -ENOMEM */
		async_cow->inode = igrab(inode);
		async_cow->root = root;
		async_cow->locked_page = locked_page;
		async_cow->start = start;

		if (BTRFS_I(inode)->flags & BTRFS_INODE_NOCOMPRESS)
			cur_end = end;
		else
			cur_end = min(end, start + 512 * 1024 - 1);

		async_cow->end = cur_end;
		INIT_LIST_HEAD(&async_cow->extents);

		async_cow->work.func = async_cow_start;
		async_cow->work.ordered_func = async_cow_submit;
		async_cow->work.ordered_free = async_cow_free;
		async_cow->work.flags = 0;

		nr_pages = (cur_end - start + PAGE_CACHE_SIZE) >>
			PAGE_CACHE_SHIFT;
		atomic_add(nr_pages, &root->fs_info->async_delalloc_pages);

		btrfs_queue_worker(&root->fs_info->delalloc_workers,
				   &async_cow->work);

		if (atomic_read(&root->fs_info->async_delalloc_pages) > limit) {
			wait_event(root->fs_info->async_submit_wait,
			   (atomic_read(&root->fs_info->async_delalloc_pages) <
			    limit));
		}

		while (atomic_read(&root->fs_info->async_submit_draining) &&
		      atomic_read(&root->fs_info->async_delalloc_pages)) {
			wait_event(root->fs_info->async_submit_wait,
			  (atomic_read(&root->fs_info->async_delalloc_pages) ==
			   0));
		}

		*nr_written += nr_pages;
		start = cur_end + 1;
	}
	*page_started = 1;
	return 0;
}

static noinline int csum_exist_in_range(struct btrfs_root *root,
					u64 bytenr, u64 num_bytes)
{
	int ret;
	struct btrfs_ordered_sum *sums;
	LIST_HEAD(list);

	ret = btrfs_lookup_csums_range(root->fs_info->csum_root, bytenr,
				       bytenr + num_bytes - 1, &list, 0);
	if (ret == 0 && list_empty(&list))
		return 0;

	while (!list_empty(&list)) {
		sums = list_entry(list.next, struct btrfs_ordered_sum, list);
		list_del(&sums->list);
		kfree(sums);
	}
	return 1;
}

/*
 * when nowcow writeback call back.  This checks for snapshots or COW copies
 * of the extents that exist in the file, and COWs the file as required.
 *
 * If no cow copies or snapshots exist, we write directly to the existing
 * blocks on disk
 */
static noinline int run_delalloc_nocow(struct inode *inode,
				       struct page *locked_page,
			      u64 start, u64 end, int *page_started, int force,
			      unsigned long *nr_written)
{
	struct btrfs_root *root = BTRFS_I(inode)->root;
	struct btrfs_trans_handle *trans;
	struct extent_buffer *leaf;
	struct btrfs_path *path;
	struct btrfs_file_extent_item *fi;
	struct btrfs_key found_key;
	u64 cow_start;
	u64 cur_offset;
	u64 extent_end;
	u64 extent_offset;
	u64 disk_bytenr;
	u64 num_bytes;
	u64 disk_num_bytes;
	u64 ram_bytes;
	int extent_type;
	int ret, err;
	int type;
	int nocow;
	int check_prev = 1;
	bool nolock;
	u64 ino = btrfs_ino(inode);

	path = btrfs_alloc_path();
	if (!path) {
		extent_clear_unlock_delalloc(inode, start, end, locked_page,
					     EXTENT_LOCKED | EXTENT_DELALLOC |
					     EXTENT_DO_ACCOUNTING |
					     EXTENT_DEFRAG, PAGE_UNLOCK |
					     PAGE_CLEAR_DIRTY |
					     PAGE_SET_WRITEBACK |
					     PAGE_END_WRITEBACK);
		return -ENOMEM;
	}

	nolock = btrfs_is_free_space_inode(inode);

	if (nolock)
		trans = btrfs_join_transaction_nolock(root);
	else
		trans = btrfs_join_transaction(root);

	if (IS_ERR(trans)) {
		extent_clear_unlock_delalloc(inode, start, end, locked_page,
					     EXTENT_LOCKED | EXTENT_DELALLOC |
					     EXTENT_DO_ACCOUNTING |
					     EXTENT_DEFRAG, PAGE_UNLOCK |
					     PAGE_CLEAR_DIRTY |
					     PAGE_SET_WRITEBACK |
					     PAGE_END_WRITEBACK);
		btrfs_free_path(path);
		return PTR_ERR(trans);
	}

	trans->block_rsv = &root->fs_info->delalloc_block_rsv;

	cow_start = (u64)-1;
	cur_offset = start;
	while (1) {
		ret = btrfs_lookup_file_extent(trans, root, path, ino,
					       cur_offset, 0);
		if (ret < 0)
			goto error;
		if (ret > 0 && path->slots[0] > 0 && check_prev) {
			leaf = path->nodes[0];
			btrfs_item_key_to_cpu(leaf, &found_key,
					      path->slots[0] - 1);
			if (found_key.objectid == ino &&
			    found_key.type == BTRFS_EXTENT_DATA_KEY)
				path->slots[0]--;
		}
		check_prev = 0;
next_slot:
		leaf = path->nodes[0];
		if (path->slots[0] >= btrfs_header_nritems(leaf)) {
			ret = btrfs_next_leaf(root, path);
			if (ret < 0)
				goto error;
			if (ret > 0)
				break;
			leaf = path->nodes[0];
		}

		nocow = 0;
		disk_bytenr = 0;
		num_bytes = 0;
		btrfs_item_key_to_cpu(leaf, &found_key, path->slots[0]);

		if (found_key.objectid > ino ||
		    found_key.type > BTRFS_EXTENT_DATA_KEY ||
		    found_key.offset > end)
			break;

		if (found_key.offset > cur_offset) {
			extent_end = found_key.offset;
			extent_type = 0;
			goto out_check;
		}

		fi = btrfs_item_ptr(leaf, path->slots[0],
				    struct btrfs_file_extent_item);
		extent_type = btrfs_file_extent_type(leaf, fi);

		ram_bytes = btrfs_file_extent_ram_bytes(leaf, fi);
		if (extent_type == BTRFS_FILE_EXTENT_REG ||
		    extent_type == BTRFS_FILE_EXTENT_PREALLOC) {
			disk_bytenr = btrfs_file_extent_disk_bytenr(leaf, fi);
			extent_offset = btrfs_file_extent_offset(leaf, fi);
			extent_end = found_key.offset +
				btrfs_file_extent_num_bytes(leaf, fi);
			disk_num_bytes =
				btrfs_file_extent_disk_num_bytes(leaf, fi);
			if (extent_end <= start) {
				path->slots[0]++;
				goto next_slot;
			}
			if (disk_bytenr == 0)
				goto out_check;
			if (btrfs_file_extent_compression(leaf, fi) ||
			    btrfs_file_extent_encryption(leaf, fi) ||
			    btrfs_file_extent_other_encoding(leaf, fi))
				goto out_check;
			if (extent_type == BTRFS_FILE_EXTENT_REG && !force)
				goto out_check;
			if (btrfs_extent_readonly(root, disk_bytenr))
				goto out_check;
			if (btrfs_cross_ref_exist(trans, root, ino,
						  found_key.offset -
						  extent_offset, disk_bytenr))
				goto out_check;
			disk_bytenr += extent_offset;
			disk_bytenr += cur_offset - found_key.offset;
			num_bytes = min(end + 1, extent_end) - cur_offset;
			/*
			 * force cow if csum exists in the range.
			 * this ensure that csum for a given extent are
			 * either valid or do not exist.
			 */
			if (csum_exist_in_range(root, disk_bytenr, num_bytes))
				goto out_check;
			nocow = 1;
		} else if (extent_type == BTRFS_FILE_EXTENT_INLINE) {
			extent_end = found_key.offset +
				btrfs_file_extent_inline_len(leaf,
						     path->slots[0], fi);
			extent_end = ALIGN(extent_end, root->sectorsize);
		} else {
			BUG_ON(1);
		}
out_check:
		if (extent_end <= start) {
			path->slots[0]++;
			goto next_slot;
		}
		if (!nocow) {
			if (cow_start == (u64)-1)
				cow_start = cur_offset;
			cur_offset = extent_end;
			if (cur_offset > end)
				break;
			path->slots[0]++;
			goto next_slot;
		}

		btrfs_release_path(path);
		if (cow_start != (u64)-1) {
			ret = cow_file_range(inode, locked_page,
					     cow_start, found_key.offset - 1,
					     page_started, nr_written, 1);
			if (ret)
				goto error;
			cow_start = (u64)-1;
		}

		if (extent_type == BTRFS_FILE_EXTENT_PREALLOC) {
			struct extent_map *em;
			struct extent_map_tree *em_tree;
			em_tree = &BTRFS_I(inode)->extent_tree;
			em = alloc_extent_map();
			BUG_ON(!em); /* -ENOMEM */
			em->start = cur_offset;
			em->orig_start = found_key.offset - extent_offset;
			em->len = num_bytes;
			em->block_len = num_bytes;
			em->block_start = disk_bytenr;
			em->orig_block_len = disk_num_bytes;
			em->ram_bytes = ram_bytes;
			em->bdev = root->fs_info->fs_devices->latest_bdev;
			em->mod_start = em->start;
			em->mod_len = em->len;
			set_bit(EXTENT_FLAG_PINNED, &em->flags);
			set_bit(EXTENT_FLAG_FILLING, &em->flags);
			em->generation = -1;
			while (1) {
				write_lock(&em_tree->lock);
				ret = add_extent_mapping(em_tree, em, 1);
				write_unlock(&em_tree->lock);
				if (ret != -EEXIST) {
					free_extent_map(em);
					break;
				}
				btrfs_drop_extent_cache(inode, em->start,
						em->start + em->len - 1, 0);
			}
			type = BTRFS_ORDERED_PREALLOC;
		} else {
			type = BTRFS_ORDERED_NOCOW;
		}

		ret = btrfs_add_ordered_extent(inode, cur_offset, disk_bytenr,
					       num_bytes, num_bytes, type);
		BUG_ON(ret); /* -ENOMEM */

		if (root->root_key.objectid ==
		    BTRFS_DATA_RELOC_TREE_OBJECTID) {
			ret = btrfs_reloc_clone_csums(inode, cur_offset,
						      num_bytes);
			if (ret)
				goto error;
		}

		extent_clear_unlock_delalloc(inode, cur_offset,
					     cur_offset + num_bytes - 1,
					     locked_page, EXTENT_LOCKED |
					     EXTENT_DELALLOC, PAGE_UNLOCK |
					     PAGE_SET_PRIVATE2);
		cur_offset = extent_end;
		if (cur_offset > end)
			break;
	}
	btrfs_release_path(path);

	if (cur_offset <= end && cow_start == (u64)-1) {
		cow_start = cur_offset;
		cur_offset = end;
	}

	if (cow_start != (u64)-1) {
		ret = cow_file_range(inode, locked_page, cow_start, end,
				     page_started, nr_written, 1);
		if (ret)
			goto error;
	}

error:
	err = btrfs_end_transaction(trans, root);
	if (!ret)
		ret = err;

	if (ret && cur_offset < end)
		extent_clear_unlock_delalloc(inode, cur_offset, end,
					     locked_page, EXTENT_LOCKED |
					     EXTENT_DELALLOC | EXTENT_DEFRAG |
					     EXTENT_DO_ACCOUNTING, PAGE_UNLOCK |
					     PAGE_CLEAR_DIRTY |
					     PAGE_SET_WRITEBACK |
					     PAGE_END_WRITEBACK);
	btrfs_free_path(path);
	return ret;
}

/*
 * extent_io.c call back to do delayed allocation processing
 */
static int run_delalloc_range(struct inode *inode, struct page *locked_page,
			      u64 start, u64 end, int *page_started,
			      unsigned long *nr_written)
{
	int ret;
	struct btrfs_root *root = BTRFS_I(inode)->root;

	if (BTRFS_I(inode)->flags & BTRFS_INODE_NODATACOW) {
		ret = run_delalloc_nocow(inode, locked_page, start, end,
					 page_started, 1, nr_written);
	} else if (BTRFS_I(inode)->flags & BTRFS_INODE_PREALLOC) {
		ret = run_delalloc_nocow(inode, locked_page, start, end,
					 page_started, 0, nr_written);
	} else if (!btrfs_test_opt(root, COMPRESS) &&
		   !(BTRFS_I(inode)->force_compress) &&
		   !(BTRFS_I(inode)->flags & BTRFS_INODE_COMPRESS)) {
		ret = cow_file_range(inode, locked_page, start, end,
				      page_started, nr_written, 1);
	} else {
		set_bit(BTRFS_INODE_HAS_ASYNC_EXTENT,
			&BTRFS_I(inode)->runtime_flags);
		ret = cow_file_range_async(inode, locked_page, start, end,
					   page_started, nr_written);
	}
	return ret;
}

static void btrfs_split_extent_hook(struct inode *inode,
				    struct extent_state *orig, u64 split)
{
	/* not delalloc, ignore it */
	if (!(orig->state & EXTENT_DELALLOC))
		return;

	spin_lock(&BTRFS_I(inode)->lock);
	BTRFS_I(inode)->outstanding_extents++;
	spin_unlock(&BTRFS_I(inode)->lock);
}

/*
 * extent_io.c merge_extent_hook, used to track merged delayed allocation
 * extents so we can keep track of new extents that are just merged onto old
 * extents, such as when we are doing sequential writes, so we can properly
 * account for the metadata space we'll need.
 */
static void btrfs_merge_extent_hook(struct inode *inode,
				    struct extent_state *new,
				    struct extent_state *other)
{
	/* not delalloc, ignore it */
	if (!(other->state & EXTENT_DELALLOC))
		return;

	spin_lock(&BTRFS_I(inode)->lock);
	BTRFS_I(inode)->outstanding_extents--;
	spin_unlock(&BTRFS_I(inode)->lock);
}

static void btrfs_add_delalloc_inodes(struct btrfs_root *root,
				      struct inode *inode)
{
	spin_lock(&root->delalloc_lock);
	if (list_empty(&BTRFS_I(inode)->delalloc_inodes)) {
		list_add_tail(&BTRFS_I(inode)->delalloc_inodes,
			      &root->delalloc_inodes);
		set_bit(BTRFS_INODE_IN_DELALLOC_LIST,
			&BTRFS_I(inode)->runtime_flags);
		root->nr_delalloc_inodes++;
		if (root->nr_delalloc_inodes == 1) {
			spin_lock(&root->fs_info->delalloc_root_lock);
			BUG_ON(!list_empty(&root->delalloc_root));
			list_add_tail(&root->delalloc_root,
				      &root->fs_info->delalloc_roots);
			spin_unlock(&root->fs_info->delalloc_root_lock);
		}
	}
	spin_unlock(&root->delalloc_lock);
}

static void btrfs_del_delalloc_inode(struct btrfs_root *root,
				     struct inode *inode)
{
	spin_lock(&root->delalloc_lock);
	if (!list_empty(&BTRFS_I(inode)->delalloc_inodes)) {
		list_del_init(&BTRFS_I(inode)->delalloc_inodes);
		clear_bit(BTRFS_INODE_IN_DELALLOC_LIST,
			  &BTRFS_I(inode)->runtime_flags);
		root->nr_delalloc_inodes--;
		if (!root->nr_delalloc_inodes) {
			spin_lock(&root->fs_info->delalloc_root_lock);
			BUG_ON(list_empty(&root->delalloc_root));
			list_del_init(&root->delalloc_root);
			spin_unlock(&root->fs_info->delalloc_root_lock);
		}
	}
	spin_unlock(&root->delalloc_lock);
}

/*
 * extent_io.c set_bit_hook, used to track delayed allocation
 * bytes in this file, and to maintain the list of inodes that
 * have pending delalloc work to be done.
 */
static void btrfs_set_bit_hook(struct inode *inode,
			       struct extent_state *state, unsigned long *bits)
{

	/*
	 * set_bit and clear bit hooks normally require _irqsave/restore
	 * but in this case, we are only testing for the DELALLOC
	 * bit, which is only set or cleared with irqs on
	 */
	if (!(state->state & EXTENT_DELALLOC) && (*bits & EXTENT_DELALLOC)) {
		struct btrfs_root *root = BTRFS_I(inode)->root;
		u64 len = state->end + 1 - state->start;
		bool do_list = !btrfs_is_free_space_inode(inode);

		if (*bits & EXTENT_FIRST_DELALLOC) {
			*bits &= ~EXTENT_FIRST_DELALLOC;
		} else {
			spin_lock(&BTRFS_I(inode)->lock);
			BTRFS_I(inode)->outstanding_extents++;
			spin_unlock(&BTRFS_I(inode)->lock);
		}

		__percpu_counter_add(&root->fs_info->delalloc_bytes, len,
				     root->fs_info->delalloc_batch);
		spin_lock(&BTRFS_I(inode)->lock);
		BTRFS_I(inode)->delalloc_bytes += len;
		if (do_list && !test_bit(BTRFS_INODE_IN_DELALLOC_LIST,
					 &BTRFS_I(inode)->runtime_flags))
			btrfs_add_delalloc_inodes(root, inode);
		spin_unlock(&BTRFS_I(inode)->lock);
	}
}

/*
 * extent_io.c clear_bit_hook, see set_bit_hook for why
 */
static void btrfs_clear_bit_hook(struct inode *inode,
				 struct extent_state *state,
				 unsigned long *bits)
{
	/*
	 * set_bit and clear bit hooks normally require _irqsave/restore
	 * but in this case, we are only testing for the DELALLOC
	 * bit, which is only set or cleared with irqs on
	 */
	if ((state->state & EXTENT_DELALLOC) && (*bits & EXTENT_DELALLOC)) {
		struct btrfs_root *root = BTRFS_I(inode)->root;
		u64 len = state->end + 1 - state->start;
		bool do_list = !btrfs_is_free_space_inode(inode);

		if (*bits & EXTENT_FIRST_DELALLOC) {
			*bits &= ~EXTENT_FIRST_DELALLOC;
		} else if (!(*bits & EXTENT_DO_ACCOUNTING)) {
			spin_lock(&BTRFS_I(inode)->lock);
			BTRFS_I(inode)->outstanding_extents--;
			spin_unlock(&BTRFS_I(inode)->lock);
		}

		/*
		 * We don't reserve metadata space for space cache inodes so we
		 * don't need to call dellalloc_release_metadata if there is an
		 * error.
		 */
		if (*bits & EXTENT_DO_ACCOUNTING &&
		    root != root->fs_info->tree_root)
			btrfs_delalloc_release_metadata(inode, len);

		if (root->root_key.objectid != BTRFS_DATA_RELOC_TREE_OBJECTID
		    && do_list && !(state->state & EXTENT_NORESERVE))
			btrfs_free_reserved_data_space(inode, len);

		__percpu_counter_add(&root->fs_info->delalloc_bytes, -len,
				     root->fs_info->delalloc_batch);
		spin_lock(&BTRFS_I(inode)->lock);
		BTRFS_I(inode)->delalloc_bytes -= len;
		if (do_list && BTRFS_I(inode)->delalloc_bytes == 0 &&
		    test_bit(BTRFS_INODE_IN_DELALLOC_LIST,
			     &BTRFS_I(inode)->runtime_flags))
			btrfs_del_delalloc_inode(root, inode);
		spin_unlock(&BTRFS_I(inode)->lock);
	}
}

/*
 * extent_io.c merge_bio_hook, this must check the chunk tree to make sure
 * we don't create bios that span stripes or chunks
 */
int btrfs_merge_bio_hook(int rw, struct page *page, unsigned long offset,
			 size_t size, struct bio *bio,
			 unsigned long bio_flags)
{
	struct btrfs_root *root = BTRFS_I(page->mapping->host)->root;
	u64 logical = (u64)bio->bi_iter.bi_sector << 9;
	u64 length = 0;
	u64 map_length;
	int ret;

	if (bio_flags & EXTENT_BIO_COMPRESSED)
		return 0;

	length = bio->bi_iter.bi_size;
	map_length = length;
	ret = btrfs_map_block(root->fs_info, rw, logical,
			      &map_length, NULL, 0);
	/* Will always return 0 with map_multi == NULL */
	BUG_ON(ret < 0);
	if (map_length < length + size)
		return 1;
	return 0;
}

/*
 * in order to insert checksums into the metadata in large chunks,
 * we wait until bio submission time.   All the pages in the bio are
 * checksummed and sums are attached onto the ordered extent record.
 *
 * At IO completion time the cums attached on the ordered extent record
 * are inserted into the btree
 */
static int __btrfs_submit_bio_start(struct inode *inode, int rw,
				    struct bio *bio, int mirror_num,
				    unsigned long bio_flags,
				    u64 bio_offset)
{
	struct btrfs_root *root = BTRFS_I(inode)->root;
	int ret = 0;

	ret = btrfs_csum_one_bio(root, inode, bio, 0, 0);
	BUG_ON(ret); /* -ENOMEM */
	return 0;
}

/*
 * in order to insert checksums into the metadata in large chunks,
 * we wait until bio submission time.   All the pages in the bio are
 * checksummed and sums are attached onto the ordered extent record.
 *
 * At IO completion time the cums attached on the ordered extent record
 * are inserted into the btree
 */
static int __btrfs_submit_bio_done(struct inode *inode, int rw, struct bio *bio,
			  int mirror_num, unsigned long bio_flags,
			  u64 bio_offset)
{
	struct btrfs_root *root = BTRFS_I(inode)->root;
	int ret;

	ret = btrfs_map_bio(root, rw, bio, mirror_num, 1);
	if (ret)
		bio_endio(bio, ret);
	return ret;
}

/*
 * extent_io.c submission hook. This does the right thing for csum calculation
 * on write, or reading the csums from the tree before a read
 */
static int btrfs_submit_bio_hook(struct inode *inode, int rw, struct bio *bio,
			  int mirror_num, unsigned long bio_flags,
			  u64 bio_offset)
{
	struct btrfs_root *root = BTRFS_I(inode)->root;
	int ret = 0;
	int skip_sum;
	int metadata = 0;
	int async = !atomic_read(&BTRFS_I(inode)->sync_writers);

	skip_sum = BTRFS_I(inode)->flags & BTRFS_INODE_NODATASUM;

	if (btrfs_is_free_space_inode(inode))
		metadata = 2;

	if (!(rw & REQ_WRITE)) {
		ret = btrfs_bio_wq_end_io(root->fs_info, bio, metadata);
		if (ret)
			goto out;

		if (bio_flags & EXTENT_BIO_COMPRESSED) {
			ret = btrfs_submit_compressed_read(inode, bio,
							   mirror_num,
							   bio_flags);
			goto out;
		} else if (!skip_sum) {
			ret = btrfs_lookup_bio_sums(root, inode, bio, NULL);
			if (ret)
				goto out;
		}
		goto mapit;
	} else if (async && !skip_sum) {
		/* csum items have already been cloned */
		if (root->root_key.objectid == BTRFS_DATA_RELOC_TREE_OBJECTID)
			goto mapit;
		/* we're doing a write, do the async checksumming */
		ret = btrfs_wq_submit_bio(BTRFS_I(inode)->root->fs_info,
				   inode, rw, bio, mirror_num,
				   bio_flags, bio_offset,
				   __btrfs_submit_bio_start,
				   __btrfs_submit_bio_done);
		goto out;
	} else if (!skip_sum) {
		ret = btrfs_csum_one_bio(root, inode, bio, 0, 0);
		if (ret)
			goto out;
	}

mapit:
	ret = btrfs_map_bio(root, rw, bio, mirror_num, 0);

out:
	if (ret < 0)
		bio_endio(bio, ret);
	return ret;
}

/*
 * given a list of ordered sums record them in the inode.  This happens
 * at IO completion time based on sums calculated at bio submission time.
 */
static noinline int add_pending_csums(struct btrfs_trans_handle *trans,
			     struct inode *inode, u64 file_offset,
			     struct list_head *list)
{
	struct btrfs_ordered_sum *sum;

	list_for_each_entry(sum, list, list) {
		trans->adding_csums = 1;
		btrfs_csum_file_blocks(trans,
		       BTRFS_I(inode)->root->fs_info->csum_root, sum);
		trans->adding_csums = 0;
	}
	return 0;
}

int btrfs_set_extent_delalloc(struct inode *inode, u64 start, u64 end,
			      struct extent_state **cached_state)
{
	WARN_ON((end & (PAGE_CACHE_SIZE - 1)) == 0);
	return set_extent_delalloc(&BTRFS_I(inode)->io_tree, start, end,
				   cached_state, GFP_NOFS);
}

/* see btrfs_writepage_start_hook for details on why this is required */
struct btrfs_writepage_fixup {
	struct page *page;
	struct btrfs_work work;
};

static void btrfs_writepage_fixup_worker(struct btrfs_work *work)
{
	struct btrfs_writepage_fixup *fixup;
	struct btrfs_ordered_extent *ordered;
	struct extent_state *cached_state = NULL;
	struct page *page;
	struct inode *inode;
	u64 page_start;
	u64 page_end;
	int ret;

	fixup = container_of(work, struct btrfs_writepage_fixup, work);
	page = fixup->page;
again:
	lock_page(page);
	if (!page->mapping || !PageDirty(page) || !PageChecked(page)) {
		ClearPageChecked(page);
		goto out_page;
	}

	inode = page->mapping->host;
	page_start = page_offset(page);
	page_end = page_offset(page) + PAGE_CACHE_SIZE - 1;

	lock_extent_bits(&BTRFS_I(inode)->io_tree, page_start, page_end, 0,
			 &cached_state);

	/* already ordered? We're done */
	if (PagePrivate2(page))
		goto out;

	ordered = btrfs_lookup_ordered_extent(inode, page_start);
	if (ordered) {
		unlock_extent_cached(&BTRFS_I(inode)->io_tree, page_start,
				     page_end, &cached_state, GFP_NOFS);
		unlock_page(page);
		btrfs_start_ordered_extent(inode, ordered, 1);
		btrfs_put_ordered_extent(ordered);
		goto again;
	}

	ret = btrfs_delalloc_reserve_space(inode, PAGE_CACHE_SIZE);
	if (ret) {
		mapping_set_error(page->mapping, ret);
		end_extent_writepage(page, ret, page_start, page_end);
		ClearPageChecked(page);
		goto out;
	 }

	btrfs_set_extent_delalloc(inode, page_start, page_end, &cached_state);
	ClearPageChecked(page);
	set_page_dirty(page);
out:
	unlock_extent_cached(&BTRFS_I(inode)->io_tree, page_start, page_end,
			     &cached_state, GFP_NOFS);
out_page:
	unlock_page(page);
	page_cache_release(page);
	kfree(fixup);
}

/*
 * There are a few paths in the higher layers of the kernel that directly
 * set the page dirty bit without asking the filesystem if it is a
 * good idea.  This causes problems because we want to make sure COW
 * properly happens and the data=ordered rules are followed.
 *
 * In our case any range that doesn't have the ORDERED bit set
 * hasn't been properly setup for IO.  We kick off an async process
 * to fix it up.  The async helper will wait for ordered extents, set
 * the delalloc bit and make it safe to write the page.
 */
static int btrfs_writepage_start_hook(struct page *page, u64 start, u64 end)
{
	struct inode *inode = page->mapping->host;
	struct btrfs_writepage_fixup *fixup;
	struct btrfs_root *root = BTRFS_I(inode)->root;

	/* this page is properly in the ordered list */
	if (TestClearPagePrivate2(page))
		return 0;

	if (PageChecked(page))
		return -EAGAIN;

	fixup = kzalloc(sizeof(*fixup), GFP_NOFS);
	if (!fixup)
		return -EAGAIN;

	SetPageChecked(page);
	page_cache_get(page);
	fixup->work.func = btrfs_writepage_fixup_worker;
	fixup->page = page;
	btrfs_queue_worker(&root->fs_info->fixup_workers, &fixup->work);
	return -EBUSY;
}

static int insert_reserved_file_extent(struct btrfs_trans_handle *trans,
				       struct inode *inode, u64 file_pos,
				       u64 disk_bytenr, u64 disk_num_bytes,
				       u64 num_bytes, u64 ram_bytes,
				       u8 compression, u8 encryption,
				       u16 other_encoding, int extent_type)
{
	struct btrfs_root *root = BTRFS_I(inode)->root;
	struct btrfs_file_extent_item *fi;
	struct btrfs_path *path;
	struct extent_buffer *leaf;
	struct btrfs_key ins;
	int extent_inserted = 0;
	int ret;

	path = btrfs_alloc_path();
	if (!path)
		return -ENOMEM;

	/*
	 * we may be replacing one extent in the tree with another.
	 * The new extent is pinned in the extent map, and we don't want
	 * to drop it from the cache until it is completely in the btree.
	 *
	 * So, tell btrfs_drop_extents to leave this extent in the cache.
	 * the caller is expected to unpin it and allow it to be merged
	 * with the others.
	 */
	ret = __btrfs_drop_extents(trans, root, inode, path, file_pos,
				   file_pos + num_bytes, NULL, 0,
				   1, sizeof(*fi), &extent_inserted);
	if (ret)
		goto out;

	if (!extent_inserted) {
		ins.objectid = btrfs_ino(inode);
		ins.offset = file_pos;
		ins.type = BTRFS_EXTENT_DATA_KEY;

		path->leave_spinning = 1;
		ret = btrfs_insert_empty_item(trans, root, path, &ins,
					      sizeof(*fi));
		if (ret)
			goto out;
	}
	leaf = path->nodes[0];
	fi = btrfs_item_ptr(leaf, path->slots[0],
			    struct btrfs_file_extent_item);
	btrfs_set_file_extent_generation(leaf, fi, trans->transid);
	btrfs_set_file_extent_type(leaf, fi, extent_type);
	btrfs_set_file_extent_disk_bytenr(leaf, fi, disk_bytenr);
	btrfs_set_file_extent_disk_num_bytes(leaf, fi, disk_num_bytes);
	btrfs_set_file_extent_offset(leaf, fi, 0);
	btrfs_set_file_extent_num_bytes(leaf, fi, num_bytes);
	btrfs_set_file_extent_ram_bytes(leaf, fi, ram_bytes);
	btrfs_set_file_extent_compression(leaf, fi, compression);
	btrfs_set_file_extent_encryption(leaf, fi, encryption);
	btrfs_set_file_extent_other_encoding(leaf, fi, other_encoding);

	btrfs_mark_buffer_dirty(leaf);
	btrfs_release_path(path);

	inode_add_bytes(inode, num_bytes);

	ins.objectid = disk_bytenr;
	ins.offset = disk_num_bytes;
	ins.type = BTRFS_EXTENT_ITEM_KEY;
	ret = btrfs_alloc_reserved_file_extent(trans, root,
					root->root_key.objectid,
					btrfs_ino(inode), file_pos, &ins);
out:
	btrfs_free_path(path);

	return ret;
}

/* snapshot-aware defrag */
struct sa_defrag_extent_backref {
	struct rb_node node;
	struct old_sa_defrag_extent *old;
	u64 root_id;
	u64 inum;
	u64 file_pos;
	u64 extent_offset;
	u64 num_bytes;
	u64 generation;
};

struct old_sa_defrag_extent {
	struct list_head list;
	struct new_sa_defrag_extent *new;

	u64 extent_offset;
	u64 bytenr;
	u64 offset;
	u64 len;
	int count;
};

struct new_sa_defrag_extent {
	struct rb_root root;
	struct list_head head;
	struct btrfs_path *path;
	struct inode *inode;
	u64 file_pos;
	u64 len;
	u64 bytenr;
	u64 disk_len;
	u8 compress_type;
};

static int backref_comp(struct sa_defrag_extent_backref *b1,
			struct sa_defrag_extent_backref *b2)
{
	if (b1->root_id < b2->root_id)
		return -1;
	else if (b1->root_id > b2->root_id)
		return 1;

	if (b1->inum < b2->inum)
		return -1;
	else if (b1->inum > b2->inum)
		return 1;

	if (b1->file_pos < b2->file_pos)
		return -1;
	else if (b1->file_pos > b2->file_pos)
		return 1;

	/*
	 * [------------------------------] ===> (a range of space)
	 *     |<--->|   |<---->| =============> (fs/file tree A)
	 * |<---------------------------->| ===> (fs/file tree B)
	 *
	 * A range of space can refer to two file extents in one tree while
	 * refer to only one file extent in another tree.
	 *
	 * So we may process a disk offset more than one time(two extents in A)
	 * and locate at the same extent(one extent in B), then insert two same
	 * backrefs(both refer to the extent in B).
	 */
	return 0;
}

static void backref_insert(struct rb_root *root,
			   struct sa_defrag_extent_backref *backref)
{
	struct rb_node **p = &root->rb_node;
	struct rb_node *parent = NULL;
	struct sa_defrag_extent_backref *entry;
	int ret;

	while (*p) {
		parent = *p;
		entry = rb_entry(parent, struct sa_defrag_extent_backref, node);

		ret = backref_comp(backref, entry);
		if (ret < 0)
			p = &(*p)->rb_left;
		else
			p = &(*p)->rb_right;
	}

	rb_link_node(&backref->node, parent, p);
	rb_insert_color(&backref->node, root);
}

/*
 * Note the backref might has changed, and in this case we just return 0.
 */
static noinline int record_one_backref(u64 inum, u64 offset, u64 root_id,
				       void *ctx)
{
	struct btrfs_file_extent_item *extent;
	struct btrfs_fs_info *fs_info;
	struct old_sa_defrag_extent *old = ctx;
	struct new_sa_defrag_extent *new = old->new;
	struct btrfs_path *path = new->path;
	struct btrfs_key key;
	struct btrfs_root *root;
	struct sa_defrag_extent_backref *backref;
	struct extent_buffer *leaf;
	struct inode *inode = new->inode;
	int slot;
	int ret;
	u64 extent_offset;
	u64 num_bytes;

	if (BTRFS_I(inode)->root->root_key.objectid == root_id &&
	    inum == btrfs_ino(inode))
		return 0;

	key.objectid = root_id;
	key.type = BTRFS_ROOT_ITEM_KEY;
	key.offset = (u64)-1;

	fs_info = BTRFS_I(inode)->root->fs_info;
	root = btrfs_read_fs_root_no_name(fs_info, &key);
	if (IS_ERR(root)) {
		if (PTR_ERR(root) == -ENOENT)
			return 0;
		WARN_ON(1);
		pr_debug("inum=%llu, offset=%llu, root_id=%llu\n",
			 inum, offset, root_id);
		return PTR_ERR(root);
	}

	key.objectid = inum;
	key.type = BTRFS_EXTENT_DATA_KEY;
	if (offset > (u64)-1 << 32)
		key.offset = 0;
	else
		key.offset = offset;

	ret = btrfs_search_slot(NULL, root, &key, path, 0, 0);
	if (WARN_ON(ret < 0))
		return ret;
	ret = 0;

	while (1) {
		cond_resched();

		leaf = path->nodes[0];
		slot = path->slots[0];

		if (slot >= btrfs_header_nritems(leaf)) {
			ret = btrfs_next_leaf(root, path);
			if (ret < 0) {
				goto out;
			} else if (ret > 0) {
				ret = 0;
				goto out;
			}
			continue;
		}

		path->slots[0]++;

		btrfs_item_key_to_cpu(leaf, &key, slot);

		if (key.objectid > inum)
			goto out;

		if (key.objectid < inum || key.type != BTRFS_EXTENT_DATA_KEY)
			continue;

		extent = btrfs_item_ptr(leaf, slot,
					struct btrfs_file_extent_item);

		if (btrfs_file_extent_disk_bytenr(leaf, extent) != old->bytenr)
			continue;

		/*
		 * 'offset' refers to the exact key.offset,
		 * NOT the 'offset' field in btrfs_extent_data_ref, ie.
		 * (key.offset - extent_offset).
		 */
		if (key.offset != offset)
			continue;

		extent_offset = btrfs_file_extent_offset(leaf, extent);
		num_bytes = btrfs_file_extent_num_bytes(leaf, extent);

		if (extent_offset >= old->extent_offset + old->offset +
		    old->len || extent_offset + num_bytes <=
		    old->extent_offset + old->offset)
			continue;
		break;
	}

	backref = kmalloc(sizeof(*backref), GFP_NOFS);
	if (!backref) {
		ret = -ENOENT;
		goto out;
	}

	backref->root_id = root_id;
	backref->inum = inum;
	backref->file_pos = offset;
	backref->num_bytes = num_bytes;
	backref->extent_offset = extent_offset;
	backref->generation = btrfs_file_extent_generation(leaf, extent);
	backref->old = old;
	backref_insert(&new->root, backref);
	old->count++;
out:
	btrfs_release_path(path);
	WARN_ON(ret);
	return ret;
}

static noinline bool record_extent_backrefs(struct btrfs_path *path,
				   struct new_sa_defrag_extent *new)
{
	struct btrfs_fs_info *fs_info = BTRFS_I(new->inode)->root->fs_info;
	struct old_sa_defrag_extent *old, *tmp;
	int ret;

	new->path = path;

	list_for_each_entry_safe(old, tmp, &new->head, list) {
		ret = iterate_inodes_from_logical(old->bytenr +
						  old->extent_offset, fs_info,
						  path, record_one_backref,
						  old);
		if (ret < 0 && ret != -ENOENT)
			return false;

		/* no backref to be processed for this extent */
		if (!old->count) {
			list_del(&old->list);
			kfree(old);
		}
	}

	if (list_empty(&new->head))
		return false;

	return true;
}

static int relink_is_mergable(struct extent_buffer *leaf,
			      struct btrfs_file_extent_item *fi,
			      struct new_sa_defrag_extent *new)
{
	if (btrfs_file_extent_disk_bytenr(leaf, fi) != new->bytenr)
		return 0;

	if (btrfs_file_extent_type(leaf, fi) != BTRFS_FILE_EXTENT_REG)
		return 0;

	if (btrfs_file_extent_compression(leaf, fi) != new->compress_type)
		return 0;

	if (btrfs_file_extent_encryption(leaf, fi) ||
	    btrfs_file_extent_other_encoding(leaf, fi))
		return 0;

	return 1;
}

/*
 * Note the backref might has changed, and in this case we just return 0.
 */
static noinline int relink_extent_backref(struct btrfs_path *path,
				 struct sa_defrag_extent_backref *prev,
				 struct sa_defrag_extent_backref *backref)
{
	struct btrfs_file_extent_item *extent;
	struct btrfs_file_extent_item *item;
	struct btrfs_ordered_extent *ordered;
	struct btrfs_trans_handle *trans;
	struct btrfs_fs_info *fs_info;
	struct btrfs_root *root;
	struct btrfs_key key;
	struct extent_buffer *leaf;
	struct old_sa_defrag_extent *old = backref->old;
	struct new_sa_defrag_extent *new = old->new;
	struct inode *src_inode = new->inode;
	struct inode *inode;
	struct extent_state *cached = NULL;
	int ret = 0;
	u64 start;
	u64 len;
	u64 lock_start;
	u64 lock_end;
	bool merge = false;
	int index;

	if (prev && prev->root_id == backref->root_id &&
	    prev->inum == backref->inum &&
	    prev->file_pos + prev->num_bytes == backref->file_pos)
		merge = true;

	/* step 1: get root */
	key.objectid = backref->root_id;
	key.type = BTRFS_ROOT_ITEM_KEY;
	key.offset = (u64)-1;

	fs_info = BTRFS_I(src_inode)->root->fs_info;
	index = srcu_read_lock(&fs_info->subvol_srcu);

	root = btrfs_read_fs_root_no_name(fs_info, &key);
	if (IS_ERR(root)) {
		srcu_read_unlock(&fs_info->subvol_srcu, index);
		if (PTR_ERR(root) == -ENOENT)
			return 0;
		return PTR_ERR(root);
	}

	/* step 2: get inode */
	key.objectid = backref->inum;
	key.type = BTRFS_INODE_ITEM_KEY;
	key.offset = 0;

	inode = btrfs_iget(fs_info->sb, &key, root, NULL);
	if (IS_ERR(inode)) {
		srcu_read_unlock(&fs_info->subvol_srcu, index);
		return 0;
	}

	srcu_read_unlock(&fs_info->subvol_srcu, index);

	/* step 3: relink backref */
	lock_start = backref->file_pos;
	lock_end = backref->file_pos + backref->num_bytes - 1;
	lock_extent_bits(&BTRFS_I(inode)->io_tree, lock_start, lock_end,
			 0, &cached);

	ordered = btrfs_lookup_first_ordered_extent(inode, lock_end);
	if (ordered) {
		btrfs_put_ordered_extent(ordered);
		goto out_unlock;
	}

	trans = btrfs_join_transaction(root);
	if (IS_ERR(trans)) {
		ret = PTR_ERR(trans);
		goto out_unlock;
	}

	key.objectid = backref->inum;
	key.type = BTRFS_EXTENT_DATA_KEY;
	key.offset = backref->file_pos;

	ret = btrfs_search_slot(NULL, root, &key, path, 0, 0);
	if (ret < 0) {
		goto out_free_path;
	} else if (ret > 0) {
		ret = 0;
		goto out_free_path;
	}

	extent = btrfs_item_ptr(path->nodes[0], path->slots[0],
				struct btrfs_file_extent_item);

	if (btrfs_file_extent_generation(path->nodes[0], extent) !=
	    backref->generation)
		goto out_free_path;

	btrfs_release_path(path);

	start = backref->file_pos;
	if (backref->extent_offset < old->extent_offset + old->offset)
		start += old->extent_offset + old->offset -
			 backref->extent_offset;

	len = min(backref->extent_offset + backref->num_bytes,
		  old->extent_offset + old->offset + old->len);
	len -= max(backref->extent_offset, old->extent_offset + old->offset);

	ret = btrfs_drop_extents(trans, root, inode, start,
				 start + len, 1);
	if (ret)
		goto out_free_path;
again:
	key.objectid = btrfs_ino(inode);
	key.type = BTRFS_EXTENT_DATA_KEY;
	key.offset = start;

	path->leave_spinning = 1;
	if (merge) {
		struct btrfs_file_extent_item *fi;
		u64 extent_len;
		struct btrfs_key found_key;

		ret = btrfs_search_slot(trans, root, &key, path, 0, 1);
		if (ret < 0)
			goto out_free_path;

		path->slots[0]--;
		leaf = path->nodes[0];
		btrfs_item_key_to_cpu(leaf, &found_key, path->slots[0]);

		fi = btrfs_item_ptr(leaf, path->slots[0],
				    struct btrfs_file_extent_item);
		extent_len = btrfs_file_extent_num_bytes(leaf, fi);

		if (extent_len + found_key.offset == start &&
		    relink_is_mergable(leaf, fi, new)) {
			btrfs_set_file_extent_num_bytes(leaf, fi,
							extent_len + len);
			btrfs_mark_buffer_dirty(leaf);
			inode_add_bytes(inode, len);

			ret = 1;
			goto out_free_path;
		} else {
			merge = false;
			btrfs_release_path(path);
			goto again;
		}
	}

	ret = btrfs_insert_empty_item(trans, root, path, &key,
					sizeof(*extent));
	if (ret) {
		btrfs_abort_transaction(trans, root, ret);
		goto out_free_path;
	}

	leaf = path->nodes[0];
	item = btrfs_item_ptr(leaf, path->slots[0],
				struct btrfs_file_extent_item);
	btrfs_set_file_extent_disk_bytenr(leaf, item, new->bytenr);
	btrfs_set_file_extent_disk_num_bytes(leaf, item, new->disk_len);
	btrfs_set_file_extent_offset(leaf, item, start - new->file_pos);
	btrfs_set_file_extent_num_bytes(leaf, item, len);
	btrfs_set_file_extent_ram_bytes(leaf, item, new->len);
	btrfs_set_file_extent_generation(leaf, item, trans->transid);
	btrfs_set_file_extent_type(leaf, item, BTRFS_FILE_EXTENT_REG);
	btrfs_set_file_extent_compression(leaf, item, new->compress_type);
	btrfs_set_file_extent_encryption(leaf, item, 0);
	btrfs_set_file_extent_other_encoding(leaf, item, 0);

	btrfs_mark_buffer_dirty(leaf);
	inode_add_bytes(inode, len);
	btrfs_release_path(path);

	ret = btrfs_inc_extent_ref(trans, root, new->bytenr,
			new->disk_len, 0,
			backref->root_id, backref->inum,
			new->file_pos, 0);	/* start - extent_offset */
	if (ret) {
		btrfs_abort_transaction(trans, root, ret);
		goto out_free_path;
	}

	ret = 1;
out_free_path:
	btrfs_release_path(path);
	path->leave_spinning = 0;
	btrfs_end_transaction(trans, root);
out_unlock:
	unlock_extent_cached(&BTRFS_I(inode)->io_tree, lock_start, lock_end,
			     &cached, GFP_NOFS);
	iput(inode);
	return ret;
}

static void free_sa_defrag_extent(struct new_sa_defrag_extent *new)
{
	struct old_sa_defrag_extent *old, *tmp;

	if (!new)
		return;

	list_for_each_entry_safe(old, tmp, &new->head, list) {
		list_del(&old->list);
		kfree(old);
	}
	kfree(new);
}

static void relink_file_extents(struct new_sa_defrag_extent *new)
{
	struct btrfs_path *path;
	struct sa_defrag_extent_backref *backref;
	struct sa_defrag_extent_backref *prev = NULL;
	struct inode *inode;
	struct btrfs_root *root;
	struct rb_node *node;
	int ret;

	inode = new->inode;
	root = BTRFS_I(inode)->root;

	path = btrfs_alloc_path();
	if (!path)
		return;

	if (!record_extent_backrefs(path, new)) {
		btrfs_free_path(path);
		goto out;
	}
	btrfs_release_path(path);

	while (1) {
		node = rb_first(&new->root);
		if (!node)
			break;
		rb_erase(node, &new->root);

		backref = rb_entry(node, struct sa_defrag_extent_backref, node);

		ret = relink_extent_backref(path, prev, backref);
		WARN_ON(ret < 0);

		kfree(prev);

		if (ret == 1)
			prev = backref;
		else
			prev = NULL;
		cond_resched();
	}
	kfree(prev);

	btrfs_free_path(path);
out:
	free_sa_defrag_extent(new);

	atomic_dec(&root->fs_info->defrag_running);
	wake_up(&root->fs_info->transaction_wait);
}

static struct new_sa_defrag_extent *
record_old_file_extents(struct inode *inode,
			struct btrfs_ordered_extent *ordered)
{
	struct btrfs_root *root = BTRFS_I(inode)->root;
	struct btrfs_path *path;
	struct btrfs_key key;
	struct old_sa_defrag_extent *old;
	struct new_sa_defrag_extent *new;
	int ret;

	new = kmalloc(sizeof(*new), GFP_NOFS);
	if (!new)
		return NULL;

	new->inode = inode;
	new->file_pos = ordered->file_offset;
	new->len = ordered->len;
	new->bytenr = ordered->start;
	new->disk_len = ordered->disk_len;
	new->compress_type = ordered->compress_type;
	new->root = RB_ROOT;
	INIT_LIST_HEAD(&new->head);

	path = btrfs_alloc_path();
	if (!path)
		goto out_kfree;

	key.objectid = btrfs_ino(inode);
	key.type = BTRFS_EXTENT_DATA_KEY;
	key.offset = new->file_pos;

	ret = btrfs_search_slot(NULL, root, &key, path, 0, 0);
	if (ret < 0)
		goto out_free_path;
	if (ret > 0 && path->slots[0] > 0)
		path->slots[0]--;

	/* find out all the old extents for the file range */
	while (1) {
		struct btrfs_file_extent_item *extent;
		struct extent_buffer *l;
		int slot;
		u64 num_bytes;
		u64 offset;
		u64 end;
		u64 disk_bytenr;
		u64 extent_offset;

		l = path->nodes[0];
		slot = path->slots[0];

		if (slot >= btrfs_header_nritems(l)) {
			ret = btrfs_next_leaf(root, path);
			if (ret < 0)
				goto out_free_path;
			else if (ret > 0)
				break;
			continue;
		}

		btrfs_item_key_to_cpu(l, &key, slot);

		if (key.objectid != btrfs_ino(inode))
			break;
		if (key.type != BTRFS_EXTENT_DATA_KEY)
			break;
		if (key.offset >= new->file_pos + new->len)
			break;

		extent = btrfs_item_ptr(l, slot, struct btrfs_file_extent_item);

		num_bytes = btrfs_file_extent_num_bytes(l, extent);
		if (key.offset + num_bytes < new->file_pos)
			goto next;

		disk_bytenr = btrfs_file_extent_disk_bytenr(l, extent);
		if (!disk_bytenr)
			goto next;

		extent_offset = btrfs_file_extent_offset(l, extent);

		old = kmalloc(sizeof(*old), GFP_NOFS);
		if (!old)
			goto out_free_path;

		offset = max(new->file_pos, key.offset);
		end = min(new->file_pos + new->len, key.offset + num_bytes);

		old->bytenr = disk_bytenr;
		old->extent_offset = extent_offset;
		old->offset = offset - key.offset;
		old->len = end - offset;
		old->new = new;
		old->count = 0;
		list_add_tail(&old->list, &new->head);
next:
		path->slots[0]++;
		cond_resched();
	}

	btrfs_free_path(path);
	atomic_inc(&root->fs_info->defrag_running);

	return new;

out_free_path:
	btrfs_free_path(path);
out_kfree:
	free_sa_defrag_extent(new);
	return NULL;
}

/* as ordered data IO finishes, this gets called so we can finish
 * an ordered extent if the range of bytes in the file it covers are
 * fully written.
 */
static int btrfs_finish_ordered_io(struct btrfs_ordered_extent *ordered_extent)
{
	struct inode *inode = ordered_extent->inode;
	struct btrfs_root *root = BTRFS_I(inode)->root;
	struct btrfs_trans_handle *trans = NULL;
	struct extent_io_tree *io_tree = &BTRFS_I(inode)->io_tree;
	struct extent_state *cached_state = NULL;
	struct new_sa_defrag_extent *new = NULL;
	int compress_type = 0;
	int ret = 0;
	u64 logical_len = ordered_extent->len;
	bool nolock;
	bool truncated = false;

	nolock = btrfs_is_free_space_inode(inode);

	if (test_bit(BTRFS_ORDERED_IOERR, &ordered_extent->flags)) {
		ret = -EIO;
		goto out;
	}

	if (test_bit(BTRFS_ORDERED_TRUNCATED, &ordered_extent->flags)) {
		truncated = true;
		logical_len = ordered_extent->truncated_len;
		/* Truncated the entire extent, don't bother adding */
		if (!logical_len)
			goto out;
	}

	if (test_bit(BTRFS_ORDERED_NOCOW, &ordered_extent->flags)) {
		BUG_ON(!list_empty(&ordered_extent->list)); /* Logic error */
		btrfs_ordered_update_i_size(inode, 0, ordered_extent);
		if (nolock)
			trans = btrfs_join_transaction_nolock(root);
		else
			trans = btrfs_join_transaction(root);
		if (IS_ERR(trans)) {
			ret = PTR_ERR(trans);
			trans = NULL;
			goto out;
		}
		trans->block_rsv = &root->fs_info->delalloc_block_rsv;
		ret = btrfs_update_inode_fallback(trans, root, inode);
		if (ret) /* -ENOMEM or corruption */
			btrfs_abort_transaction(trans, root, ret);
		goto out;
	}

	lock_extent_bits(io_tree, ordered_extent->file_offset,
			 ordered_extent->file_offset + ordered_extent->len - 1,
			 0, &cached_state);

	ret = test_range_bit(io_tree, ordered_extent->file_offset,
			ordered_extent->file_offset + ordered_extent->len - 1,
			EXTENT_DEFRAG, 1, cached_state);
	if (ret) {
		u64 last_snapshot = btrfs_root_last_snapshot(&root->root_item);
		if (0 && last_snapshot >= BTRFS_I(inode)->generation)
			/* the inode is shared */
			new = record_old_file_extents(inode, ordered_extent);

		clear_extent_bit(io_tree, ordered_extent->file_offset,
			ordered_extent->file_offset + ordered_extent->len - 1,
			EXTENT_DEFRAG, 0, 0, &cached_state, GFP_NOFS);
	}

	if (nolock)
		trans = btrfs_join_transaction_nolock(root);
	else
		trans = btrfs_join_transaction(root);
	if (IS_ERR(trans)) {
		ret = PTR_ERR(trans);
		trans = NULL;
		goto out_unlock;
	}
	trans->block_rsv = &root->fs_info->delalloc_block_rsv;

	if (test_bit(BTRFS_ORDERED_COMPRESSED, &ordered_extent->flags))
		compress_type = ordered_extent->compress_type;
	if (test_bit(BTRFS_ORDERED_PREALLOC, &ordered_extent->flags)) {
		BUG_ON(compress_type);
		ret = btrfs_mark_extent_written(trans, inode,
						ordered_extent->file_offset,
						ordered_extent->file_offset +
						logical_len);
	} else {
		BUG_ON(root == root->fs_info->tree_root);
		ret = insert_reserved_file_extent(trans, inode,
						ordered_extent->file_offset,
						ordered_extent->start,
						ordered_extent->disk_len,
						logical_len, logical_len,
						compress_type, 0, 0,
						BTRFS_FILE_EXTENT_REG);
	}
	unpin_extent_cache(&BTRFS_I(inode)->extent_tree,
			   ordered_extent->file_offset, ordered_extent->len,
			   trans->transid);
	if (ret < 0) {
		btrfs_abort_transaction(trans, root, ret);
		goto out_unlock;
	}

	add_pending_csums(trans, inode, ordered_extent->file_offset,
			  &ordered_extent->list);

	btrfs_ordered_update_i_size(inode, 0, ordered_extent);
	ret = btrfs_update_inode_fallback(trans, root, inode);
	if (ret) { /* -ENOMEM or corruption */
		btrfs_abort_transaction(trans, root, ret);
		goto out_unlock;
	}
	ret = 0;
out_unlock:
	unlock_extent_cached(io_tree, ordered_extent->file_offset,
			     ordered_extent->file_offset +
			     ordered_extent->len - 1, &cached_state, GFP_NOFS);
out:
	if (root != root->fs_info->tree_root)
		btrfs_delalloc_release_metadata(inode, ordered_extent->len);
	if (trans)
		btrfs_end_transaction(trans, root);

	if (ret || truncated) {
		u64 start, end;

		if (truncated)
			start = ordered_extent->file_offset + logical_len;
		else
			start = ordered_extent->file_offset;
		end = ordered_extent->file_offset + ordered_extent->len - 1;
		clear_extent_uptodate(io_tree, start, end, NULL, GFP_NOFS);

		/* Drop the cache for the part of the extent we didn't write. */
		btrfs_drop_extent_cache(inode, start, end, 0);

		/*
		 * If the ordered extent had an IOERR or something else went
		 * wrong we need to return the space for this ordered extent
		 * back to the allocator.  We only free the extent in the
		 * truncated case if we didn't write out the extent at all.
		 */
		if ((ret || !logical_len) &&
		    !test_bit(BTRFS_ORDERED_NOCOW, &ordered_extent->flags) &&
		    !test_bit(BTRFS_ORDERED_PREALLOC, &ordered_extent->flags))
			btrfs_free_reserved_extent(root, ordered_extent->start,
						   ordered_extent->disk_len);
	}


	/*
	 * This needs to be done to make sure anybody waiting knows we are done
	 * updating everything for this ordered extent.
	 */
	btrfs_remove_ordered_extent(inode, ordered_extent);

	/* for snapshot-aware defrag */
	if (new) {
		if (ret) {
			free_sa_defrag_extent(new);
			atomic_dec(&root->fs_info->defrag_running);
		} else {
			relink_file_extents(new);
		}
	}

	/* once for us */
	btrfs_put_ordered_extent(ordered_extent);
	/* once for the tree */
	btrfs_put_ordered_extent(ordered_extent);

	return ret;
}

static void finish_ordered_fn(struct btrfs_work *work)
{
	struct btrfs_ordered_extent *ordered_extent;
	ordered_extent = container_of(work, struct btrfs_ordered_extent, work);
	btrfs_finish_ordered_io(ordered_extent);
}

static int btrfs_writepage_end_io_hook(struct page *page, u64 start, u64 end,
				struct extent_state *state, int uptodate)
{
	struct inode *inode = page->mapping->host;
	struct btrfs_root *root = BTRFS_I(inode)->root;
	struct btrfs_ordered_extent *ordered_extent = NULL;
	struct btrfs_workers *workers;

	trace_btrfs_writepage_end_io_hook(page, start, end, uptodate);

	ClearPagePrivate2(page);
	if (!btrfs_dec_test_ordered_pending(inode, &ordered_extent, start,
					    end - start + 1, uptodate))
		return 0;

	ordered_extent->work.func = finish_ordered_fn;
	ordered_extent->work.flags = 0;

	if (btrfs_is_free_space_inode(inode))
		workers = &root->fs_info->endio_freespace_worker;
	else
		workers = &root->fs_info->endio_write_workers;
	btrfs_queue_worker(workers, &ordered_extent->work);

	return 0;
}

/*
 * when reads are done, we need to check csums to verify the data is correct
 * if there's a match, we allow the bio to finish.  If not, the code in
 * extent_io.c will try to find good copies for us.
 */
static int btrfs_readpage_end_io_hook(struct btrfs_io_bio *io_bio,
				      u64 phy_offset, struct page *page,
				      u64 start, u64 end, int mirror)
{
	size_t offset = start - page_offset(page);
	struct inode *inode = page->mapping->host;
	struct extent_io_tree *io_tree = &BTRFS_I(inode)->io_tree;
	char *kaddr;
	struct btrfs_root *root = BTRFS_I(inode)->root;
	u32 csum_expected;
	u32 csum = ~(u32)0;
	static DEFINE_RATELIMIT_STATE(_rs, DEFAULT_RATELIMIT_INTERVAL,
	                              DEFAULT_RATELIMIT_BURST);

	if (PageChecked(page)) {
		ClearPageChecked(page);
		goto good;
	}

	if (BTRFS_I(inode)->flags & BTRFS_INODE_NODATASUM)
		goto good;

	if (root->root_key.objectid == BTRFS_DATA_RELOC_TREE_OBJECTID &&
	    test_range_bit(io_tree, start, end, EXTENT_NODATASUM, 1, NULL)) {
		clear_extent_bits(io_tree, start, end, EXTENT_NODATASUM,
				  GFP_NOFS);
		return 0;
	}

	phy_offset >>= inode->i_sb->s_blocksize_bits;
	csum_expected = *(((u32 *)io_bio->csum) + phy_offset);

	kaddr = kmap_atomic(page);
	csum = btrfs_csum_data(kaddr + offset, csum,  end - start + 1);
	btrfs_csum_final(csum, (char *)&csum);
	if (csum != csum_expected)
		goto zeroit;

	kunmap_atomic(kaddr);
good:
	return 0;

zeroit:
	if (__ratelimit(&_rs))
		btrfs_info(root->fs_info, "csum failed ino %llu off %llu csum %u expected csum %u",
			btrfs_ino(page->mapping->host), start, csum, csum_expected);
	memset(kaddr + offset, 1, end - start + 1);
	flush_dcache_page(page);
	kunmap_atomic(kaddr);
	if (csum_expected == 0)
		return 0;
	return -EIO;
}

struct delayed_iput {
	struct list_head list;
	struct inode *inode;
};

/* JDM: If this is fs-wide, why can't we add a pointer to
 * btrfs_inode instead and avoid the allocation? */
void btrfs_add_delayed_iput(struct inode *inode)
{
	struct btrfs_fs_info *fs_info = BTRFS_I(inode)->root->fs_info;
	struct delayed_iput *delayed;

	if (atomic_add_unless(&inode->i_count, -1, 1))
		return;

	delayed = kmalloc(sizeof(*delayed), GFP_NOFS | __GFP_NOFAIL);
	delayed->inode = inode;

	spin_lock(&fs_info->delayed_iput_lock);
	list_add_tail(&delayed->list, &fs_info->delayed_iputs);
	spin_unlock(&fs_info->delayed_iput_lock);
}

void btrfs_run_delayed_iputs(struct btrfs_root *root)
{
	LIST_HEAD(list);
	struct btrfs_fs_info *fs_info = root->fs_info;
	struct delayed_iput *delayed;
	int empty;

	spin_lock(&fs_info->delayed_iput_lock);
	empty = list_empty(&fs_info->delayed_iputs);
	spin_unlock(&fs_info->delayed_iput_lock);
	if (empty)
		return;

	spin_lock(&fs_info->delayed_iput_lock);
	list_splice_init(&fs_info->delayed_iputs, &list);
	spin_unlock(&fs_info->delayed_iput_lock);

	while (!list_empty(&list)) {
		delayed = list_entry(list.next, struct delayed_iput, list);
		list_del(&delayed->list);
		iput(delayed->inode);
		kfree(delayed);
	}
}

/*
 * This is called in transaction commit time. If there are no orphan
 * files in the subvolume, it removes orphan item and frees block_rsv
 * structure.
 */
void btrfs_orphan_commit_root(struct btrfs_trans_handle *trans,
			      struct btrfs_root *root)
{
	struct btrfs_block_rsv *block_rsv;
	int ret;

	if (atomic_read(&root->orphan_inodes) ||
	    root->orphan_cleanup_state != ORPHAN_CLEANUP_DONE)
		return;

	spin_lock(&root->orphan_lock);
	if (atomic_read(&root->orphan_inodes)) {
		spin_unlock(&root->orphan_lock);
		return;
	}

	if (root->orphan_cleanup_state != ORPHAN_CLEANUP_DONE) {
		spin_unlock(&root->orphan_lock);
		return;
	}

	block_rsv = root->orphan_block_rsv;
	root->orphan_block_rsv = NULL;
	spin_unlock(&root->orphan_lock);

	if (root->orphan_item_inserted &&
	    btrfs_root_refs(&root->root_item) > 0) {
		ret = btrfs_del_orphan_item(trans, root->fs_info->tree_root,
					    root->root_key.objectid);
		if (ret)
			btrfs_abort_transaction(trans, root, ret);
		else
			root->orphan_item_inserted = 0;
	}

	if (block_rsv) {
		WARN_ON(block_rsv->size > 0);
		btrfs_free_block_rsv(root, block_rsv);
	}
}

/*
 * This creates an orphan entry for the given inode in case something goes
 * wrong in the middle of an unlink/truncate.
 *
 * NOTE: caller of this function should reserve 5 units of metadata for
 *	 this function.
 */
int btrfs_orphan_add(struct btrfs_trans_handle *trans, struct inode *inode)
{
	struct btrfs_root *root = BTRFS_I(inode)->root;
	struct btrfs_block_rsv *block_rsv = NULL;
	int reserve = 0;
	int insert = 0;
	int ret;

	if (!root->orphan_block_rsv) {
		block_rsv = btrfs_alloc_block_rsv(root, BTRFS_BLOCK_RSV_TEMP);
		if (!block_rsv)
			return -ENOMEM;
	}

	spin_lock(&root->orphan_lock);
	if (!root->orphan_block_rsv) {
		root->orphan_block_rsv = block_rsv;
	} else if (block_rsv) {
		btrfs_free_block_rsv(root, block_rsv);
		block_rsv = NULL;
	}

	if (!test_and_set_bit(BTRFS_INODE_HAS_ORPHAN_ITEM,
			      &BTRFS_I(inode)->runtime_flags)) {
#if 0
		/*
		 * For proper ENOSPC handling, we should do orphan
		 * cleanup when mounting. But this introduces backward
		 * compatibility issue.
		 */
		if (!xchg(&root->orphan_item_inserted, 1))
			insert = 2;
		else
			insert = 1;
#endif
		insert = 1;
		atomic_inc(&root->orphan_inodes);
	}

	if (!test_and_set_bit(BTRFS_INODE_ORPHAN_META_RESERVED,
			      &BTRFS_I(inode)->runtime_flags))
		reserve = 1;
	spin_unlock(&root->orphan_lock);

	/* grab metadata reservation from transaction handle */
	if (reserve) {
		ret = btrfs_orphan_reserve_metadata(trans, inode);
		BUG_ON(ret); /* -ENOSPC in reservation; Logic error? JDM */
	}

	/* insert an orphan item to track this unlinked/truncated file */
	if (insert >= 1) {
		ret = btrfs_insert_orphan_item(trans, root, btrfs_ino(inode));
		if (ret) {
			atomic_dec(&root->orphan_inodes);
			if (reserve) {
				clear_bit(BTRFS_INODE_ORPHAN_META_RESERVED,
					  &BTRFS_I(inode)->runtime_flags);
				btrfs_orphan_release_metadata(inode);
			}
			if (ret != -EEXIST) {
				clear_bit(BTRFS_INODE_HAS_ORPHAN_ITEM,
					  &BTRFS_I(inode)->runtime_flags);
				btrfs_abort_transaction(trans, root, ret);
				return ret;
			}
		}
		ret = 0;
	}

	/* insert an orphan item to track subvolume contains orphan files */
	if (insert >= 2) {
		ret = btrfs_insert_orphan_item(trans, root->fs_info->tree_root,
					       root->root_key.objectid);
		if (ret && ret != -EEXIST) {
			btrfs_abort_transaction(trans, root, ret);
			return ret;
		}
	}
	return 0;
}

/*
 * We have done the truncate/delete so we can go ahead and remove the orphan
 * item for this particular inode.
 */
static int btrfs_orphan_del(struct btrfs_trans_handle *trans,
			    struct inode *inode)
{
	struct btrfs_root *root = BTRFS_I(inode)->root;
	int delete_item = 0;
	int release_rsv = 0;
	int ret = 0;

	spin_lock(&root->orphan_lock);
	if (test_and_clear_bit(BTRFS_INODE_HAS_ORPHAN_ITEM,
			       &BTRFS_I(inode)->runtime_flags))
		delete_item = 1;

	if (test_and_clear_bit(BTRFS_INODE_ORPHAN_META_RESERVED,
			       &BTRFS_I(inode)->runtime_flags))
		release_rsv = 1;
	spin_unlock(&root->orphan_lock);

	if (delete_item) {
		atomic_dec(&root->orphan_inodes);
		if (trans)
			ret = btrfs_del_orphan_item(trans, root,
						    btrfs_ino(inode));
	}

	if (release_rsv)
		btrfs_orphan_release_metadata(inode);

	return ret;
}

/*
 * this cleans up any orphans that may be left on the list from the last use
 * of this root.
 */
int btrfs_orphan_cleanup(struct btrfs_root *root)
{
	struct btrfs_path *path;
	struct extent_buffer *leaf;
	struct btrfs_key key, found_key;
	struct btrfs_trans_handle *trans;
	struct inode *inode;
	u64 last_objectid = 0;
	int ret = 0, nr_unlink = 0, nr_truncate = 0;

	if (cmpxchg(&root->orphan_cleanup_state, 0, ORPHAN_CLEANUP_STARTED))
		return 0;

	path = btrfs_alloc_path();
	if (!path) {
		ret = -ENOMEM;
		goto out;
	}
	path->reada = -1;

	key.objectid = BTRFS_ORPHAN_OBJECTID;
	btrfs_set_key_type(&key, BTRFS_ORPHAN_ITEM_KEY);
	key.offset = (u64)-1;

	while (1) {
		ret = btrfs_search_slot(NULL, root, &key, path, 0, 0);
		if (ret < 0)
			goto out;

		/*
		 * if ret == 0 means we found what we were searching for, which
		 * is weird, but possible, so only screw with path if we didn't
		 * find the key and see if we have stuff that matches
		 */
		if (ret > 0) {
			ret = 0;
			if (path->slots[0] == 0)
				break;
			path->slots[0]--;
		}

		/* pull out the item */
		leaf = path->nodes[0];
		btrfs_item_key_to_cpu(leaf, &found_key, path->slots[0]);

		/* make sure the item matches what we want */
		if (found_key.objectid != BTRFS_ORPHAN_OBJECTID)
			break;
		if (btrfs_key_type(&found_key) != BTRFS_ORPHAN_ITEM_KEY)
			break;

		/* release the path since we're done with it */
		btrfs_release_path(path);

		/*
		 * this is where we are basically btrfs_lookup, without the
		 * crossing root thing.  we store the inode number in the
		 * offset of the orphan item.
		 */

		if (found_key.offset == last_objectid) {
			btrfs_err(root->fs_info,
				"Error removing orphan entry, stopping orphan cleanup");
			ret = -EINVAL;
			goto out;
		}

		last_objectid = found_key.offset;

		found_key.objectid = found_key.offset;
		found_key.type = BTRFS_INODE_ITEM_KEY;
		found_key.offset = 0;
		inode = btrfs_iget(root->fs_info->sb, &found_key, root, NULL);
		ret = PTR_ERR_OR_ZERO(inode);
		if (ret && ret != -ESTALE)
			goto out;

		if (ret == -ESTALE && root == root->fs_info->tree_root) {
			struct btrfs_root *dead_root;
			struct btrfs_fs_info *fs_info = root->fs_info;
			int is_dead_root = 0;

			/*
			 * this is an orphan in the tree root. Currently these
			 * could come from 2 sources:
			 *  a) a snapshot deletion in progress
			 *  b) a free space cache inode
			 * We need to distinguish those two, as the snapshot
			 * orphan must not get deleted.
			 * find_dead_roots already ran before us, so if this
			 * is a snapshot deletion, we should find the root
			 * in the dead_roots list
			 */
			spin_lock(&fs_info->trans_lock);
			list_for_each_entry(dead_root, &fs_info->dead_roots,
					    root_list) {
				if (dead_root->root_key.objectid ==
				    found_key.objectid) {
					is_dead_root = 1;
					break;
				}
			}
			spin_unlock(&fs_info->trans_lock);
			if (is_dead_root) {
				/* prevent this orphan from being found again */
				key.offset = found_key.objectid - 1;
				continue;
			}
		}
		/*
		 * Inode is already gone but the orphan item is still there,
		 * kill the orphan item.
		 */
		if (ret == -ESTALE) {
			trans = btrfs_start_transaction(root, 1);
			if (IS_ERR(trans)) {
				ret = PTR_ERR(trans);
				goto out;
			}
			btrfs_debug(root->fs_info, "auto deleting %Lu",
				found_key.objectid);
			ret = btrfs_del_orphan_item(trans, root,
						    found_key.objectid);
			btrfs_end_transaction(trans, root);
			if (ret)
				goto out;
			continue;
		}

		/*
		 * add this inode to the orphan list so btrfs_orphan_del does
		 * the proper thing when we hit it
		 */
		set_bit(BTRFS_INODE_HAS_ORPHAN_ITEM,
			&BTRFS_I(inode)->runtime_flags);
		atomic_inc(&root->orphan_inodes);

		/* if we have links, this was a truncate, lets do that */
		if (inode->i_nlink) {
			if (WARN_ON(!S_ISREG(inode->i_mode))) {
				iput(inode);
				continue;
			}
			nr_truncate++;

			/* 1 for the orphan item deletion. */
			trans = btrfs_start_transaction(root, 1);
			if (IS_ERR(trans)) {
				iput(inode);
				ret = PTR_ERR(trans);
				goto out;
			}
			ret = btrfs_orphan_add(trans, inode);
			btrfs_end_transaction(trans, root);
			if (ret) {
				iput(inode);
				goto out;
			}

			ret = btrfs_truncate(inode);
			if (ret)
				btrfs_orphan_del(NULL, inode);
		} else {
			nr_unlink++;
		}

		/* this will do delete_inode and everything for us */
		iput(inode);
		if (ret)
			goto out;
	}
	/* release the path since we're done with it */
	btrfs_release_path(path);

	root->orphan_cleanup_state = ORPHAN_CLEANUP_DONE;

	if (root->orphan_block_rsv)
		btrfs_block_rsv_release(root, root->orphan_block_rsv,
					(u64)-1);

	if (root->orphan_block_rsv || root->orphan_item_inserted) {
		trans = btrfs_join_transaction(root);
		if (!IS_ERR(trans))
			btrfs_end_transaction(trans, root);
	}

	if (nr_unlink)
		btrfs_debug(root->fs_info, "unlinked %d orphans", nr_unlink);
	if (nr_truncate)
		btrfs_debug(root->fs_info, "truncated %d orphans", nr_truncate);

out:
	if (ret)
		btrfs_crit(root->fs_info,
			"could not do orphan cleanup %d", ret);
	btrfs_free_path(path);
	return ret;
}

/*
 * very simple check to peek ahead in the leaf looking for xattrs.  If we
 * don't find any xattrs, we know there can't be any acls.
 *
 * slot is the slot the inode is in, objectid is the objectid of the inode
 */
static noinline int acls_after_inode_item(struct extent_buffer *leaf,
					  int slot, u64 objectid,
					  int *first_xattr_slot)
{
	u32 nritems = btrfs_header_nritems(leaf);
	struct btrfs_key found_key;
	static u64 xattr_access = 0;
	static u64 xattr_default = 0;
	int scanned = 0;

	if (!xattr_access) {
		xattr_access = btrfs_name_hash(POSIX_ACL_XATTR_ACCESS,
					strlen(POSIX_ACL_XATTR_ACCESS));
		xattr_default = btrfs_name_hash(POSIX_ACL_XATTR_DEFAULT,
					strlen(POSIX_ACL_XATTR_DEFAULT));
	}

	slot++;
	*first_xattr_slot = -1;
	while (slot < nritems) {
		btrfs_item_key_to_cpu(leaf, &found_key, slot);

		/* we found a different objectid, there must not be acls */
		if (found_key.objectid != objectid)
			return 0;

		/* we found an xattr, assume we've got an acl */
		if (found_key.type == BTRFS_XATTR_ITEM_KEY) {
			if (*first_xattr_slot == -1)
				*first_xattr_slot = slot;
			if (found_key.offset == xattr_access ||
			    found_key.offset == xattr_default)
				return 1;
		}

		/*
		 * we found a key greater than an xattr key, there can't
		 * be any acls later on
		 */
		if (found_key.type > BTRFS_XATTR_ITEM_KEY)
			return 0;

		slot++;
		scanned++;

		/*
		 * it goes inode, inode backrefs, xattrs, extents,
		 * so if there are a ton of hard links to an inode there can
		 * be a lot of backrefs.  Don't waste time searching too hard,
		 * this is just an optimization
		 */
		if (scanned >= 8)
			break;
	}
	/* we hit the end of the leaf before we found an xattr or
	 * something larger than an xattr.  We have to assume the inode
	 * has acls
	 */
	if (*first_xattr_slot == -1)
		*first_xattr_slot = slot;
	return 1;
}

/*
 * read an inode from the btree into the in-memory inode
 */
static void btrfs_read_locked_inode(struct inode *inode)
{
	struct btrfs_path *path;
	struct extent_buffer *leaf;
	struct btrfs_inode_item *inode_item;
	struct btrfs_timespec *tspec;
	struct btrfs_root *root = BTRFS_I(inode)->root;
	struct btrfs_key location;
	unsigned long ptr;
	int maybe_acls;
	u32 rdev;
	int ret;
	bool filled = false;
	int first_xattr_slot;

	ret = btrfs_fill_inode(inode, &rdev);
	if (!ret)
		filled = true;

	path = btrfs_alloc_path();
	if (!path)
		goto make_bad;

	memcpy(&location, &BTRFS_I(inode)->location, sizeof(location));

	ret = btrfs_lookup_inode(NULL, root, path, &location, 0);
	if (ret)
		goto make_bad;

	leaf = path->nodes[0];

	if (filled)
		goto cache_index;

	inode_item = btrfs_item_ptr(leaf, path->slots[0],
				    struct btrfs_inode_item);
	inode->i_mode = btrfs_inode_mode(leaf, inode_item);
	set_nlink(inode, btrfs_inode_nlink(leaf, inode_item));
	i_uid_write(inode, btrfs_inode_uid(leaf, inode_item));
	i_gid_write(inode, btrfs_inode_gid(leaf, inode_item));
	btrfs_i_size_write(inode, btrfs_inode_size(leaf, inode_item));

	tspec = btrfs_inode_atime(inode_item);
	inode->i_atime.tv_sec = btrfs_timespec_sec(leaf, tspec);
	inode->i_atime.tv_nsec = btrfs_timespec_nsec(leaf, tspec);

	tspec = btrfs_inode_mtime(inode_item);
	inode->i_mtime.tv_sec = btrfs_timespec_sec(leaf, tspec);
	inode->i_mtime.tv_nsec = btrfs_timespec_nsec(leaf, tspec);

	tspec = btrfs_inode_ctime(inode_item);
	inode->i_ctime.tv_sec = btrfs_timespec_sec(leaf, tspec);
	inode->i_ctime.tv_nsec = btrfs_timespec_nsec(leaf, tspec);

	inode_set_bytes(inode, btrfs_inode_nbytes(leaf, inode_item));
	BTRFS_I(inode)->generation = btrfs_inode_generation(leaf, inode_item);
	BTRFS_I(inode)->last_trans = btrfs_inode_transid(leaf, inode_item);

	/*
	 * If we were modified in the current generation and evicted from memory
	 * and then re-read we need to do a full sync since we don't have any
	 * idea about which extents were modified before we were evicted from
	 * cache.
	 */
	if (BTRFS_I(inode)->last_trans == root->fs_info->generation)
		set_bit(BTRFS_INODE_NEEDS_FULL_SYNC,
			&BTRFS_I(inode)->runtime_flags);

	inode->i_version = btrfs_inode_sequence(leaf, inode_item);
	inode->i_generation = BTRFS_I(inode)->generation;
	inode->i_rdev = 0;
	rdev = btrfs_inode_rdev(leaf, inode_item);

	BTRFS_I(inode)->index_cnt = (u64)-1;
	BTRFS_I(inode)->flags = btrfs_inode_flags(leaf, inode_item);

cache_index:
	path->slots[0]++;
	if (inode->i_nlink != 1 ||
	    path->slots[0] >= btrfs_header_nritems(leaf))
		goto cache_acl;

	btrfs_item_key_to_cpu(leaf, &location, path->slots[0]);
	if (location.objectid != btrfs_ino(inode))
		goto cache_acl;

	ptr = btrfs_item_ptr_offset(leaf, path->slots[0]);
	if (location.type == BTRFS_INODE_REF_KEY) {
		struct btrfs_inode_ref *ref;

		ref = (struct btrfs_inode_ref *)ptr;
		BTRFS_I(inode)->dir_index = btrfs_inode_ref_index(leaf, ref);
	} else if (location.type == BTRFS_INODE_EXTREF_KEY) {
		struct btrfs_inode_extref *extref;

		extref = (struct btrfs_inode_extref *)ptr;
		BTRFS_I(inode)->dir_index = btrfs_inode_extref_index(leaf,
								     extref);
	}
cache_acl:
	/*
	 * try to precache a NULL acl entry for files that don't have
	 * any xattrs or acls
	 */
	maybe_acls = acls_after_inode_item(leaf, path->slots[0],
					   btrfs_ino(inode), &first_xattr_slot);
	if (first_xattr_slot != -1) {
		path->slots[0] = first_xattr_slot;
		ret = btrfs_load_inode_props(inode, path);
		if (ret)
			btrfs_err(root->fs_info,
				  "error loading props for ino %llu (root %llu): %d\n",
				  btrfs_ino(inode),
				  root->root_key.objectid, ret);
	}
	btrfs_free_path(path);

	if (!maybe_acls)
		cache_no_acl(inode);

	switch (inode->i_mode & S_IFMT) {
	case S_IFREG:
		inode->i_mapping->a_ops = &btrfs_aops;
		inode->i_mapping->backing_dev_info = &root->fs_info->bdi;
		BTRFS_I(inode)->io_tree.ops = &btrfs_extent_io_ops;
		inode->i_fop = &btrfs_file_operations;
		inode->i_op = &btrfs_file_inode_operations;
		break;
	case S_IFDIR:
		inode->i_fop = &btrfs_dir_file_operations;
		if (root == root->fs_info->tree_root)
			inode->i_op = &btrfs_dir_ro_inode_operations;
		else
			inode->i_op = &btrfs_dir_inode_operations;
		break;
	case S_IFLNK:
		inode->i_op = &btrfs_symlink_inode_operations;
		inode->i_mapping->a_ops = &btrfs_symlink_aops;
		inode->i_mapping->backing_dev_info = &root->fs_info->bdi;
		break;
	default:
		inode->i_op = &btrfs_special_inode_operations;
		init_special_inode(inode, inode->i_mode, rdev);
		break;
	}

	btrfs_update_iflags(inode);
	return;

make_bad:
	btrfs_free_path(path);
	make_bad_inode(inode);
}

/*
 * given a leaf and an inode, copy the inode fields into the leaf
 */
static void fill_inode_item(struct btrfs_trans_handle *trans,
			    struct extent_buffer *leaf,
			    struct btrfs_inode_item *item,
			    struct inode *inode)
{
	struct btrfs_map_token token;

	btrfs_init_map_token(&token);

	btrfs_set_token_inode_uid(leaf, item, i_uid_read(inode), &token);
	btrfs_set_token_inode_gid(leaf, item, i_gid_read(inode), &token);
	btrfs_set_token_inode_size(leaf, item, BTRFS_I(inode)->disk_i_size,
				   &token);
	btrfs_set_token_inode_mode(leaf, item, inode->i_mode, &token);
	btrfs_set_token_inode_nlink(leaf, item, inode->i_nlink, &token);

	btrfs_set_token_timespec_sec(leaf, btrfs_inode_atime(item),
				     inode->i_atime.tv_sec, &token);
	btrfs_set_token_timespec_nsec(leaf, btrfs_inode_atime(item),
				      inode->i_atime.tv_nsec, &token);

	btrfs_set_token_timespec_sec(leaf, btrfs_inode_mtime(item),
				     inode->i_mtime.tv_sec, &token);
	btrfs_set_token_timespec_nsec(leaf, btrfs_inode_mtime(item),
				      inode->i_mtime.tv_nsec, &token);

	btrfs_set_token_timespec_sec(leaf, btrfs_inode_ctime(item),
				     inode->i_ctime.tv_sec, &token);
	btrfs_set_token_timespec_nsec(leaf, btrfs_inode_ctime(item),
				      inode->i_ctime.tv_nsec, &token);

	btrfs_set_token_inode_nbytes(leaf, item, inode_get_bytes(inode),
				     &token);
	btrfs_set_token_inode_generation(leaf, item, BTRFS_I(inode)->generation,
					 &token);
	btrfs_set_token_inode_sequence(leaf, item, inode->i_version, &token);
	btrfs_set_token_inode_transid(leaf, item, trans->transid, &token);
	btrfs_set_token_inode_rdev(leaf, item, inode->i_rdev, &token);
	btrfs_set_token_inode_flags(leaf, item, BTRFS_I(inode)->flags, &token);
	btrfs_set_token_inode_block_group(leaf, item, 0, &token);
}

/*
 * copy everything in the in-memory inode into the btree.
 */
static noinline int btrfs_update_inode_item(struct btrfs_trans_handle *trans,
				struct btrfs_root *root, struct inode *inode)
{
	struct btrfs_inode_item *inode_item;
	struct btrfs_path *path;
	struct extent_buffer *leaf;
	int ret;

	path = btrfs_alloc_path();
	if (!path)
		return -ENOMEM;

	path->leave_spinning = 1;
	ret = btrfs_lookup_inode(trans, root, path, &BTRFS_I(inode)->location,
				 1);
	if (ret) {
		if (ret > 0)
			ret = -ENOENT;
		goto failed;
	}

	leaf = path->nodes[0];
	inode_item = btrfs_item_ptr(leaf, path->slots[0],
				    struct btrfs_inode_item);

	fill_inode_item(trans, leaf, inode_item, inode);
	btrfs_mark_buffer_dirty(leaf);
	btrfs_set_inode_last_trans(trans, inode);
	ret = 0;
failed:
	btrfs_free_path(path);
	return ret;
}

/*
 * copy everything in the in-memory inode into the btree.
 */
noinline int btrfs_update_inode(struct btrfs_trans_handle *trans,
				struct btrfs_root *root, struct inode *inode)
{
	int ret;

	/*
	 * If the inode is a free space inode, we can deadlock during commit
	 * if we put it into the delayed code.
	 *
	 * The data relocation inode should also be directly updated
	 * without delay
	 */
	if (!btrfs_is_free_space_inode(inode)
	    && root->root_key.objectid != BTRFS_DATA_RELOC_TREE_OBJECTID) {
		btrfs_update_root_times(trans, root);

		ret = btrfs_delayed_update_inode(trans, root, inode);
		if (!ret)
			btrfs_set_inode_last_trans(trans, inode);
		return ret;
	}

	return btrfs_update_inode_item(trans, root, inode);
}

noinline int btrfs_update_inode_fallback(struct btrfs_trans_handle *trans,
					 struct btrfs_root *root,
					 struct inode *inode)
{
	int ret;

	ret = btrfs_update_inode(trans, root, inode);
	if (ret == -ENOSPC)
		return btrfs_update_inode_item(trans, root, inode);
	return ret;
}

/*
 * unlink helper that gets used here in inode.c and in the tree logging
 * recovery code.  It remove a link in a directory with a given name, and
 * also drops the back refs in the inode to the directory
 */
static int __btrfs_unlink_inode(struct btrfs_trans_handle *trans,
				struct btrfs_root *root,
				struct inode *dir, struct inode *inode,
				const char *name, int name_len)
{
	struct btrfs_path *path;
	int ret = 0;
	struct extent_buffer *leaf;
	struct btrfs_dir_item *di;
	struct btrfs_key key;
	u64 index;
	u64 ino = btrfs_ino(inode);
	u64 dir_ino = btrfs_ino(dir);

	path = btrfs_alloc_path();
	if (!path) {
		ret = -ENOMEM;
		goto out;
	}

	path->leave_spinning = 1;
	di = btrfs_lookup_dir_item(trans, root, path, dir_ino,
				    name, name_len, -1);
	if (IS_ERR(di)) {
		ret = PTR_ERR(di);
		goto err;
	}
	if (!di) {
		ret = -ENOENT;
		goto err;
	}
	leaf = path->nodes[0];
	btrfs_dir_item_key_to_cpu(leaf, di, &key);
	ret = btrfs_delete_one_dir_name(trans, root, path, di);
	if (ret)
		goto err;
	btrfs_release_path(path);

	/*
	 * If we don't have dir index, we have to get it by looking up
	 * the inode ref, since we get the inode ref, remove it directly,
	 * it is unnecessary to do delayed deletion.
	 *
	 * But if we have dir index, needn't search inode ref to get it.
	 * Since the inode ref is close to the inode item, it is better
	 * that we delay to delete it, and just do this deletion when
	 * we update the inode item.
	 */
	if (BTRFS_I(inode)->dir_index) {
		ret = btrfs_delayed_delete_inode_ref(inode);
		if (!ret) {
			index = BTRFS_I(inode)->dir_index;
			goto skip_backref;
		}
	}

	ret = btrfs_del_inode_ref(trans, root, name, name_len, ino,
				  dir_ino, &index);
	if (ret) {
		btrfs_info(root->fs_info,
			"failed to delete reference to %.*s, inode %llu parent %llu",
			name_len, name, ino, dir_ino);
		btrfs_abort_transaction(trans, root, ret);
		goto err;
	}
skip_backref:
	ret = btrfs_delete_delayed_dir_index(trans, root, dir, index);
	if (ret) {
		btrfs_abort_transaction(trans, root, ret);
		goto err;
	}

	ret = btrfs_del_inode_ref_in_log(trans, root, name, name_len,
					 inode, dir_ino);
	if (ret != 0 && ret != -ENOENT) {
		btrfs_abort_transaction(trans, root, ret);
		goto err;
	}

	ret = btrfs_del_dir_entries_in_log(trans, root, name, name_len,
					   dir, index);
	if (ret == -ENOENT)
		ret = 0;
	else if (ret)
		btrfs_abort_transaction(trans, root, ret);
err:
	btrfs_free_path(path);
	if (ret)
		goto out;

	btrfs_i_size_write(dir, dir->i_size - name_len * 2);
	inode_inc_iversion(inode);
	inode_inc_iversion(dir);
	inode->i_ctime = dir->i_mtime = dir->i_ctime = CURRENT_TIME;
	ret = btrfs_update_inode(trans, root, dir);
out:
	return ret;
}

int btrfs_unlink_inode(struct btrfs_trans_handle *trans,
		       struct btrfs_root *root,
		       struct inode *dir, struct inode *inode,
		       const char *name, int name_len)
{
	int ret;
	ret = __btrfs_unlink_inode(trans, root, dir, inode, name, name_len);
	if (!ret) {
		drop_nlink(inode);
		ret = btrfs_update_inode(trans, root, inode);
	}
	return ret;
}

/*
 * helper to start transaction for unlink and rmdir.
 *
 * unlink and rmdir are special in btrfs, they do not always free space, so
 * if we cannot make our reservations the normal way try and see if there is
 * plenty of slack room in the global reserve to migrate, otherwise we cannot
 * allow the unlink to occur.
 */
static struct btrfs_trans_handle *__unlink_start_trans(struct inode *dir)
{
	struct btrfs_trans_handle *trans;
	struct btrfs_root *root = BTRFS_I(dir)->root;
	int ret;

	/*
	 * 1 for the possible orphan item
	 * 1 for the dir item
	 * 1 for the dir index
	 * 1 for the inode ref
	 * 1 for the inode
	 */
	trans = btrfs_start_transaction(root, 5);
	if (!IS_ERR(trans) || PTR_ERR(trans) != -ENOSPC)
		return trans;

	if (PTR_ERR(trans) == -ENOSPC) {
		u64 num_bytes = btrfs_calc_trans_metadata_size(root, 5);

		trans = btrfs_start_transaction(root, 0);
		if (IS_ERR(trans))
			return trans;
		ret = btrfs_cond_migrate_bytes(root->fs_info,
					       &root->fs_info->trans_block_rsv,
					       num_bytes, 5);
		if (ret) {
			btrfs_end_transaction(trans, root);
			return ERR_PTR(ret);
		}
		trans->block_rsv = &root->fs_info->trans_block_rsv;
		trans->bytes_reserved = num_bytes;
	}
	return trans;
}

static int btrfs_unlink(struct inode *dir, struct dentry *dentry)
{
	struct btrfs_root *root = BTRFS_I(dir)->root;
	struct btrfs_trans_handle *trans;
	struct inode *inode = dentry->d_inode;
	int ret;

	trans = __unlink_start_trans(dir);
	if (IS_ERR(trans))
		return PTR_ERR(trans);

	btrfs_record_unlink_dir(trans, dir, dentry->d_inode, 0);

	ret = btrfs_unlink_inode(trans, root, dir, dentry->d_inode,
				 dentry->d_name.name, dentry->d_name.len);
	if (ret)
		goto out;

	if (inode->i_nlink == 0) {
		ret = btrfs_orphan_add(trans, inode);
		if (ret)
			goto out;
	}

out:
	btrfs_end_transaction(trans, root);
	btrfs_btree_balance_dirty(root);
	return ret;
}

int btrfs_unlink_subvol(struct btrfs_trans_handle *trans,
			struct btrfs_root *root,
			struct inode *dir, u64 objectid,
			const char *name, int name_len)
{
	struct btrfs_path *path;
	struct extent_buffer *leaf;
	struct btrfs_dir_item *di;
	struct btrfs_key key;
	u64 index;
	int ret;
	u64 dir_ino = btrfs_ino(dir);

	path = btrfs_alloc_path();
	if (!path)
		return -ENOMEM;

	di = btrfs_lookup_dir_item(trans, root, path, dir_ino,
				   name, name_len, -1);
	if (IS_ERR_OR_NULL(di)) {
		if (!di)
			ret = -ENOENT;
		else
			ret = PTR_ERR(di);
		goto out;
	}

	leaf = path->nodes[0];
	btrfs_dir_item_key_to_cpu(leaf, di, &key);
	WARN_ON(key.type != BTRFS_ROOT_ITEM_KEY || key.objectid != objectid);
	ret = btrfs_delete_one_dir_name(trans, root, path, di);
	if (ret) {
		btrfs_abort_transaction(trans, root, ret);
		goto out;
	}
	btrfs_release_path(path);

	ret = btrfs_del_root_ref(trans, root->fs_info->tree_root,
				 objectid, root->root_key.objectid,
				 dir_ino, &index, name, name_len);
	if (ret < 0) {
		if (ret != -ENOENT) {
			btrfs_abort_transaction(trans, root, ret);
			goto out;
		}
		di = btrfs_search_dir_index_item(root, path, dir_ino,
						 name, name_len);
		if (IS_ERR_OR_NULL(di)) {
			if (!di)
				ret = -ENOENT;
			else
				ret = PTR_ERR(di);
			btrfs_abort_transaction(trans, root, ret);
			goto out;
		}

		leaf = path->nodes[0];
		btrfs_item_key_to_cpu(leaf, &key, path->slots[0]);
		btrfs_release_path(path);
		index = key.offset;
	}
	btrfs_release_path(path);

	ret = btrfs_delete_delayed_dir_index(trans, root, dir, index);
	if (ret) {
		btrfs_abort_transaction(trans, root, ret);
		goto out;
	}

	btrfs_i_size_write(dir, dir->i_size - name_len * 2);
	inode_inc_iversion(dir);
	dir->i_mtime = dir->i_ctime = CURRENT_TIME;
	ret = btrfs_update_inode_fallback(trans, root, dir);
	if (ret)
		btrfs_abort_transaction(trans, root, ret);
out:
	btrfs_free_path(path);
	return ret;
}

static int btrfs_rmdir(struct inode *dir, struct dentry *dentry)
{
	struct inode *inode = dentry->d_inode;
	int err = 0;
	struct btrfs_root *root = BTRFS_I(dir)->root;
	struct btrfs_trans_handle *trans;

	if (inode->i_size > BTRFS_EMPTY_DIR_SIZE)
		return -ENOTEMPTY;
	if (btrfs_ino(inode) == BTRFS_FIRST_FREE_OBJECTID)
		return -EPERM;

	trans = __unlink_start_trans(dir);
	if (IS_ERR(trans))
		return PTR_ERR(trans);

	if (unlikely(btrfs_ino(inode) == BTRFS_EMPTY_SUBVOL_DIR_OBJECTID)) {
		err = btrfs_unlink_subvol(trans, root, dir,
					  BTRFS_I(inode)->location.objectid,
					  dentry->d_name.name,
					  dentry->d_name.len);
		goto out;
	}

	err = btrfs_orphan_add(trans, inode);
	if (err)
		goto out;

	/* now the directory is empty */
	err = btrfs_unlink_inode(trans, root, dir, dentry->d_inode,
				 dentry->d_name.name, dentry->d_name.len);
	if (!err)
		btrfs_i_size_write(inode, 0);
out:
	btrfs_end_transaction(trans, root);
	btrfs_btree_balance_dirty(root);

	return err;
}

/*
 * this can truncate away extent items, csum items and directory items.
 * It starts at a high offset and removes keys until it can't find
 * any higher than new_size
 *
 * csum items that cross the new i_size are truncated to the new size
 * as well.
 *
 * min_type is the minimum key type to truncate down to.  If set to 0, this
 * will kill all the items on this inode, including the INODE_ITEM_KEY.
 */
int btrfs_truncate_inode_items(struct btrfs_trans_handle *trans,
			       struct btrfs_root *root,
			       struct inode *inode,
			       u64 new_size, u32 min_type)
{
	struct btrfs_path *path;
	struct extent_buffer *leaf;
	struct btrfs_file_extent_item *fi;
	struct btrfs_key key;
	struct btrfs_key found_key;
	u64 extent_start = 0;
	u64 extent_num_bytes = 0;
	u64 extent_offset = 0;
	u64 item_end = 0;
	u64 last_size = (u64)-1;
	u32 found_type = (u8)-1;
	int found_extent;
	int del_item;
	int pending_del_nr = 0;
	int pending_del_slot = 0;
	int extent_type = -1;
	int ret;
	int err = 0;
	u64 ino = btrfs_ino(inode);

	BUG_ON(new_size > 0 && min_type != BTRFS_EXTENT_DATA_KEY);

	path = btrfs_alloc_path();
	if (!path)
		return -ENOMEM;
	path->reada = -1;

	/*
	 * We want to drop from the next block forward in case this new size is
	 * not block aligned since we will be keeping the last block of the
	 * extent just the way it is.
	 */
	if (root->ref_cows || root == root->fs_info->tree_root)
		btrfs_drop_extent_cache(inode, ALIGN(new_size,
					root->sectorsize), (u64)-1, 0);

	/*
	 * This function is also used to drop the items in the log tree before
	 * we relog the inode, so if root != BTRFS_I(inode)->root, it means
	 * it is used to drop the loged items. So we shouldn't kill the delayed
	 * items.
	 */
	if (min_type == 0 && root == BTRFS_I(inode)->root)
		btrfs_kill_delayed_inode_items(inode);

	key.objectid = ino;
	key.offset = (u64)-1;
	key.type = (u8)-1;

search_again:
	path->leave_spinning = 1;
	ret = btrfs_search_slot(trans, root, &key, path, -1, 1);
	if (ret < 0) {
		err = ret;
		goto out;
	}

	if (ret > 0) {
		/* there are no items in the tree for us to truncate, we're
		 * done
		 */
		if (path->slots[0] == 0)
			goto out;
		path->slots[0]--;
	}

	while (1) {
		fi = NULL;
		leaf = path->nodes[0];
		btrfs_item_key_to_cpu(leaf, &found_key, path->slots[0]);
		found_type = btrfs_key_type(&found_key);

		if (found_key.objectid != ino)
			break;

		if (found_type < min_type)
			break;

		item_end = found_key.offset;
		if (found_type == BTRFS_EXTENT_DATA_KEY) {
			fi = btrfs_item_ptr(leaf, path->slots[0],
					    struct btrfs_file_extent_item);
			extent_type = btrfs_file_extent_type(leaf, fi);
			if (extent_type != BTRFS_FILE_EXTENT_INLINE) {
				item_end +=
				    btrfs_file_extent_num_bytes(leaf, fi);
			} else if (extent_type == BTRFS_FILE_EXTENT_INLINE) {
				item_end += btrfs_file_extent_inline_len(leaf,
							 path->slots[0], fi);
			}
			item_end--;
		}
		if (found_type > min_type) {
			del_item = 1;
		} else {
			if (item_end < new_size)
				break;
			if (found_key.offset >= new_size)
				del_item = 1;
			else
				del_item = 0;
		}
		found_extent = 0;
		/* FIXME, shrink the extent if the ref count is only 1 */
		if (found_type != BTRFS_EXTENT_DATA_KEY)
			goto delete;

		if (del_item)
			last_size = found_key.offset;
		else
			last_size = new_size;

		if (extent_type != BTRFS_FILE_EXTENT_INLINE) {
			u64 num_dec;
			extent_start = btrfs_file_extent_disk_bytenr(leaf, fi);
			if (!del_item) {
				u64 orig_num_bytes =
					btrfs_file_extent_num_bytes(leaf, fi);
				extent_num_bytes = ALIGN(new_size -
						found_key.offset,
						root->sectorsize);
				btrfs_set_file_extent_num_bytes(leaf, fi,
							 extent_num_bytes);
				num_dec = (orig_num_bytes -
					   extent_num_bytes);
				if (root->ref_cows && extent_start != 0)
					inode_sub_bytes(inode, num_dec);
				btrfs_mark_buffer_dirty(leaf);
			} else {
				extent_num_bytes =
					btrfs_file_extent_disk_num_bytes(leaf,
									 fi);
				extent_offset = found_key.offset -
					btrfs_file_extent_offset(leaf, fi);

				/* FIXME blocksize != 4096 */
				num_dec = btrfs_file_extent_num_bytes(leaf, fi);
				if (extent_start != 0) {
					found_extent = 1;
					if (root->ref_cows)
						inode_sub_bytes(inode, num_dec);
				}
			}
		} else if (extent_type == BTRFS_FILE_EXTENT_INLINE) {
			/*
			 * we can't truncate inline items that have had
			 * special encodings
			 */
			if (!del_item &&
			    btrfs_file_extent_compression(leaf, fi) == 0 &&
			    btrfs_file_extent_encryption(leaf, fi) == 0 &&
			    btrfs_file_extent_other_encoding(leaf, fi) == 0) {
				u32 size = new_size - found_key.offset;

				if (root->ref_cows) {
					inode_sub_bytes(inode, item_end + 1 -
							new_size);
				}

				/*
				 * update the ram bytes to properly reflect
				 * the new size of our item
				 */
				btrfs_set_file_extent_ram_bytes(leaf, fi, size);
				size =
				    btrfs_file_extent_calc_inline_size(size);
				btrfs_truncate_item(root, path, size, 1);
			} else if (root->ref_cows) {
				inode_sub_bytes(inode, item_end + 1 -
						found_key.offset);
			}
		}
delete:
		if (del_item) {
			if (!pending_del_nr) {
				/* no pending yet, add ourselves */
				pending_del_slot = path->slots[0];
				pending_del_nr = 1;
			} else if (pending_del_nr &&
				   path->slots[0] + 1 == pending_del_slot) {
				/* hop on the pending chunk */
				pending_del_nr++;
				pending_del_slot = path->slots[0];
			} else {
				BUG();
			}
		} else {
			break;
		}
		if (found_extent && (root->ref_cows ||
				     root == root->fs_info->tree_root)) {
			btrfs_set_path_blocking(path);
			ret = btrfs_free_extent(trans, root, extent_start,
						extent_num_bytes, 0,
						btrfs_header_owner(leaf),
						ino, extent_offset, 0);
			BUG_ON(ret);
		}

		if (found_type == BTRFS_INODE_ITEM_KEY)
			break;

		if (path->slots[0] == 0 ||
		    path->slots[0] != pending_del_slot) {
			if (pending_del_nr) {
				ret = btrfs_del_items(trans, root, path,
						pending_del_slot,
						pending_del_nr);
				if (ret) {
					btrfs_abort_transaction(trans,
								root, ret);
					goto error;
				}
				pending_del_nr = 0;
			}
			btrfs_release_path(path);
			goto search_again;
		} else {
			path->slots[0]--;
		}
	}
out:
	if (pending_del_nr) {
		ret = btrfs_del_items(trans, root, path, pending_del_slot,
				      pending_del_nr);
		if (ret)
			btrfs_abort_transaction(trans, root, ret);
	}
error:
	if (last_size != (u64)-1)
		btrfs_ordered_update_i_size(inode, last_size, NULL);
	btrfs_free_path(path);
	return err;
}

/*
 * btrfs_truncate_page - read, zero a chunk and write a page
 * @inode - inode that we're zeroing
 * @from - the offset to start zeroing
 * @len - the length to zero, 0 to zero the entire range respective to the
 *	offset
 * @front - zero up to the offset instead of from the offset on
 *
 * This will find the page for the "from" offset and cow the page and zero the
 * part we want to zero.  This is used with truncate and hole punching.
 */
int btrfs_truncate_page(struct inode *inode, loff_t from, loff_t len,
			int front)
{
	struct address_space *mapping = inode->i_mapping;
	struct btrfs_root *root = BTRFS_I(inode)->root;
	struct extent_io_tree *io_tree = &BTRFS_I(inode)->io_tree;
	struct btrfs_ordered_extent *ordered;
	struct extent_state *cached_state = NULL;
	char *kaddr;
	u32 blocksize = root->sectorsize;
	pgoff_t index = from >> PAGE_CACHE_SHIFT;
	unsigned offset = from & (PAGE_CACHE_SIZE-1);
	struct page *page;
	gfp_t mask = btrfs_alloc_write_mask(mapping);
	int ret = 0;
	u64 page_start;
	u64 page_end;

	if ((offset & (blocksize - 1)) == 0 &&
	    (!len || ((len & (blocksize - 1)) == 0)))
		goto out;
	ret = btrfs_delalloc_reserve_space(inode, PAGE_CACHE_SIZE);
	if (ret)
		goto out;

again:
	page = find_or_create_page(mapping, index, mask);
	if (!page) {
		btrfs_delalloc_release_space(inode, PAGE_CACHE_SIZE);
		ret = -ENOMEM;
		goto out;
	}

	page_start = page_offset(page);
	page_end = page_start + PAGE_CACHE_SIZE - 1;

	if (!PageUptodate(page)) {
		ret = btrfs_readpage(NULL, page);
		lock_page(page);
		if (page->mapping != mapping) {
			unlock_page(page);
			page_cache_release(page);
			goto again;
		}
		if (!PageUptodate(page)) {
			ret = -EIO;
			goto out_unlock;
		}
	}
	wait_on_page_writeback(page);

	lock_extent_bits(io_tree, page_start, page_end, 0, &cached_state);
	set_page_extent_mapped(page);

	ordered = btrfs_lookup_ordered_extent(inode, page_start);
	if (ordered) {
		unlock_extent_cached(io_tree, page_start, page_end,
				     &cached_state, GFP_NOFS);
		unlock_page(page);
		page_cache_release(page);
		btrfs_start_ordered_extent(inode, ordered, 1);
		btrfs_put_ordered_extent(ordered);
		goto again;
	}

	clear_extent_bit(&BTRFS_I(inode)->io_tree, page_start, page_end,
			  EXTENT_DIRTY | EXTENT_DELALLOC |
			  EXTENT_DO_ACCOUNTING | EXTENT_DEFRAG,
			  0, 0, &cached_state, GFP_NOFS);

	ret = btrfs_set_extent_delalloc(inode, page_start, page_end,
					&cached_state);
	if (ret) {
		unlock_extent_cached(io_tree, page_start, page_end,
				     &cached_state, GFP_NOFS);
		goto out_unlock;
	}

	if (offset != PAGE_CACHE_SIZE) {
		if (!len)
			len = PAGE_CACHE_SIZE - offset;
		kaddr = kmap(page);
		if (front)
			memset(kaddr, 0, offset);
		else
			memset(kaddr + offset, 0, len);
		flush_dcache_page(page);
		kunmap(page);
	}
	ClearPageChecked(page);
	set_page_dirty(page);
	unlock_extent_cached(io_tree, page_start, page_end, &cached_state,
			     GFP_NOFS);

out_unlock:
	if (ret)
		btrfs_delalloc_release_space(inode, PAGE_CACHE_SIZE);
	unlock_page(page);
	page_cache_release(page);
out:
	return ret;
}

static int maybe_insert_hole(struct btrfs_root *root, struct inode *inode,
			     u64 offset, u64 len)
{
	struct btrfs_trans_handle *trans;
	int ret;

	/*
	 * Still need to make sure the inode looks like it's been updated so
	 * that any holes get logged if we fsync.
	 */
	if (btrfs_fs_incompat(root->fs_info, NO_HOLES)) {
		BTRFS_I(inode)->last_trans = root->fs_info->generation;
		BTRFS_I(inode)->last_sub_trans = root->log_transid;
		BTRFS_I(inode)->last_log_commit = root->last_log_commit;
		return 0;
	}

	/*
	 * 1 - for the one we're dropping
	 * 1 - for the one we're adding
	 * 1 - for updating the inode.
	 */
	trans = btrfs_start_transaction(root, 3);
	if (IS_ERR(trans))
		return PTR_ERR(trans);

	ret = btrfs_drop_extents(trans, root, inode, offset, offset + len, 1);
	if (ret) {
		btrfs_abort_transaction(trans, root, ret);
		btrfs_end_transaction(trans, root);
		return ret;
	}

	ret = btrfs_insert_file_extent(trans, root, btrfs_ino(inode), offset,
				       0, 0, len, 0, len, 0, 0, 0);
	if (ret)
		btrfs_abort_transaction(trans, root, ret);
	else
		btrfs_update_inode(trans, root, inode);
	btrfs_end_transaction(trans, root);
	return ret;
}

/*
 * This function puts in dummy file extents for the area we're creating a hole
 * for.  So if we are truncating this file to a larger size we need to insert
 * these file extents so that btrfs_get_extent will return a EXTENT_MAP_HOLE for
 * the range between oldsize and size
 */
int btrfs_cont_expand(struct inode *inode, loff_t oldsize, loff_t size)
{
	struct btrfs_root *root = BTRFS_I(inode)->root;
	struct extent_io_tree *io_tree = &BTRFS_I(inode)->io_tree;
	struct extent_map *em = NULL;
	struct extent_state *cached_state = NULL;
	struct extent_map_tree *em_tree = &BTRFS_I(inode)->extent_tree;
	u64 hole_start = ALIGN(oldsize, root->sectorsize);
	u64 block_end = ALIGN(size, root->sectorsize);
	u64 last_byte;
	u64 cur_offset;
	u64 hole_size;
	int err = 0;

	/*
	 * If our size started in the middle of a page we need to zero out the
	 * rest of the page before we expand the i_size, otherwise we could
	 * expose stale data.
	 */
	err = btrfs_truncate_page(inode, oldsize, 0, 0);
	if (err)
		return err;

	if (size <= hole_start)
		return 0;

	while (1) {
		struct btrfs_ordered_extent *ordered;

		lock_extent_bits(io_tree, hole_start, block_end - 1, 0,
				 &cached_state);
		ordered = btrfs_lookup_ordered_range(inode, hole_start,
						     block_end - hole_start);
		if (!ordered)
			break;
		unlock_extent_cached(io_tree, hole_start, block_end - 1,
				     &cached_state, GFP_NOFS);
		btrfs_start_ordered_extent(inode, ordered, 1);
		btrfs_put_ordered_extent(ordered);
	}

	cur_offset = hole_start;
	while (1) {
		em = btrfs_get_extent(inode, NULL, 0, cur_offset,
				block_end - cur_offset, 0);
		if (IS_ERR(em)) {
			err = PTR_ERR(em);
			em = NULL;
			break;
		}
		last_byte = min(extent_map_end(em), block_end);
		last_byte = ALIGN(last_byte , root->sectorsize);
		if (!test_bit(EXTENT_FLAG_PREALLOC, &em->flags)) {
			struct extent_map *hole_em;
			hole_size = last_byte - cur_offset;

			err = maybe_insert_hole(root, inode, cur_offset,
						hole_size);
			if (err)
				break;
			btrfs_drop_extent_cache(inode, cur_offset,
						cur_offset + hole_size - 1, 0);
			hole_em = alloc_extent_map();
			if (!hole_em) {
				set_bit(BTRFS_INODE_NEEDS_FULL_SYNC,
					&BTRFS_I(inode)->runtime_flags);
				goto next;
			}
			hole_em->start = cur_offset;
			hole_em->len = hole_size;
			hole_em->orig_start = cur_offset;

			hole_em->block_start = EXTENT_MAP_HOLE;
			hole_em->block_len = 0;
			hole_em->orig_block_len = 0;
			hole_em->ram_bytes = hole_size;
			hole_em->bdev = root->fs_info->fs_devices->latest_bdev;
			hole_em->compress_type = BTRFS_COMPRESS_NONE;
			hole_em->generation = root->fs_info->generation;

			while (1) {
				write_lock(&em_tree->lock);
				err = add_extent_mapping(em_tree, hole_em, 1);
				write_unlock(&em_tree->lock);
				if (err != -EEXIST)
					break;
				btrfs_drop_extent_cache(inode, cur_offset,
							cur_offset +
							hole_size - 1, 0);
			}
			free_extent_map(hole_em);
		}
next:
		free_extent_map(em);
		em = NULL;
		cur_offset = last_byte;
		if (cur_offset >= block_end)
			break;
	}
	free_extent_map(em);
	unlock_extent_cached(io_tree, hole_start, block_end - 1, &cached_state,
			     GFP_NOFS);
	return err;
}

static int btrfs_setsize(struct inode *inode, struct iattr *attr)
{
	struct btrfs_root *root = BTRFS_I(inode)->root;
	struct btrfs_trans_handle *trans;
	loff_t oldsize = i_size_read(inode);
	loff_t newsize = attr->ia_size;
	int mask = attr->ia_valid;
	int ret;

	/*
	 * The regular truncate() case without ATTR_CTIME and ATTR_MTIME is a
	 * special case where we need to update the times despite not having
	 * these flags set.  For all other operations the VFS set these flags
	 * explicitly if it wants a timestamp update.
	 */
	if (newsize != oldsize) {
		inode_inc_iversion(inode);
		if (!(mask & (ATTR_CTIME | ATTR_MTIME)))
			inode->i_ctime = inode->i_mtime =
				current_fs_time(inode->i_sb);
	}

	if (newsize > oldsize) {
		truncate_pagecache(inode, newsize);
		ret = btrfs_cont_expand(inode, oldsize, newsize);
		if (ret)
			return ret;

		trans = btrfs_start_transaction(root, 1);
		if (IS_ERR(trans))
			return PTR_ERR(trans);

		i_size_write(inode, newsize);
		btrfs_ordered_update_i_size(inode, i_size_read(inode), NULL);
		ret = btrfs_update_inode(trans, root, inode);
		btrfs_end_transaction(trans, root);
	} else {

		/*
		 * We're truncating a file that used to have good data down to
		 * zero. Make sure it gets into the ordered flush list so that
		 * any new writes get down to disk quickly.
		 */
		if (newsize == 0)
			set_bit(BTRFS_INODE_ORDERED_DATA_CLOSE,
				&BTRFS_I(inode)->runtime_flags);

		/*
		 * 1 for the orphan item we're going to add
		 * 1 for the orphan item deletion.
		 */
		trans = btrfs_start_transaction(root, 2);
		if (IS_ERR(trans))
			return PTR_ERR(trans);

		/*
		 * We need to do this in case we fail at _any_ point during the
		 * actual truncate.  Once we do the truncate_setsize we could
		 * invalidate pages which forces any outstanding ordered io to
		 * be instantly completed which will give us extents that need
		 * to be truncated.  If we fail to get an orphan inode down we
		 * could have left over extents that were never meant to live,
		 * so we need to garuntee from this point on that everything
		 * will be consistent.
		 */
		ret = btrfs_orphan_add(trans, inode);
		btrfs_end_transaction(trans, root);
		if (ret)
			return ret;

		/* we don't support swapfiles, so vmtruncate shouldn't fail */
		truncate_setsize(inode, newsize);

		/* Disable nonlocked read DIO to avoid the end less truncate */
		btrfs_inode_block_unlocked_dio(inode);
		inode_dio_wait(inode);
		btrfs_inode_resume_unlocked_dio(inode);

		ret = btrfs_truncate(inode);
		if (ret && inode->i_nlink) {
			int err;

			/*
			 * failed to truncate, disk_i_size is only adjusted down
			 * as we remove extents, so it should represent the true
			 * size of the inode, so reset the in memory size and
			 * delete our orphan entry.
			 */
			trans = btrfs_join_transaction(root);
			if (IS_ERR(trans)) {
				btrfs_orphan_del(NULL, inode);
				return ret;
			}
			i_size_write(inode, BTRFS_I(inode)->disk_i_size);
			err = btrfs_orphan_del(trans, inode);
			if (err)
				btrfs_abort_transaction(trans, root, err);
			btrfs_end_transaction(trans, root);
		}
	}

	return ret;
}

static int btrfs_setattr(struct dentry *dentry, struct iattr *attr)
{
	struct inode *inode = dentry->d_inode;
	struct btrfs_root *root = BTRFS_I(inode)->root;
	int err;

	if (btrfs_root_readonly(root))
		return -EROFS;

	err = inode_change_ok(inode, attr);
	if (err)
		return err;

	if (S_ISREG(inode->i_mode) && (attr->ia_valid & ATTR_SIZE)) {
		err = btrfs_setsize(inode, attr);
		if (err)
			return err;
	}

	if (attr->ia_valid) {
		setattr_copy(inode, attr);
		inode_inc_iversion(inode);
		err = btrfs_dirty_inode(inode);

		if (!err && attr->ia_valid & ATTR_MODE)
			err = posix_acl_chmod(inode, inode->i_mode);
	}

	return err;
}

/*
 * While truncating the inode pages during eviction, we get the VFS calling
 * btrfs_invalidatepage() against each page of the inode. This is slow because
 * the calls to btrfs_invalidatepage() result in a huge amount of calls to
 * lock_extent_bits() and clear_extent_bit(), which keep merging and splitting
 * extent_state structures over and over, wasting lots of time.
 *
 * Therefore if the inode is being evicted, let btrfs_invalidatepage() skip all
 * those expensive operations on a per page basis and do only the ordered io
 * finishing, while we release here the extent_map and extent_state structures,
 * without the excessive merging and splitting.
 */
static void evict_inode_truncate_pages(struct inode *inode)
{
	struct extent_io_tree *io_tree = &BTRFS_I(inode)->io_tree;
	struct extent_map_tree *map_tree = &BTRFS_I(inode)->extent_tree;
	struct rb_node *node;

	ASSERT(inode->i_state & I_FREEING);
	truncate_inode_pages(&inode->i_data, 0);

	write_lock(&map_tree->lock);
	while (!RB_EMPTY_ROOT(&map_tree->map)) {
		struct extent_map *em;

		node = rb_first(&map_tree->map);
		em = rb_entry(node, struct extent_map, rb_node);
		clear_bit(EXTENT_FLAG_PINNED, &em->flags);
		clear_bit(EXTENT_FLAG_LOGGING, &em->flags);
		remove_extent_mapping(map_tree, em);
		free_extent_map(em);
	}
	write_unlock(&map_tree->lock);

	spin_lock(&io_tree->lock);
	while (!RB_EMPTY_ROOT(&io_tree->state)) {
		struct extent_state *state;
		struct extent_state *cached_state = NULL;

		node = rb_first(&io_tree->state);
		state = rb_entry(node, struct extent_state, rb_node);
		atomic_inc(&state->refs);
		spin_unlock(&io_tree->lock);

		lock_extent_bits(io_tree, state->start, state->end,
				 0, &cached_state);
		clear_extent_bit(io_tree, state->start, state->end,
				 EXTENT_LOCKED | EXTENT_DIRTY |
				 EXTENT_DELALLOC | EXTENT_DO_ACCOUNTING |
				 EXTENT_DEFRAG, 1, 1,
				 &cached_state, GFP_NOFS);
		free_extent_state(state);

		spin_lock(&io_tree->lock);
	}
	spin_unlock(&io_tree->lock);
}

void btrfs_evict_inode(struct inode *inode)
{
	struct btrfs_trans_handle *trans;
	struct btrfs_root *root = BTRFS_I(inode)->root;
	struct btrfs_block_rsv *rsv, *global_rsv;
	u64 min_size = btrfs_calc_trunc_metadata_size(root, 1);
	int ret;

	trace_btrfs_inode_evict(inode);

	evict_inode_truncate_pages(inode);

	if (inode->i_nlink &&
	    ((btrfs_root_refs(&root->root_item) != 0 &&
	      root->root_key.objectid != BTRFS_ROOT_TREE_OBJECTID) ||
	     btrfs_is_free_space_inode(inode)))
		goto no_delete;

	if (is_bad_inode(inode)) {
		btrfs_orphan_del(NULL, inode);
		goto no_delete;
	}
	/* do we really want it for ->i_nlink > 0 and zero btrfs_root_refs? */
	btrfs_wait_ordered_range(inode, 0, (u64)-1);

	if (root->fs_info->log_root_recovering) {
		BUG_ON(test_bit(BTRFS_INODE_HAS_ORPHAN_ITEM,
				 &BTRFS_I(inode)->runtime_flags));
		goto no_delete;
	}

	if (inode->i_nlink > 0) {
		BUG_ON(btrfs_root_refs(&root->root_item) != 0 &&
		       root->root_key.objectid != BTRFS_ROOT_TREE_OBJECTID);
		goto no_delete;
	}

	ret = btrfs_commit_inode_delayed_inode(inode);
	if (ret) {
		btrfs_orphan_del(NULL, inode);
		goto no_delete;
	}

	rsv = btrfs_alloc_block_rsv(root, BTRFS_BLOCK_RSV_TEMP);
	if (!rsv) {
		btrfs_orphan_del(NULL, inode);
		goto no_delete;
	}
	rsv->size = min_size;
	rsv->failfast = 1;
	global_rsv = &root->fs_info->global_block_rsv;

	btrfs_i_size_write(inode, 0);

	/*
	 * This is a bit simpler than btrfs_truncate since we've already
	 * reserved our space for our orphan item in the unlink, so we just
	 * need to reserve some slack space in case we add bytes and update
	 * inode item when doing the truncate.
	 */
	while (1) {
		ret = btrfs_block_rsv_refill(root, rsv, min_size,
					     BTRFS_RESERVE_FLUSH_LIMIT);

		/*
		 * Try and steal from the global reserve since we will
		 * likely not use this space anyway, we want to try as
		 * hard as possible to get this to work.
		 */
		if (ret)
			ret = btrfs_block_rsv_migrate(global_rsv, rsv, min_size);

		if (ret) {
			btrfs_warn(root->fs_info,
				"Could not get space for a delete, will truncate on mount %d",
				ret);
			btrfs_orphan_del(NULL, inode);
			btrfs_free_block_rsv(root, rsv);
			goto no_delete;
		}

		trans = btrfs_join_transaction(root);
		if (IS_ERR(trans)) {
			btrfs_orphan_del(NULL, inode);
			btrfs_free_block_rsv(root, rsv);
			goto no_delete;
		}

		trans->block_rsv = rsv;

		ret = btrfs_truncate_inode_items(trans, root, inode, 0, 0);
		if (ret != -ENOSPC)
			break;

		trans->block_rsv = &root->fs_info->trans_block_rsv;
		btrfs_end_transaction(trans, root);
		trans = NULL;
		btrfs_btree_balance_dirty(root);
	}

	btrfs_free_block_rsv(root, rsv);

	/*
	 * Errors here aren't a big deal, it just means we leave orphan items
	 * in the tree.  They will be cleaned up on the next mount.
	 */
	if (ret == 0) {
		trans->block_rsv = root->orphan_block_rsv;
		btrfs_orphan_del(trans, inode);
	} else {
		btrfs_orphan_del(NULL, inode);
	}

	trans->block_rsv = &root->fs_info->trans_block_rsv;
	if (!(root == root->fs_info->tree_root ||
	      root->root_key.objectid == BTRFS_TREE_RELOC_OBJECTID))
		btrfs_return_ino(root, btrfs_ino(inode));

	btrfs_end_transaction(trans, root);
	btrfs_btree_balance_dirty(root);
no_delete:
	btrfs_remove_delayed_node(inode);
	clear_inode(inode);
	return;
}

/*
 * this returns the key found in the dir entry in the location pointer.
 * If no dir entries were found, location->objectid is 0.
 */
static int btrfs_inode_by_name(struct inode *dir, struct dentry *dentry,
			       struct btrfs_key *location)
{
	const char *name = dentry->d_name.name;
	int namelen = dentry->d_name.len;
	struct btrfs_dir_item *di;
	struct btrfs_path *path;
	struct btrfs_root *root = BTRFS_I(dir)->root;
	int ret = 0;

	path = btrfs_alloc_path();
	if (!path)
		return -ENOMEM;

	di = btrfs_lookup_dir_item(NULL, root, path, btrfs_ino(dir), name,
				    namelen, 0);
	if (IS_ERR(di))
		ret = PTR_ERR(di);

	if (IS_ERR_OR_NULL(di))
		goto out_err;

	btrfs_dir_item_key_to_cpu(path->nodes[0], di, location);
out:
	btrfs_free_path(path);
	return ret;
out_err:
	location->objectid = 0;
	goto out;
}

/*
 * when we hit a tree root in a directory, the btrfs part of the inode
 * needs to be changed to reflect the root directory of the tree root.  This
 * is kind of like crossing a mount point.
 */
static int fixup_tree_root_location(struct btrfs_root *root,
				    struct inode *dir,
				    struct dentry *dentry,
				    struct btrfs_key *location,
				    struct btrfs_root **sub_root)
{
	struct btrfs_path *path;
	struct btrfs_root *new_root;
	struct btrfs_root_ref *ref;
	struct extent_buffer *leaf;
	int ret;
	int err = 0;

	path = btrfs_alloc_path();
	if (!path) {
		err = -ENOMEM;
		goto out;
	}

	err = -ENOENT;
	ret = btrfs_find_item(root->fs_info->tree_root, path,
				BTRFS_I(dir)->root->root_key.objectid,
				location->objectid, BTRFS_ROOT_REF_KEY, NULL);
	if (ret) {
		if (ret < 0)
			err = ret;
		goto out;
	}

	leaf = path->nodes[0];
	ref = btrfs_item_ptr(leaf, path->slots[0], struct btrfs_root_ref);
	if (btrfs_root_ref_dirid(leaf, ref) != btrfs_ino(dir) ||
	    btrfs_root_ref_name_len(leaf, ref) != dentry->d_name.len)
		goto out;

	ret = memcmp_extent_buffer(leaf, dentry->d_name.name,
				   (unsigned long)(ref + 1),
				   dentry->d_name.len);
	if (ret)
		goto out;

	btrfs_release_path(path);

	new_root = btrfs_read_fs_root_no_name(root->fs_info, location);
	if (IS_ERR(new_root)) {
		err = PTR_ERR(new_root);
		goto out;
	}

	*sub_root = new_root;
	location->objectid = btrfs_root_dirid(&new_root->root_item);
	location->type = BTRFS_INODE_ITEM_KEY;
	location->offset = 0;
	err = 0;
out:
	btrfs_free_path(path);
	return err;
}

static void inode_tree_add(struct inode *inode)
{
	struct btrfs_root *root = BTRFS_I(inode)->root;
	struct btrfs_inode *entry;
	struct rb_node **p;
	struct rb_node *parent;
	struct rb_node *new = &BTRFS_I(inode)->rb_node;
	u64 ino = btrfs_ino(inode);

	if (inode_unhashed(inode))
		return;
	parent = NULL;
	spin_lock(&root->inode_lock);
	p = &root->inode_tree.rb_node;
	while (*p) {
		parent = *p;
		entry = rb_entry(parent, struct btrfs_inode, rb_node);

		if (ino < btrfs_ino(&entry->vfs_inode))
			p = &parent->rb_left;
		else if (ino > btrfs_ino(&entry->vfs_inode))
			p = &parent->rb_right;
		else {
			WARN_ON(!(entry->vfs_inode.i_state &
				  (I_WILL_FREE | I_FREEING)));
			rb_replace_node(parent, new, &root->inode_tree);
			RB_CLEAR_NODE(parent);
			spin_unlock(&root->inode_lock);
			return;
		}
	}
	rb_link_node(new, parent, p);
	rb_insert_color(new, &root->inode_tree);
	spin_unlock(&root->inode_lock);
}

static void inode_tree_del(struct inode *inode)
{
	struct btrfs_root *root = BTRFS_I(inode)->root;
	int empty = 0;

	spin_lock(&root->inode_lock);
	if (!RB_EMPTY_NODE(&BTRFS_I(inode)->rb_node)) {
		rb_erase(&BTRFS_I(inode)->rb_node, &root->inode_tree);
		RB_CLEAR_NODE(&BTRFS_I(inode)->rb_node);
		empty = RB_EMPTY_ROOT(&root->inode_tree);
	}
	spin_unlock(&root->inode_lock);

	if (empty && btrfs_root_refs(&root->root_item) == 0) {
		synchronize_srcu(&root->fs_info->subvol_srcu);
		spin_lock(&root->inode_lock);
		empty = RB_EMPTY_ROOT(&root->inode_tree);
		spin_unlock(&root->inode_lock);
		if (empty)
			btrfs_add_dead_root(root);
	}
}

void btrfs_invalidate_inodes(struct btrfs_root *root)
{
	struct rb_node *node;
	struct rb_node *prev;
	struct btrfs_inode *entry;
	struct inode *inode;
	u64 objectid = 0;

	WARN_ON(btrfs_root_refs(&root->root_item) != 0);

	spin_lock(&root->inode_lock);
again:
	node = root->inode_tree.rb_node;
	prev = NULL;
	while (node) {
		prev = node;
		entry = rb_entry(node, struct btrfs_inode, rb_node);

		if (objectid < btrfs_ino(&entry->vfs_inode))
			node = node->rb_left;
		else if (objectid > btrfs_ino(&entry->vfs_inode))
			node = node->rb_right;
		else
			break;
	}
	if (!node) {
		while (prev) {
			entry = rb_entry(prev, struct btrfs_inode, rb_node);
			if (objectid <= btrfs_ino(&entry->vfs_inode)) {
				node = prev;
				break;
			}
			prev = rb_next(prev);
		}
	}
	while (node) {
		entry = rb_entry(node, struct btrfs_inode, rb_node);
		objectid = btrfs_ino(&entry->vfs_inode) + 1;
		inode = igrab(&entry->vfs_inode);
		if (inode) {
			spin_unlock(&root->inode_lock);
			if (atomic_read(&inode->i_count) > 1)
				d_prune_aliases(inode);
			/*
			 * btrfs_drop_inode will have it removed from
			 * the inode cache when its usage count
			 * hits zero.
			 */
			iput(inode);
			cond_resched();
			spin_lock(&root->inode_lock);
			goto again;
		}

		if (cond_resched_lock(&root->inode_lock))
			goto again;

		node = rb_next(node);
	}
	spin_unlock(&root->inode_lock);
}

static int btrfs_init_locked_inode(struct inode *inode, void *p)
{
	struct btrfs_iget_args *args = p;
	inode->i_ino = args->location->objectid;
	memcpy(&BTRFS_I(inode)->location, args->location,
	       sizeof(*args->location));
	BTRFS_I(inode)->root = args->root;
	return 0;
}

static int btrfs_find_actor(struct inode *inode, void *opaque)
{
	struct btrfs_iget_args *args = opaque;
	return args->location->objectid == BTRFS_I(inode)->location.objectid &&
		args->root == BTRFS_I(inode)->root;
}

static struct inode *btrfs_iget_locked(struct super_block *s,
				       struct btrfs_key *location,
				       struct btrfs_root *root)
{
	struct inode *inode;
	struct btrfs_iget_args args;
	unsigned long hashval = btrfs_inode_hash(location->objectid, root);

	args.location = location;
	args.root = root;

	inode = iget5_locked(s, hashval, btrfs_find_actor,
			     btrfs_init_locked_inode,
			     (void *)&args);
	return inode;
}

/* Get an inode object given its location and corresponding root.
 * Returns in *is_new if the inode was read from disk
 */
struct inode *btrfs_iget(struct super_block *s, struct btrfs_key *location,
			 struct btrfs_root *root, int *new)
{
	struct inode *inode;

	inode = btrfs_iget_locked(s, location, root);
	if (!inode)
		return ERR_PTR(-ENOMEM);

	if (inode->i_state & I_NEW) {
		btrfs_read_locked_inode(inode);
		if (!is_bad_inode(inode)) {
			inode_tree_add(inode);
			unlock_new_inode(inode);
			if (new)
				*new = 1;
		} else {
			unlock_new_inode(inode);
			iput(inode);
			inode = ERR_PTR(-ESTALE);
		}
	}

	return inode;
}

static struct inode *new_simple_dir(struct super_block *s,
				    struct btrfs_key *key,
				    struct btrfs_root *root)
{
	struct inode *inode = new_inode(s);

	if (!inode)
		return ERR_PTR(-ENOMEM);

	BTRFS_I(inode)->root = root;
	memcpy(&BTRFS_I(inode)->location, key, sizeof(*key));
	set_bit(BTRFS_INODE_DUMMY, &BTRFS_I(inode)->runtime_flags);

	inode->i_ino = BTRFS_EMPTY_SUBVOL_DIR_OBJECTID;
	inode->i_op = &btrfs_dir_ro_inode_operations;
	inode->i_fop = &simple_dir_operations;
	inode->i_mode = S_IFDIR | S_IRUGO | S_IWUSR | S_IXUGO;
	inode->i_mtime = inode->i_atime = inode->i_ctime = CURRENT_TIME;

	return inode;
}

struct inode *btrfs_lookup_dentry(struct inode *dir, struct dentry *dentry)
{
	struct inode *inode;
	struct btrfs_root *root = BTRFS_I(dir)->root;
	struct btrfs_root *sub_root = root;
	struct btrfs_key location;
	int index;
	int ret = 0;

	if (dentry->d_name.len > BTRFS_NAME_LEN)
		return ERR_PTR(-ENAMETOOLONG);

	ret = btrfs_inode_by_name(dir, dentry, &location);
	if (ret < 0)
		return ERR_PTR(ret);

	if (location.objectid == 0)
		return ERR_PTR(-ENOENT);

	if (location.type == BTRFS_INODE_ITEM_KEY) {
		inode = btrfs_iget(dir->i_sb, &location, root, NULL);
		return inode;
	}

	BUG_ON(location.type != BTRFS_ROOT_ITEM_KEY);

	index = srcu_read_lock(&root->fs_info->subvol_srcu);
	ret = fixup_tree_root_location(root, dir, dentry,
				       &location, &sub_root);
	if (ret < 0) {
		if (ret != -ENOENT)
			inode = ERR_PTR(ret);
		else
			inode = new_simple_dir(dir->i_sb, &location, sub_root);
	} else {
		inode = btrfs_iget(dir->i_sb, &location, sub_root, NULL);
	}
	srcu_read_unlock(&root->fs_info->subvol_srcu, index);

	if (!IS_ERR(inode) && root != sub_root) {
		down_read(&root->fs_info->cleanup_work_sem);
		if (!(inode->i_sb->s_flags & MS_RDONLY))
			ret = btrfs_orphan_cleanup(sub_root);
		up_read(&root->fs_info->cleanup_work_sem);
		if (ret) {
			iput(inode);
			inode = ERR_PTR(ret);
		}
	}

	return inode;
}

static int btrfs_dentry_delete(const struct dentry *dentry)
{
	struct btrfs_root *root;
	struct inode *inode = dentry->d_inode;

	if (!inode && !IS_ROOT(dentry))
		inode = dentry->d_parent->d_inode;

	if (inode) {
		root = BTRFS_I(inode)->root;
		if (btrfs_root_refs(&root->root_item) == 0)
			return 1;

		if (btrfs_ino(inode) == BTRFS_EMPTY_SUBVOL_DIR_OBJECTID)
			return 1;
	}
	return 0;
}

static void btrfs_dentry_release(struct dentry *dentry)
{
	if (dentry->d_fsdata)
		kfree(dentry->d_fsdata);
}

static struct dentry *btrfs_lookup(struct inode *dir, struct dentry *dentry,
				   unsigned int flags)
{
	struct inode *inode;

	inode = btrfs_lookup_dentry(dir, dentry);
	if (IS_ERR(inode)) {
		if (PTR_ERR(inode) == -ENOENT)
			inode = NULL;
		else
			return ERR_CAST(inode);
	}

<<<<<<< HEAD
	return d_splice_alias(inode, dentry);
=======
	return d_materialise_unique(dentry, inode);
>>>>>>> 56041bf9
}

unsigned char btrfs_filetype_table[] = {
	DT_UNKNOWN, DT_REG, DT_DIR, DT_CHR, DT_BLK, DT_FIFO, DT_SOCK, DT_LNK
};

static int btrfs_real_readdir(struct file *file, struct dir_context *ctx)
{
	struct inode *inode = file_inode(file);
	struct btrfs_root *root = BTRFS_I(inode)->root;
	struct btrfs_item *item;
	struct btrfs_dir_item *di;
	struct btrfs_key key;
	struct btrfs_key found_key;
	struct btrfs_path *path;
	struct list_head ins_list;
	struct list_head del_list;
	int ret;
	struct extent_buffer *leaf;
	int slot;
	unsigned char d_type;
	int over = 0;
	u32 di_cur;
	u32 di_total;
	u32 di_len;
	int key_type = BTRFS_DIR_INDEX_KEY;
	char tmp_name[32];
	char *name_ptr;
	int name_len;
	int is_curr = 0;	/* ctx->pos points to the current index? */

	/* FIXME, use a real flag for deciding about the key type */
	if (root->fs_info->tree_root == root)
		key_type = BTRFS_DIR_ITEM_KEY;

	if (!dir_emit_dots(file, ctx))
		return 0;

	path = btrfs_alloc_path();
	if (!path)
		return -ENOMEM;

	path->reada = 1;

	if (key_type == BTRFS_DIR_INDEX_KEY) {
		INIT_LIST_HEAD(&ins_list);
		INIT_LIST_HEAD(&del_list);
		btrfs_get_delayed_items(inode, &ins_list, &del_list);
	}

	btrfs_set_key_type(&key, key_type);
	key.offset = ctx->pos;
	key.objectid = btrfs_ino(inode);

	ret = btrfs_search_slot(NULL, root, &key, path, 0, 0);
	if (ret < 0)
		goto err;

	while (1) {
		leaf = path->nodes[0];
		slot = path->slots[0];
		if (slot >= btrfs_header_nritems(leaf)) {
			ret = btrfs_next_leaf(root, path);
			if (ret < 0)
				goto err;
			else if (ret > 0)
				break;
			continue;
		}

		item = btrfs_item_nr(slot);
		btrfs_item_key_to_cpu(leaf, &found_key, slot);

		if (found_key.objectid != key.objectid)
			break;
		if (btrfs_key_type(&found_key) != key_type)
			break;
		if (found_key.offset < ctx->pos)
			goto next;
		if (key_type == BTRFS_DIR_INDEX_KEY &&
		    btrfs_should_delete_dir_index(&del_list,
						  found_key.offset))
			goto next;

		ctx->pos = found_key.offset;
		is_curr = 1;

		di = btrfs_item_ptr(leaf, slot, struct btrfs_dir_item);
		di_cur = 0;
		di_total = btrfs_item_size(leaf, item);

		while (di_cur < di_total) {
			struct btrfs_key location;

			if (verify_dir_item(root, leaf, di))
				break;

			name_len = btrfs_dir_name_len(leaf, di);
			if (name_len <= sizeof(tmp_name)) {
				name_ptr = tmp_name;
			} else {
				name_ptr = kmalloc(name_len, GFP_NOFS);
				if (!name_ptr) {
					ret = -ENOMEM;
					goto err;
				}
			}
			read_extent_buffer(leaf, name_ptr,
					   (unsigned long)(di + 1), name_len);

			d_type = btrfs_filetype_table[btrfs_dir_type(leaf, di)];
			btrfs_dir_item_key_to_cpu(leaf, di, &location);


			/* is this a reference to our own snapshot? If so
			 * skip it.
			 *
			 * In contrast to old kernels, we insert the snapshot's
			 * dir item and dir index after it has been created, so
			 * we won't find a reference to our own snapshot. We
			 * still keep the following code for backward
			 * compatibility.
			 */
			if (location.type == BTRFS_ROOT_ITEM_KEY &&
			    location.objectid == root->root_key.objectid) {
				over = 0;
				goto skip;
			}
			over = !dir_emit(ctx, name_ptr, name_len,
				       location.objectid, d_type);

skip:
			if (name_ptr != tmp_name)
				kfree(name_ptr);

			if (over)
				goto nopos;
			di_len = btrfs_dir_name_len(leaf, di) +
				 btrfs_dir_data_len(leaf, di) + sizeof(*di);
			di_cur += di_len;
			di = (struct btrfs_dir_item *)((char *)di + di_len);
		}
next:
		path->slots[0]++;
	}

	if (key_type == BTRFS_DIR_INDEX_KEY) {
		if (is_curr)
			ctx->pos++;
		ret = btrfs_readdir_delayed_dir_index(ctx, &ins_list);
		if (ret)
			goto nopos;
	}

	/* Reached end of directory/root. Bump pos past the last item. */
	ctx->pos++;

	/*
	 * Stop new entries from being returned after we return the last
	 * entry.
	 *
	 * New directory entries are assigned a strictly increasing
	 * offset.  This means that new entries created during readdir
	 * are *guaranteed* to be seen in the future by that readdir.
	 * This has broken buggy programs which operate on names as
	 * they're returned by readdir.  Until we re-use freed offsets
	 * we have this hack to stop new entries from being returned
	 * under the assumption that they'll never reach this huge
	 * offset.
	 *
	 * This is being careful not to overflow 32bit loff_t unless the
	 * last entry requires it because doing so has broken 32bit apps
	 * in the past.
	 */
	if (key_type == BTRFS_DIR_INDEX_KEY) {
		if (ctx->pos >= INT_MAX)
			ctx->pos = LLONG_MAX;
		else
			ctx->pos = INT_MAX;
	}
nopos:
	ret = 0;
err:
	if (key_type == BTRFS_DIR_INDEX_KEY)
		btrfs_put_delayed_items(&ins_list, &del_list);
	btrfs_free_path(path);
	return ret;
}

int btrfs_write_inode(struct inode *inode, struct writeback_control *wbc)
{
	struct btrfs_root *root = BTRFS_I(inode)->root;
	struct btrfs_trans_handle *trans;
	int ret = 0;
	bool nolock = false;

	if (test_bit(BTRFS_INODE_DUMMY, &BTRFS_I(inode)->runtime_flags))
		return 0;

	if (btrfs_fs_closing(root->fs_info) && btrfs_is_free_space_inode(inode))
		nolock = true;

	if (wbc->sync_mode == WB_SYNC_ALL) {
		if (nolock)
			trans = btrfs_join_transaction_nolock(root);
		else
			trans = btrfs_join_transaction(root);
		if (IS_ERR(trans))
			return PTR_ERR(trans);
		ret = btrfs_commit_transaction(trans, root);
	}
	return ret;
}

/*
 * This is somewhat expensive, updating the tree every time the
 * inode changes.  But, it is most likely to find the inode in cache.
 * FIXME, needs more benchmarking...there are no reasons other than performance
 * to keep or drop this code.
 */
static int btrfs_dirty_inode(struct inode *inode)
{
	struct btrfs_root *root = BTRFS_I(inode)->root;
	struct btrfs_trans_handle *trans;
	int ret;

	if (test_bit(BTRFS_INODE_DUMMY, &BTRFS_I(inode)->runtime_flags))
		return 0;

	trans = btrfs_join_transaction(root);
	if (IS_ERR(trans))
		return PTR_ERR(trans);

	ret = btrfs_update_inode(trans, root, inode);
	if (ret && ret == -ENOSPC) {
		/* whoops, lets try again with the full transaction */
		btrfs_end_transaction(trans, root);
		trans = btrfs_start_transaction(root, 1);
		if (IS_ERR(trans))
			return PTR_ERR(trans);

		ret = btrfs_update_inode(trans, root, inode);
	}
	btrfs_end_transaction(trans, root);
	if (BTRFS_I(inode)->delayed_node)
		btrfs_balance_delayed_items(root);

	return ret;
}

/*
 * This is a copy of file_update_time.  We need this so we can return error on
 * ENOSPC for updating the inode in the case of file write and mmap writes.
 */
static int btrfs_update_time(struct inode *inode, struct timespec *now,
			     int flags)
{
	struct btrfs_root *root = BTRFS_I(inode)->root;

	if (btrfs_root_readonly(root))
		return -EROFS;

	if (flags & S_VERSION)
		inode_inc_iversion(inode);
	if (flags & S_CTIME)
		inode->i_ctime = *now;
	if (flags & S_MTIME)
		inode->i_mtime = *now;
	if (flags & S_ATIME)
		inode->i_atime = *now;
	return btrfs_dirty_inode(inode);
}

/*
 * find the highest existing sequence number in a directory
 * and then set the in-memory index_cnt variable to reflect
 * free sequence numbers
 */
static int btrfs_set_inode_index_count(struct inode *inode)
{
	struct btrfs_root *root = BTRFS_I(inode)->root;
	struct btrfs_key key, found_key;
	struct btrfs_path *path;
	struct extent_buffer *leaf;
	int ret;

	key.objectid = btrfs_ino(inode);
	btrfs_set_key_type(&key, BTRFS_DIR_INDEX_KEY);
	key.offset = (u64)-1;

	path = btrfs_alloc_path();
	if (!path)
		return -ENOMEM;

	ret = btrfs_search_slot(NULL, root, &key, path, 0, 0);
	if (ret < 0)
		goto out;
	/* FIXME: we should be able to handle this */
	if (ret == 0)
		goto out;
	ret = 0;

	/*
	 * MAGIC NUMBER EXPLANATION:
	 * since we search a directory based on f_pos we have to start at 2
	 * since '.' and '..' have f_pos of 0 and 1 respectively, so everybody
	 * else has to start at 2
	 */
	if (path->slots[0] == 0) {
		BTRFS_I(inode)->index_cnt = 2;
		goto out;
	}

	path->slots[0]--;

	leaf = path->nodes[0];
	btrfs_item_key_to_cpu(leaf, &found_key, path->slots[0]);

	if (found_key.objectid != btrfs_ino(inode) ||
	    btrfs_key_type(&found_key) != BTRFS_DIR_INDEX_KEY) {
		BTRFS_I(inode)->index_cnt = 2;
		goto out;
	}

	BTRFS_I(inode)->index_cnt = found_key.offset + 1;
out:
	btrfs_free_path(path);
	return ret;
}

/*
 * helper to find a free sequence number in a given directory.  This current
 * code is very simple, later versions will do smarter things in the btree
 */
int btrfs_set_inode_index(struct inode *dir, u64 *index)
{
	int ret = 0;

	if (BTRFS_I(dir)->index_cnt == (u64)-1) {
		ret = btrfs_inode_delayed_dir_index_count(dir);
		if (ret) {
			ret = btrfs_set_inode_index_count(dir);
			if (ret)
				return ret;
		}
	}

	*index = BTRFS_I(dir)->index_cnt;
	BTRFS_I(dir)->index_cnt++;

	return ret;
}

static struct inode *btrfs_new_inode(struct btrfs_trans_handle *trans,
				     struct btrfs_root *root,
				     struct inode *dir,
				     const char *name, int name_len,
				     u64 ref_objectid, u64 objectid,
				     umode_t mode, u64 *index)
{
	struct inode *inode;
	struct btrfs_inode_item *inode_item;
	struct btrfs_key *location;
	struct btrfs_path *path;
	struct btrfs_inode_ref *ref;
	struct btrfs_key key[2];
	u32 sizes[2];
	unsigned long ptr;
	int ret;

	path = btrfs_alloc_path();
	if (!path)
		return ERR_PTR(-ENOMEM);

	inode = new_inode(root->fs_info->sb);
	if (!inode) {
		btrfs_free_path(path);
		return ERR_PTR(-ENOMEM);
	}

	/*
	 * we have to initialize this early, so we can reclaim the inode
	 * number if we fail afterwards in this function.
	 */
	inode->i_ino = objectid;

	if (dir) {
		trace_btrfs_inode_request(dir);

		ret = btrfs_set_inode_index(dir, index);
		if (ret) {
			btrfs_free_path(path);
			iput(inode);
			return ERR_PTR(ret);
		}
	}
	/*
	 * index_cnt is ignored for everything but a dir,
	 * btrfs_get_inode_index_count has an explanation for the magic
	 * number
	 */
	BTRFS_I(inode)->index_cnt = 2;
	BTRFS_I(inode)->dir_index = *index;
	BTRFS_I(inode)->root = root;
	BTRFS_I(inode)->generation = trans->transid;
	inode->i_generation = BTRFS_I(inode)->generation;

	/*
	 * We could have gotten an inode number from somebody who was fsynced
	 * and then removed in this same transaction, so let's just set full
	 * sync since it will be a full sync anyway and this will blow away the
	 * old info in the log.
	 */
	set_bit(BTRFS_INODE_NEEDS_FULL_SYNC, &BTRFS_I(inode)->runtime_flags);

	key[0].objectid = objectid;
	btrfs_set_key_type(&key[0], BTRFS_INODE_ITEM_KEY);
	key[0].offset = 0;

	/*
	 * Start new inodes with an inode_ref. This is slightly more
	 * efficient for small numbers of hard links since they will
	 * be packed into one item. Extended refs will kick in if we
	 * add more hard links than can fit in the ref item.
	 */
	key[1].objectid = objectid;
	btrfs_set_key_type(&key[1], BTRFS_INODE_REF_KEY);
	key[1].offset = ref_objectid;

	sizes[0] = sizeof(struct btrfs_inode_item);
	sizes[1] = name_len + sizeof(*ref);

	path->leave_spinning = 1;
	ret = btrfs_insert_empty_items(trans, root, path, key, sizes, 2);
	if (ret != 0)
		goto fail;

	inode_init_owner(inode, dir, mode);
	inode_set_bytes(inode, 0);
	inode->i_mtime = inode->i_atime = inode->i_ctime = CURRENT_TIME;
	inode_item = btrfs_item_ptr(path->nodes[0], path->slots[0],
				  struct btrfs_inode_item);
	memset_extent_buffer(path->nodes[0], 0, (unsigned long)inode_item,
			     sizeof(*inode_item));
	fill_inode_item(trans, path->nodes[0], inode_item, inode);

	ref = btrfs_item_ptr(path->nodes[0], path->slots[0] + 1,
			     struct btrfs_inode_ref);
	btrfs_set_inode_ref_name_len(path->nodes[0], ref, name_len);
	btrfs_set_inode_ref_index(path->nodes[0], ref, *index);
	ptr = (unsigned long)(ref + 1);
	write_extent_buffer(path->nodes[0], name, ptr, name_len);

	btrfs_mark_buffer_dirty(path->nodes[0]);
	btrfs_free_path(path);

	location = &BTRFS_I(inode)->location;
	location->objectid = objectid;
	location->offset = 0;
	btrfs_set_key_type(location, BTRFS_INODE_ITEM_KEY);

	btrfs_inherit_iflags(inode, dir);

	if (S_ISREG(mode)) {
		if (btrfs_test_opt(root, NODATASUM))
			BTRFS_I(inode)->flags |= BTRFS_INODE_NODATASUM;
		if (btrfs_test_opt(root, NODATACOW))
			BTRFS_I(inode)->flags |= BTRFS_INODE_NODATACOW |
				BTRFS_INODE_NODATASUM;
	}

	btrfs_insert_inode_hash(inode);
	inode_tree_add(inode);

	trace_btrfs_inode_new(inode);
	btrfs_set_inode_last_trans(trans, inode);

	btrfs_update_root_times(trans, root);

	ret = btrfs_inode_inherit_props(trans, inode, dir);
	if (ret)
		btrfs_err(root->fs_info,
			  "error inheriting props for ino %llu (root %llu): %d",
			  btrfs_ino(inode), root->root_key.objectid, ret);

	return inode;
fail:
	if (dir)
		BTRFS_I(dir)->index_cnt--;
	btrfs_free_path(path);
	iput(inode);
	return ERR_PTR(ret);
}

static inline u8 btrfs_inode_type(struct inode *inode)
{
	return btrfs_type_by_mode[(inode->i_mode & S_IFMT) >> S_SHIFT];
}

/*
 * utility function to add 'inode' into 'parent_inode' with
 * a give name and a given sequence number.
 * if 'add_backref' is true, also insert a backref from the
 * inode to the parent directory.
 */
int btrfs_add_link(struct btrfs_trans_handle *trans,
		   struct inode *parent_inode, struct inode *inode,
		   const char *name, int name_len, int add_backref, u64 index)
{
	int ret = 0;
	struct btrfs_key key;
	struct btrfs_root *root = BTRFS_I(parent_inode)->root;
	u64 ino = btrfs_ino(inode);
	u64 parent_ino = btrfs_ino(parent_inode);

	if (unlikely(ino == BTRFS_FIRST_FREE_OBJECTID)) {
		memcpy(&key, &BTRFS_I(inode)->root->root_key, sizeof(key));
	} else {
		key.objectid = ino;
		btrfs_set_key_type(&key, BTRFS_INODE_ITEM_KEY);
		key.offset = 0;
	}

	if (unlikely(ino == BTRFS_FIRST_FREE_OBJECTID)) {
		ret = btrfs_add_root_ref(trans, root->fs_info->tree_root,
					 key.objectid, root->root_key.objectid,
					 parent_ino, index, name, name_len);
	} else if (add_backref) {
		ret = btrfs_insert_inode_ref(trans, root, name, name_len, ino,
					     parent_ino, index);
	}

	/* Nothing to clean up yet */
	if (ret)
		return ret;

	ret = btrfs_insert_dir_item(trans, root, name, name_len,
				    parent_inode, &key,
				    btrfs_inode_type(inode), index);
	if (ret == -EEXIST || ret == -EOVERFLOW)
		goto fail_dir_item;
	else if (ret) {
		btrfs_abort_transaction(trans, root, ret);
		return ret;
	}

	btrfs_i_size_write(parent_inode, parent_inode->i_size +
			   name_len * 2);
	inode_inc_iversion(parent_inode);
	parent_inode->i_mtime = parent_inode->i_ctime = CURRENT_TIME;
	ret = btrfs_update_inode(trans, root, parent_inode);
	if (ret)
		btrfs_abort_transaction(trans, root, ret);
	return ret;

fail_dir_item:
	if (unlikely(ino == BTRFS_FIRST_FREE_OBJECTID)) {
		u64 local_index;
		int err;
		err = btrfs_del_root_ref(trans, root->fs_info->tree_root,
				 key.objectid, root->root_key.objectid,
				 parent_ino, &local_index, name, name_len);

	} else if (add_backref) {
		u64 local_index;
		int err;

		err = btrfs_del_inode_ref(trans, root, name, name_len,
					  ino, parent_ino, &local_index);
	}
	return ret;
}

static int btrfs_add_nondir(struct btrfs_trans_handle *trans,
			    struct inode *dir, struct dentry *dentry,
			    struct inode *inode, int backref, u64 index)
{
	int err = btrfs_add_link(trans, dir, inode,
				 dentry->d_name.name, dentry->d_name.len,
				 backref, index);
	if (err > 0)
		err = -EEXIST;
	return err;
}

static int btrfs_mknod(struct inode *dir, struct dentry *dentry,
			umode_t mode, dev_t rdev)
{
	struct btrfs_trans_handle *trans;
	struct btrfs_root *root = BTRFS_I(dir)->root;
	struct inode *inode = NULL;
	int err;
	int drop_inode = 0;
	u64 objectid;
	u64 index = 0;

	if (!new_valid_dev(rdev))
		return -EINVAL;

	/*
	 * 2 for inode item and ref
	 * 2 for dir items
	 * 1 for xattr if selinux is on
	 */
	trans = btrfs_start_transaction(root, 5);
	if (IS_ERR(trans))
		return PTR_ERR(trans);

	err = btrfs_find_free_ino(root, &objectid);
	if (err)
		goto out_unlock;

	inode = btrfs_new_inode(trans, root, dir, dentry->d_name.name,
				dentry->d_name.len, btrfs_ino(dir), objectid,
				mode, &index);
	if (IS_ERR(inode)) {
		err = PTR_ERR(inode);
		goto out_unlock;
	}

	err = btrfs_init_inode_security(trans, inode, dir, &dentry->d_name);
	if (err) {
		drop_inode = 1;
		goto out_unlock;
	}

	/*
	* If the active LSM wants to access the inode during
	* d_instantiate it needs these. Smack checks to see
	* if the filesystem supports xattrs by looking at the
	* ops vector.
	*/

	inode->i_op = &btrfs_special_inode_operations;
	err = btrfs_add_nondir(trans, dir, dentry, inode, 0, index);
	if (err)
		drop_inode = 1;
	else {
		init_special_inode(inode, inode->i_mode, rdev);
		btrfs_update_inode(trans, root, inode);
		d_instantiate(dentry, inode);
	}
out_unlock:
	btrfs_end_transaction(trans, root);
	btrfs_btree_balance_dirty(root);
	if (drop_inode) {
		inode_dec_link_count(inode);
		iput(inode);
	}
	return err;
}

static int btrfs_create(struct inode *dir, struct dentry *dentry,
			umode_t mode, bool excl)
{
	struct btrfs_trans_handle *trans;
	struct btrfs_root *root = BTRFS_I(dir)->root;
	struct inode *inode = NULL;
	int drop_inode_on_err = 0;
	int err;
	u64 objectid;
	u64 index = 0;

	/*
	 * 2 for inode item and ref
	 * 2 for dir items
	 * 1 for xattr if selinux is on
	 */
	trans = btrfs_start_transaction(root, 5);
	if (IS_ERR(trans))
		return PTR_ERR(trans);

	err = btrfs_find_free_ino(root, &objectid);
	if (err)
		goto out_unlock;

	inode = btrfs_new_inode(trans, root, dir, dentry->d_name.name,
				dentry->d_name.len, btrfs_ino(dir), objectid,
				mode, &index);
	if (IS_ERR(inode)) {
		err = PTR_ERR(inode);
		goto out_unlock;
	}
	drop_inode_on_err = 1;

	err = btrfs_init_inode_security(trans, inode, dir, &dentry->d_name);
	if (err)
		goto out_unlock;

	err = btrfs_update_inode(trans, root, inode);
	if (err)
		goto out_unlock;

	/*
	* If the active LSM wants to access the inode during
	* d_instantiate it needs these. Smack checks to see
	* if the filesystem supports xattrs by looking at the
	* ops vector.
	*/
	inode->i_fop = &btrfs_file_operations;
	inode->i_op = &btrfs_file_inode_operations;

	err = btrfs_add_nondir(trans, dir, dentry, inode, 0, index);
	if (err)
		goto out_unlock;

	inode->i_mapping->a_ops = &btrfs_aops;
	inode->i_mapping->backing_dev_info = &root->fs_info->bdi;
	BTRFS_I(inode)->io_tree.ops = &btrfs_extent_io_ops;
	d_instantiate(dentry, inode);

out_unlock:
	btrfs_end_transaction(trans, root);
	if (err && drop_inode_on_err) {
		inode_dec_link_count(inode);
		iput(inode);
	}
	btrfs_btree_balance_dirty(root);
	return err;
}

static int btrfs_link(struct dentry *old_dentry, struct inode *dir,
		      struct dentry *dentry)
{
	struct btrfs_trans_handle *trans;
	struct btrfs_root *root = BTRFS_I(dir)->root;
	struct inode *inode = old_dentry->d_inode;
	u64 index;
	int err;
	int drop_inode = 0;

	/* do not allow sys_link's with other subvols of the same device */
	if (root->objectid != BTRFS_I(inode)->root->objectid)
		return -EXDEV;

	if (inode->i_nlink >= BTRFS_LINK_MAX)
		return -EMLINK;

	err = btrfs_set_inode_index(dir, &index);
	if (err)
		goto fail;

	/*
	 * 2 items for inode and inode ref
	 * 2 items for dir items
	 * 1 item for parent inode
	 */
	trans = btrfs_start_transaction(root, 5);
	if (IS_ERR(trans)) {
		err = PTR_ERR(trans);
		goto fail;
	}

	/* There are several dir indexes for this inode, clear the cache. */
	BTRFS_I(inode)->dir_index = 0ULL;
	inc_nlink(inode);
	inode_inc_iversion(inode);
	inode->i_ctime = CURRENT_TIME;
	ihold(inode);
	set_bit(BTRFS_INODE_COPY_EVERYTHING, &BTRFS_I(inode)->runtime_flags);

	err = btrfs_add_nondir(trans, dir, dentry, inode, 1, index);

	if (err) {
		drop_inode = 1;
	} else {
		struct dentry *parent = dentry->d_parent;
		err = btrfs_update_inode(trans, root, inode);
		if (err)
			goto fail;
		d_instantiate(dentry, inode);
		btrfs_log_new_name(trans, inode, NULL, parent);
	}

	btrfs_end_transaction(trans, root);
fail:
	if (drop_inode) {
		inode_dec_link_count(inode);
		iput(inode);
	}
	btrfs_btree_balance_dirty(root);
	return err;
}

static int btrfs_mkdir(struct inode *dir, struct dentry *dentry, umode_t mode)
{
	struct inode *inode = NULL;
	struct btrfs_trans_handle *trans;
	struct btrfs_root *root = BTRFS_I(dir)->root;
	int err = 0;
	int drop_on_err = 0;
	u64 objectid = 0;
	u64 index = 0;

	/*
	 * 2 items for inode and ref
	 * 2 items for dir items
	 * 1 for xattr if selinux is on
	 */
	trans = btrfs_start_transaction(root, 5);
	if (IS_ERR(trans))
		return PTR_ERR(trans);

	err = btrfs_find_free_ino(root, &objectid);
	if (err)
		goto out_fail;

	inode = btrfs_new_inode(trans, root, dir, dentry->d_name.name,
				dentry->d_name.len, btrfs_ino(dir), objectid,
				S_IFDIR | mode, &index);
	if (IS_ERR(inode)) {
		err = PTR_ERR(inode);
		goto out_fail;
	}

	drop_on_err = 1;

	err = btrfs_init_inode_security(trans, inode, dir, &dentry->d_name);
	if (err)
		goto out_fail;

	inode->i_op = &btrfs_dir_inode_operations;
	inode->i_fop = &btrfs_dir_file_operations;

	btrfs_i_size_write(inode, 0);
	err = btrfs_update_inode(trans, root, inode);
	if (err)
		goto out_fail;

	err = btrfs_add_link(trans, dir, inode, dentry->d_name.name,
			     dentry->d_name.len, 0, index);
	if (err)
		goto out_fail;

	d_instantiate(dentry, inode);
	drop_on_err = 0;

out_fail:
	btrfs_end_transaction(trans, root);
	if (drop_on_err)
		iput(inode);
	btrfs_btree_balance_dirty(root);
	return err;
}

/* helper for btfs_get_extent.  Given an existing extent in the tree,
 * and an extent that you want to insert, deal with overlap and insert
 * the new extent into the tree.
 */
static int merge_extent_mapping(struct extent_map_tree *em_tree,
				struct extent_map *existing,
				struct extent_map *em,
				u64 map_start, u64 map_len)
{
	u64 start_diff;

	BUG_ON(map_start < em->start || map_start >= extent_map_end(em));
	start_diff = map_start - em->start;
	em->start = map_start;
	em->len = map_len;
	if (em->block_start < EXTENT_MAP_LAST_BYTE &&
	    !test_bit(EXTENT_FLAG_COMPRESSED, &em->flags)) {
		em->block_start += start_diff;
		em->block_len -= start_diff;
	}
	return add_extent_mapping(em_tree, em, 0);
}

static noinline int uncompress_inline(struct btrfs_path *path,
				      struct inode *inode, struct page *page,
				      size_t pg_offset, u64 extent_offset,
				      struct btrfs_file_extent_item *item)
{
	int ret;
	struct extent_buffer *leaf = path->nodes[0];
	char *tmp;
	size_t max_size;
	unsigned long inline_size;
	unsigned long ptr;
	int compress_type;

	WARN_ON(pg_offset != 0);
	compress_type = btrfs_file_extent_compression(leaf, item);
	max_size = btrfs_file_extent_ram_bytes(leaf, item);
	inline_size = btrfs_file_extent_inline_item_len(leaf,
					btrfs_item_nr(path->slots[0]));
	tmp = kmalloc(inline_size, GFP_NOFS);
	if (!tmp)
		return -ENOMEM;
	ptr = btrfs_file_extent_inline_start(item);

	read_extent_buffer(leaf, tmp, ptr, inline_size);

	max_size = min_t(unsigned long, PAGE_CACHE_SIZE, max_size);
	ret = btrfs_decompress(compress_type, tmp, page,
			       extent_offset, inline_size, max_size);
	if (ret) {
		char *kaddr = kmap_atomic(page);
		unsigned long copy_size = min_t(u64,
				  PAGE_CACHE_SIZE - pg_offset,
				  max_size - extent_offset);
		memset(kaddr + pg_offset, 0, copy_size);
		kunmap_atomic(kaddr);
	}
	kfree(tmp);
	return 0;
}

/*
 * a bit scary, this does extent mapping from logical file offset to the disk.
 * the ugly parts come from merging extents from the disk with the in-ram
 * representation.  This gets more complex because of the data=ordered code,
 * where the in-ram extents might be locked pending data=ordered completion.
 *
 * This also copies inline extents directly into the page.
 */

struct extent_map *btrfs_get_extent(struct inode *inode, struct page *page,
				    size_t pg_offset, u64 start, u64 len,
				    int create)
{
	int ret;
	int err = 0;
	u64 bytenr;
	u64 extent_start = 0;
	u64 extent_end = 0;
	u64 objectid = btrfs_ino(inode);
	u32 found_type;
	struct btrfs_path *path = NULL;
	struct btrfs_root *root = BTRFS_I(inode)->root;
	struct btrfs_file_extent_item *item;
	struct extent_buffer *leaf;
	struct btrfs_key found_key;
	struct extent_map *em = NULL;
	struct extent_map_tree *em_tree = &BTRFS_I(inode)->extent_tree;
	struct extent_io_tree *io_tree = &BTRFS_I(inode)->io_tree;
	struct btrfs_trans_handle *trans = NULL;
	int compress_type;

again:
	read_lock(&em_tree->lock);
	em = lookup_extent_mapping(em_tree, start, len);
	if (em)
		em->bdev = root->fs_info->fs_devices->latest_bdev;
	read_unlock(&em_tree->lock);

	if (em) {
		if (em->start > start || em->start + em->len <= start)
			free_extent_map(em);
		else if (em->block_start == EXTENT_MAP_INLINE && page)
			free_extent_map(em);
		else
			goto out;
	}
	em = alloc_extent_map();
	if (!em) {
		err = -ENOMEM;
		goto out;
	}
	em->bdev = root->fs_info->fs_devices->latest_bdev;
	em->start = EXTENT_MAP_HOLE;
	em->orig_start = EXTENT_MAP_HOLE;
	em->len = (u64)-1;
	em->block_len = (u64)-1;

	if (!path) {
		path = btrfs_alloc_path();
		if (!path) {
			err = -ENOMEM;
			goto out;
		}
		/*
		 * Chances are we'll be called again, so go ahead and do
		 * readahead
		 */
		path->reada = 1;
	}

	ret = btrfs_lookup_file_extent(trans, root, path,
				       objectid, start, trans != NULL);
	if (ret < 0) {
		err = ret;
		goto out;
	}

	if (ret != 0) {
		if (path->slots[0] == 0)
			goto not_found;
		path->slots[0]--;
	}

	leaf = path->nodes[0];
	item = btrfs_item_ptr(leaf, path->slots[0],
			      struct btrfs_file_extent_item);
	/* are we inside the extent that was found? */
	btrfs_item_key_to_cpu(leaf, &found_key, path->slots[0]);
	found_type = btrfs_key_type(&found_key);
	if (found_key.objectid != objectid ||
	    found_type != BTRFS_EXTENT_DATA_KEY) {
		/*
		 * If we backup past the first extent we want to move forward
		 * and see if there is an extent in front of us, otherwise we'll
		 * say there is a hole for our whole search range which can
		 * cause problems.
		 */
		extent_end = start;
		goto next;
	}

	found_type = btrfs_file_extent_type(leaf, item);
	extent_start = found_key.offset;
	compress_type = btrfs_file_extent_compression(leaf, item);
	if (found_type == BTRFS_FILE_EXTENT_REG ||
	    found_type == BTRFS_FILE_EXTENT_PREALLOC) {
		extent_end = extent_start +
		       btrfs_file_extent_num_bytes(leaf, item);
	} else if (found_type == BTRFS_FILE_EXTENT_INLINE) {
		size_t size;
		size = btrfs_file_extent_inline_len(leaf, path->slots[0], item);
		extent_end = ALIGN(extent_start + size, root->sectorsize);
	}
next:
	if (start >= extent_end) {
		path->slots[0]++;
		if (path->slots[0] >= btrfs_header_nritems(leaf)) {
			ret = btrfs_next_leaf(root, path);
			if (ret < 0) {
				err = ret;
				goto out;
			}
			if (ret > 0)
				goto not_found;
			leaf = path->nodes[0];
		}
		btrfs_item_key_to_cpu(leaf, &found_key, path->slots[0]);
		if (found_key.objectid != objectid ||
		    found_key.type != BTRFS_EXTENT_DATA_KEY)
			goto not_found;
		if (start + len <= found_key.offset)
			goto not_found;
		em->start = start;
		em->orig_start = start;
		em->len = found_key.offset - start;
		goto not_found_em;
	}

	em->ram_bytes = btrfs_file_extent_ram_bytes(leaf, item);
	if (found_type == BTRFS_FILE_EXTENT_REG ||
	    found_type == BTRFS_FILE_EXTENT_PREALLOC) {
		em->start = extent_start;
		em->len = extent_end - extent_start;
		em->orig_start = extent_start -
				 btrfs_file_extent_offset(leaf, item);
		em->orig_block_len = btrfs_file_extent_disk_num_bytes(leaf,
								      item);
		bytenr = btrfs_file_extent_disk_bytenr(leaf, item);
		if (bytenr == 0) {
			em->block_start = EXTENT_MAP_HOLE;
			goto insert;
		}
		if (compress_type != BTRFS_COMPRESS_NONE) {
			set_bit(EXTENT_FLAG_COMPRESSED, &em->flags);
			em->compress_type = compress_type;
			em->block_start = bytenr;
			em->block_len = em->orig_block_len;
		} else {
			bytenr += btrfs_file_extent_offset(leaf, item);
			em->block_start = bytenr;
			em->block_len = em->len;
			if (found_type == BTRFS_FILE_EXTENT_PREALLOC)
				set_bit(EXTENT_FLAG_PREALLOC, &em->flags);
		}
		goto insert;
	} else if (found_type == BTRFS_FILE_EXTENT_INLINE) {
		unsigned long ptr;
		char *map;
		size_t size;
		size_t extent_offset;
		size_t copy_size;

		em->block_start = EXTENT_MAP_INLINE;
		if (!page || create) {
			em->start = extent_start;
			em->len = extent_end - extent_start;
			goto out;
		}

		size = btrfs_file_extent_inline_len(leaf, path->slots[0], item);
		extent_offset = page_offset(page) + pg_offset - extent_start;
		copy_size = min_t(u64, PAGE_CACHE_SIZE - pg_offset,
				size - extent_offset);
		em->start = extent_start + extent_offset;
		em->len = ALIGN(copy_size, root->sectorsize);
		em->orig_block_len = em->len;
		em->orig_start = em->start;
		if (compress_type) {
			set_bit(EXTENT_FLAG_COMPRESSED, &em->flags);
			em->compress_type = compress_type;
		}
		ptr = btrfs_file_extent_inline_start(item) + extent_offset;
		if (create == 0 && !PageUptodate(page)) {
			if (btrfs_file_extent_compression(leaf, item) !=
			    BTRFS_COMPRESS_NONE) {
				ret = uncompress_inline(path, inode, page,
							pg_offset,
							extent_offset, item);
				BUG_ON(ret); /* -ENOMEM */
			} else {
				map = kmap(page);
				read_extent_buffer(leaf, map + pg_offset, ptr,
						   copy_size);
				if (pg_offset + copy_size < PAGE_CACHE_SIZE) {
					memset(map + pg_offset + copy_size, 0,
					       PAGE_CACHE_SIZE - pg_offset -
					       copy_size);
				}
				kunmap(page);
			}
			flush_dcache_page(page);
		} else if (create && PageUptodate(page)) {
			BUG();
			if (!trans) {
				kunmap(page);
				free_extent_map(em);
				em = NULL;

				btrfs_release_path(path);
				trans = btrfs_join_transaction(root);

				if (IS_ERR(trans))
					return ERR_CAST(trans);
				goto again;
			}
			map = kmap(page);
			write_extent_buffer(leaf, map + pg_offset, ptr,
					    copy_size);
			kunmap(page);
			btrfs_mark_buffer_dirty(leaf);
		}
		set_extent_uptodate(io_tree, em->start,
				    extent_map_end(em) - 1, NULL, GFP_NOFS);
		goto insert;
	} else {
		WARN(1, KERN_ERR "btrfs unknown found_type %d\n", found_type);
	}
not_found:
	em->start = start;
	em->orig_start = start;
	em->len = len;
not_found_em:
	em->block_start = EXTENT_MAP_HOLE;
	set_bit(EXTENT_FLAG_VACANCY, &em->flags);
insert:
	btrfs_release_path(path);
	if (em->start > start || extent_map_end(em) <= start) {
		btrfs_err(root->fs_info, "bad extent! em: [%llu %llu] passed [%llu %llu]",
			em->start, em->len, start, len);
		err = -EIO;
		goto out;
	}

	err = 0;
	write_lock(&em_tree->lock);
	ret = add_extent_mapping(em_tree, em, 0);
	/* it is possible that someone inserted the extent into the tree
	 * while we had the lock dropped.  It is also possible that
	 * an overlapping map exists in the tree
	 */
	if (ret == -EEXIST) {
		struct extent_map *existing;

		ret = 0;

		existing = lookup_extent_mapping(em_tree, start, len);
		if (existing && (existing->start > start ||
		    existing->start + existing->len <= start)) {
			free_extent_map(existing);
			existing = NULL;
		}
		if (!existing) {
			existing = lookup_extent_mapping(em_tree, em->start,
							 em->len);
			if (existing) {
				err = merge_extent_mapping(em_tree, existing,
							   em, start,
							   root->sectorsize);
				free_extent_map(existing);
				if (err) {
					free_extent_map(em);
					em = NULL;
				}
			} else {
				err = -EIO;
				free_extent_map(em);
				em = NULL;
			}
		} else {
			free_extent_map(em);
			em = existing;
			err = 0;
		}
	}
	write_unlock(&em_tree->lock);
out:

	trace_btrfs_get_extent(root, em);

	if (path)
		btrfs_free_path(path);
	if (trans) {
		ret = btrfs_end_transaction(trans, root);
		if (!err)
			err = ret;
	}
	if (err) {
		free_extent_map(em);
		return ERR_PTR(err);
	}
	BUG_ON(!em); /* Error is always set */
	return em;
}

struct extent_map *btrfs_get_extent_fiemap(struct inode *inode, struct page *page,
					   size_t pg_offset, u64 start, u64 len,
					   int create)
{
	struct extent_map *em;
	struct extent_map *hole_em = NULL;
	u64 range_start = start;
	u64 end;
	u64 found;
	u64 found_end;
	int err = 0;

	em = btrfs_get_extent(inode, page, pg_offset, start, len, create);
	if (IS_ERR(em))
		return em;
	if (em) {
		/*
		 * if our em maps to
		 * -  a hole or
		 * -  a pre-alloc extent,
		 * there might actually be delalloc bytes behind it.
		 */
		if (em->block_start != EXTENT_MAP_HOLE &&
		    !test_bit(EXTENT_FLAG_PREALLOC, &em->flags))
			return em;
		else
			hole_em = em;
	}

	/* check to see if we've wrapped (len == -1 or similar) */
	end = start + len;
	if (end < start)
		end = (u64)-1;
	else
		end -= 1;

	em = NULL;

	/* ok, we didn't find anything, lets look for delalloc */
	found = count_range_bits(&BTRFS_I(inode)->io_tree, &range_start,
				 end, len, EXTENT_DELALLOC, 1);
	found_end = range_start + found;
	if (found_end < range_start)
		found_end = (u64)-1;

	/*
	 * we didn't find anything useful, return
	 * the original results from get_extent()
	 */
	if (range_start > end || found_end <= start) {
		em = hole_em;
		hole_em = NULL;
		goto out;
	}

	/* adjust the range_start to make sure it doesn't
	 * go backwards from the start they passed in
	 */
	range_start = max(start, range_start);
	found = found_end - range_start;

	if (found > 0) {
		u64 hole_start = start;
		u64 hole_len = len;

		em = alloc_extent_map();
		if (!em) {
			err = -ENOMEM;
			goto out;
		}
		/*
		 * when btrfs_get_extent can't find anything it
		 * returns one huge hole
		 *
		 * make sure what it found really fits our range, and
		 * adjust to make sure it is based on the start from
		 * the caller
		 */
		if (hole_em) {
			u64 calc_end = extent_map_end(hole_em);

			if (calc_end <= start || (hole_em->start > end)) {
				free_extent_map(hole_em);
				hole_em = NULL;
			} else {
				hole_start = max(hole_em->start, start);
				hole_len = calc_end - hole_start;
			}
		}
		em->bdev = NULL;
		if (hole_em && range_start > hole_start) {
			/* our hole starts before our delalloc, so we
			 * have to return just the parts of the hole
			 * that go until  the delalloc starts
			 */
			em->len = min(hole_len,
				      range_start - hole_start);
			em->start = hole_start;
			em->orig_start = hole_start;
			/*
			 * don't adjust block start at all,
			 * it is fixed at EXTENT_MAP_HOLE
			 */
			em->block_start = hole_em->block_start;
			em->block_len = hole_len;
			if (test_bit(EXTENT_FLAG_PREALLOC, &hole_em->flags))
				set_bit(EXTENT_FLAG_PREALLOC, &em->flags);
		} else {
			em->start = range_start;
			em->len = found;
			em->orig_start = range_start;
			em->block_start = EXTENT_MAP_DELALLOC;
			em->block_len = found;
		}
	} else if (hole_em) {
		return hole_em;
	}
out:

	free_extent_map(hole_em);
	if (err) {
		free_extent_map(em);
		return ERR_PTR(err);
	}
	return em;
}

static struct extent_map *btrfs_new_extent_direct(struct inode *inode,
						  u64 start, u64 len)
{
	struct btrfs_root *root = BTRFS_I(inode)->root;
	struct extent_map *em;
	struct btrfs_key ins;
	u64 alloc_hint;
	int ret;

	alloc_hint = get_extent_allocation_hint(inode, start, len);
	ret = btrfs_reserve_extent(root, len, root->sectorsize, 0,
				   alloc_hint, &ins, 1);
	if (ret)
		return ERR_PTR(ret);

	em = create_pinned_em(inode, start, ins.offset, start, ins.objectid,
			      ins.offset, ins.offset, ins.offset, 0);
	if (IS_ERR(em)) {
		btrfs_free_reserved_extent(root, ins.objectid, ins.offset);
		return em;
	}

	ret = btrfs_add_ordered_extent_dio(inode, start, ins.objectid,
					   ins.offset, ins.offset, 0);
	if (ret) {
		btrfs_free_reserved_extent(root, ins.objectid, ins.offset);
		free_extent_map(em);
		return ERR_PTR(ret);
	}

	return em;
}

/*
 * returns 1 when the nocow is safe, < 1 on error, 0 if the
 * block must be cow'd
 */
noinline int can_nocow_extent(struct inode *inode, u64 offset, u64 *len,
			      u64 *orig_start, u64 *orig_block_len,
			      u64 *ram_bytes)
{
	struct btrfs_trans_handle *trans;
	struct btrfs_path *path;
	int ret;
	struct extent_buffer *leaf;
	struct btrfs_root *root = BTRFS_I(inode)->root;
	struct btrfs_file_extent_item *fi;
	struct btrfs_key key;
	u64 disk_bytenr;
	u64 backref_offset;
	u64 extent_end;
	u64 num_bytes;
	int slot;
	int found_type;
	bool nocow = (BTRFS_I(inode)->flags & BTRFS_INODE_NODATACOW);

	path = btrfs_alloc_path();
	if (!path)
		return -ENOMEM;

	ret = btrfs_lookup_file_extent(NULL, root, path, btrfs_ino(inode),
				       offset, 0);
	if (ret < 0)
		goto out;

	slot = path->slots[0];
	if (ret == 1) {
		if (slot == 0) {
			/* can't find the item, must cow */
			ret = 0;
			goto out;
		}
		slot--;
	}
	ret = 0;
	leaf = path->nodes[0];
	btrfs_item_key_to_cpu(leaf, &key, slot);
	if (key.objectid != btrfs_ino(inode) ||
	    key.type != BTRFS_EXTENT_DATA_KEY) {
		/* not our file or wrong item type, must cow */
		goto out;
	}

	if (key.offset > offset) {
		/* Wrong offset, must cow */
		goto out;
	}

	fi = btrfs_item_ptr(leaf, slot, struct btrfs_file_extent_item);
	found_type = btrfs_file_extent_type(leaf, fi);
	if (found_type != BTRFS_FILE_EXTENT_REG &&
	    found_type != BTRFS_FILE_EXTENT_PREALLOC) {
		/* not a regular extent, must cow */
		goto out;
	}

	if (!nocow && found_type == BTRFS_FILE_EXTENT_REG)
		goto out;

	extent_end = key.offset + btrfs_file_extent_num_bytes(leaf, fi);
	if (extent_end <= offset)
		goto out;

	disk_bytenr = btrfs_file_extent_disk_bytenr(leaf, fi);
	if (disk_bytenr == 0)
		goto out;

	if (btrfs_file_extent_compression(leaf, fi) ||
	    btrfs_file_extent_encryption(leaf, fi) ||
	    btrfs_file_extent_other_encoding(leaf, fi))
		goto out;

	backref_offset = btrfs_file_extent_offset(leaf, fi);

	if (orig_start) {
		*orig_start = key.offset - backref_offset;
		*orig_block_len = btrfs_file_extent_disk_num_bytes(leaf, fi);
		*ram_bytes = btrfs_file_extent_ram_bytes(leaf, fi);
	}

	if (btrfs_extent_readonly(root, disk_bytenr))
		goto out;
	btrfs_release_path(path);

	/*
	 * look for other files referencing this extent, if we
	 * find any we must cow
	 */
	trans = btrfs_join_transaction(root);
	if (IS_ERR(trans)) {
		ret = 0;
		goto out;
	}

	ret = btrfs_cross_ref_exist(trans, root, btrfs_ino(inode),
				    key.offset - backref_offset, disk_bytenr);
	btrfs_end_transaction(trans, root);
	if (ret) {
		ret = 0;
		goto out;
	}

	/*
	 * adjust disk_bytenr and num_bytes to cover just the bytes
	 * in this extent we are about to write.  If there
	 * are any csums in that range we have to cow in order
	 * to keep the csums correct
	 */
	disk_bytenr += backref_offset;
	disk_bytenr += offset - key.offset;
	num_bytes = min(offset + *len, extent_end) - offset;
	if (csum_exist_in_range(root, disk_bytenr, num_bytes))
				goto out;
	/*
	 * all of the above have passed, it is safe to overwrite this extent
	 * without cow
	 */
	*len = num_bytes;
	ret = 1;
out:
	btrfs_free_path(path);
	return ret;
}

static int lock_extent_direct(struct inode *inode, u64 lockstart, u64 lockend,
			      struct extent_state **cached_state, int writing)
{
	struct btrfs_ordered_extent *ordered;
	int ret = 0;

	while (1) {
		lock_extent_bits(&BTRFS_I(inode)->io_tree, lockstart, lockend,
				 0, cached_state);
		/*
		 * We're concerned with the entire range that we're going to be
		 * doing DIO to, so we need to make sure theres no ordered
		 * extents in this range.
		 */
		ordered = btrfs_lookup_ordered_range(inode, lockstart,
						     lockend - lockstart + 1);

		/*
		 * We need to make sure there are no buffered pages in this
		 * range either, we could have raced between the invalidate in
		 * generic_file_direct_write and locking the extent.  The
		 * invalidate needs to happen so that reads after a write do not
		 * get stale data.
		 */
		if (!ordered && (!writing ||
		    !test_range_bit(&BTRFS_I(inode)->io_tree,
				    lockstart, lockend, EXTENT_UPTODATE, 0,
				    *cached_state)))
			break;

		unlock_extent_cached(&BTRFS_I(inode)->io_tree, lockstart, lockend,
				     cached_state, GFP_NOFS);

		if (ordered) {
			btrfs_start_ordered_extent(inode, ordered, 1);
			btrfs_put_ordered_extent(ordered);
		} else {
			/* Screw you mmap */
			ret = filemap_write_and_wait_range(inode->i_mapping,
							   lockstart,
							   lockend);
			if (ret)
				break;

			/*
			 * If we found a page that couldn't be invalidated just
			 * fall back to buffered.
			 */
			ret = invalidate_inode_pages2_range(inode->i_mapping,
					lockstart >> PAGE_CACHE_SHIFT,
					lockend >> PAGE_CACHE_SHIFT);
			if (ret)
				break;
		}

		cond_resched();
	}

	return ret;
}

static struct extent_map *create_pinned_em(struct inode *inode, u64 start,
					   u64 len, u64 orig_start,
					   u64 block_start, u64 block_len,
					   u64 orig_block_len, u64 ram_bytes,
					   int type)
{
	struct extent_map_tree *em_tree;
	struct extent_map *em;
	struct btrfs_root *root = BTRFS_I(inode)->root;
	int ret;

	em_tree = &BTRFS_I(inode)->extent_tree;
	em = alloc_extent_map();
	if (!em)
		return ERR_PTR(-ENOMEM);

	em->start = start;
	em->orig_start = orig_start;
	em->mod_start = start;
	em->mod_len = len;
	em->len = len;
	em->block_len = block_len;
	em->block_start = block_start;
	em->bdev = root->fs_info->fs_devices->latest_bdev;
	em->orig_block_len = orig_block_len;
	em->ram_bytes = ram_bytes;
	em->generation = -1;
	set_bit(EXTENT_FLAG_PINNED, &em->flags);
	if (type == BTRFS_ORDERED_PREALLOC)
		set_bit(EXTENT_FLAG_FILLING, &em->flags);

	do {
		btrfs_drop_extent_cache(inode, em->start,
				em->start + em->len - 1, 0);
		write_lock(&em_tree->lock);
		ret = add_extent_mapping(em_tree, em, 1);
		write_unlock(&em_tree->lock);
	} while (ret == -EEXIST);

	if (ret) {
		free_extent_map(em);
		return ERR_PTR(ret);
	}

	return em;
}


static int btrfs_get_blocks_direct(struct inode *inode, sector_t iblock,
				   struct buffer_head *bh_result, int create)
{
	struct extent_map *em;
	struct btrfs_root *root = BTRFS_I(inode)->root;
	struct extent_state *cached_state = NULL;
	u64 start = iblock << inode->i_blkbits;
	u64 lockstart, lockend;
	u64 len = bh_result->b_size;
	int unlock_bits = EXTENT_LOCKED;
	int ret = 0;

	if (create)
		unlock_bits |= EXTENT_DELALLOC | EXTENT_DIRTY;
	else
		len = min_t(u64, len, root->sectorsize);

	lockstart = start;
	lockend = start + len - 1;

	/*
	 * If this errors out it's because we couldn't invalidate pagecache for
	 * this range and we need to fallback to buffered.
	 */
	if (lock_extent_direct(inode, lockstart, lockend, &cached_state, create))
		return -ENOTBLK;

	em = btrfs_get_extent(inode, NULL, 0, start, len, 0);
	if (IS_ERR(em)) {
		ret = PTR_ERR(em);
		goto unlock_err;
	}

	/*
	 * Ok for INLINE and COMPRESSED extents we need to fallback on buffered
	 * io.  INLINE is special, and we could probably kludge it in here, but
	 * it's still buffered so for safety lets just fall back to the generic
	 * buffered path.
	 *
	 * For COMPRESSED we _have_ to read the entire extent in so we can
	 * decompress it, so there will be buffering required no matter what we
	 * do, so go ahead and fallback to buffered.
	 *
	 * We return -ENOTBLK because thats what makes DIO go ahead and go back
	 * to buffered IO.  Don't blame me, this is the price we pay for using
	 * the generic code.
	 */
	if (test_bit(EXTENT_FLAG_COMPRESSED, &em->flags) ||
	    em->block_start == EXTENT_MAP_INLINE) {
		free_extent_map(em);
		ret = -ENOTBLK;
		goto unlock_err;
	}

	/* Just a good old fashioned hole, return */
	if (!create && (em->block_start == EXTENT_MAP_HOLE ||
			test_bit(EXTENT_FLAG_PREALLOC, &em->flags))) {
		free_extent_map(em);
		goto unlock_err;
	}

	/*
	 * We don't allocate a new extent in the following cases
	 *
	 * 1) The inode is marked as NODATACOW.  In this case we'll just use the
	 * existing extent.
	 * 2) The extent is marked as PREALLOC.  We're good to go here and can
	 * just use the extent.
	 *
	 */
	if (!create) {
		len = min(len, em->len - (start - em->start));
		lockstart = start + len;
		goto unlock;
	}

	if (test_bit(EXTENT_FLAG_PREALLOC, &em->flags) ||
	    ((BTRFS_I(inode)->flags & BTRFS_INODE_NODATACOW) &&
	     em->block_start != EXTENT_MAP_HOLE)) {
		int type;
		int ret;
		u64 block_start, orig_start, orig_block_len, ram_bytes;

		if (test_bit(EXTENT_FLAG_PREALLOC, &em->flags))
			type = BTRFS_ORDERED_PREALLOC;
		else
			type = BTRFS_ORDERED_NOCOW;
		len = min(len, em->len - (start - em->start));
		block_start = em->block_start + (start - em->start);

		if (can_nocow_extent(inode, start, &len, &orig_start,
				     &orig_block_len, &ram_bytes) == 1) {
			if (type == BTRFS_ORDERED_PREALLOC) {
				free_extent_map(em);
				em = create_pinned_em(inode, start, len,
						       orig_start,
						       block_start, len,
						       orig_block_len,
						       ram_bytes, type);
				if (IS_ERR(em))
					goto unlock_err;
			}

			ret = btrfs_add_ordered_extent_dio(inode, start,
					   block_start, len, len, type);
			if (ret) {
				free_extent_map(em);
				goto unlock_err;
			}
			goto unlock;
		}
	}

	/*
	 * this will cow the extent, reset the len in case we changed
	 * it above
	 */
	len = bh_result->b_size;
	free_extent_map(em);
	em = btrfs_new_extent_direct(inode, start, len);
	if (IS_ERR(em)) {
		ret = PTR_ERR(em);
		goto unlock_err;
	}
	len = min(len, em->len - (start - em->start));
unlock:
	bh_result->b_blocknr = (em->block_start + (start - em->start)) >>
		inode->i_blkbits;
	bh_result->b_size = len;
	bh_result->b_bdev = em->bdev;
	set_buffer_mapped(bh_result);
	if (create) {
		if (!test_bit(EXTENT_FLAG_PREALLOC, &em->flags))
			set_buffer_new(bh_result);

		/*
		 * Need to update the i_size under the extent lock so buffered
		 * readers will get the updated i_size when we unlock.
		 */
		if (start + len > i_size_read(inode))
			i_size_write(inode, start + len);

		spin_lock(&BTRFS_I(inode)->lock);
		BTRFS_I(inode)->outstanding_extents++;
		spin_unlock(&BTRFS_I(inode)->lock);

		ret = set_extent_bit(&BTRFS_I(inode)->io_tree, lockstart,
				     lockstart + len - 1, EXTENT_DELALLOC, NULL,
				     &cached_state, GFP_NOFS);
		BUG_ON(ret);
	}

	/*
	 * In the case of write we need to clear and unlock the entire range,
	 * in the case of read we need to unlock only the end area that we
	 * aren't using if there is any left over space.
	 */
	if (lockstart < lockend) {
		clear_extent_bit(&BTRFS_I(inode)->io_tree, lockstart,
				 lockend, unlock_bits, 1, 0,
				 &cached_state, GFP_NOFS);
	} else {
		free_extent_state(cached_state);
	}

	free_extent_map(em);

	return 0;

unlock_err:
	clear_extent_bit(&BTRFS_I(inode)->io_tree, lockstart, lockend,
			 unlock_bits, 1, 0, &cached_state, GFP_NOFS);
	return ret;
}

static void btrfs_endio_direct_read(struct bio *bio, int err)
{
	struct btrfs_dio_private *dip = bio->bi_private;
	struct bio_vec *bvec;
	struct inode *inode = dip->inode;
	struct btrfs_root *root = BTRFS_I(inode)->root;
	struct bio *dio_bio;
	u32 *csums = (u32 *)dip->csum;
	u64 start;
	int i;

	start = dip->logical_offset;
	bio_for_each_segment_all(bvec, bio, i) {
		if (!(BTRFS_I(inode)->flags & BTRFS_INODE_NODATASUM)) {
			struct page *page = bvec->bv_page;
			char *kaddr;
			u32 csum = ~(u32)0;
			unsigned long flags;

			local_irq_save(flags);
			kaddr = kmap_atomic(page);
			csum = btrfs_csum_data(kaddr + bvec->bv_offset,
					       csum, bvec->bv_len);
			btrfs_csum_final(csum, (char *)&csum);
			kunmap_atomic(kaddr);
			local_irq_restore(flags);

			flush_dcache_page(bvec->bv_page);
			if (csum != csums[i]) {
				btrfs_err(root->fs_info, "csum failed ino %llu off %llu csum %u expected csum %u",
					  btrfs_ino(inode), start, csum,
					  csums[i]);
				err = -EIO;
			}
		}

		start += bvec->bv_len;
	}

	unlock_extent(&BTRFS_I(inode)->io_tree, dip->logical_offset,
		      dip->logical_offset + dip->bytes - 1);
	dio_bio = dip->dio_bio;

	kfree(dip);

	/* If we had a csum failure make sure to clear the uptodate flag */
	if (err)
		clear_bit(BIO_UPTODATE, &dio_bio->bi_flags);
	dio_end_io(dio_bio, err);
	bio_put(bio);
}

static void btrfs_endio_direct_write(struct bio *bio, int err)
{
	struct btrfs_dio_private *dip = bio->bi_private;
	struct inode *inode = dip->inode;
	struct btrfs_root *root = BTRFS_I(inode)->root;
	struct btrfs_ordered_extent *ordered = NULL;
	u64 ordered_offset = dip->logical_offset;
	u64 ordered_bytes = dip->bytes;
	struct bio *dio_bio;
	int ret;

	if (err)
		goto out_done;
again:
	ret = btrfs_dec_test_first_ordered_pending(inode, &ordered,
						   &ordered_offset,
						   ordered_bytes, !err);
	if (!ret)
		goto out_test;

	ordered->work.func = finish_ordered_fn;
	ordered->work.flags = 0;
	btrfs_queue_worker(&root->fs_info->endio_write_workers,
			   &ordered->work);
out_test:
	/*
	 * our bio might span multiple ordered extents.  If we haven't
	 * completed the accounting for the whole dio, go back and try again
	 */
	if (ordered_offset < dip->logical_offset + dip->bytes) {
		ordered_bytes = dip->logical_offset + dip->bytes -
			ordered_offset;
		ordered = NULL;
		goto again;
	}
out_done:
	dio_bio = dip->dio_bio;

	kfree(dip);

	/* If we had an error make sure to clear the uptodate flag */
	if (err)
		clear_bit(BIO_UPTODATE, &dio_bio->bi_flags);
	dio_end_io(dio_bio, err);
	bio_put(bio);
}

static int __btrfs_submit_bio_start_direct_io(struct inode *inode, int rw,
				    struct bio *bio, int mirror_num,
				    unsigned long bio_flags, u64 offset)
{
	int ret;
	struct btrfs_root *root = BTRFS_I(inode)->root;
	ret = btrfs_csum_one_bio(root, inode, bio, offset, 1);
	BUG_ON(ret); /* -ENOMEM */
	return 0;
}

static void btrfs_end_dio_bio(struct bio *bio, int err)
{
	struct btrfs_dio_private *dip = bio->bi_private;

	if (err) {
		btrfs_err(BTRFS_I(dip->inode)->root->fs_info,
			  "direct IO failed ino %llu rw %lu sector %#Lx len %u err no %d",
		      btrfs_ino(dip->inode), bio->bi_rw,
		      (unsigned long long)bio->bi_iter.bi_sector,
		      bio->bi_iter.bi_size, err);
		dip->errors = 1;

		/*
		 * before atomic variable goto zero, we must make sure
		 * dip->errors is perceived to be set.
		 */
		smp_mb__before_atomic_dec();
	}

	/* if there are more bios still pending for this dio, just exit */
	if (!atomic_dec_and_test(&dip->pending_bios))
		goto out;

	if (dip->errors) {
		bio_io_error(dip->orig_bio);
	} else {
		set_bit(BIO_UPTODATE, &dip->dio_bio->bi_flags);
		bio_endio(dip->orig_bio, 0);
	}
out:
	bio_put(bio);
}

static struct bio *btrfs_dio_bio_alloc(struct block_device *bdev,
				       u64 first_sector, gfp_t gfp_flags)
{
	int nr_vecs = bio_get_nr_vecs(bdev);
	return btrfs_bio_alloc(bdev, first_sector, nr_vecs, gfp_flags);
}

static inline int __btrfs_submit_dio_bio(struct bio *bio, struct inode *inode,
					 int rw, u64 file_offset, int skip_sum,
					 int async_submit)
{
	struct btrfs_dio_private *dip = bio->bi_private;
	int write = rw & REQ_WRITE;
	struct btrfs_root *root = BTRFS_I(inode)->root;
	int ret;

	if (async_submit)
		async_submit = !atomic_read(&BTRFS_I(inode)->sync_writers);

	bio_get(bio);

	if (!write) {
		ret = btrfs_bio_wq_end_io(root->fs_info, bio, 0);
		if (ret)
			goto err;
	}

	if (skip_sum)
		goto map;

	if (write && async_submit) {
		ret = btrfs_wq_submit_bio(root->fs_info,
				   inode, rw, bio, 0, 0,
				   file_offset,
				   __btrfs_submit_bio_start_direct_io,
				   __btrfs_submit_bio_done);
		goto err;
	} else if (write) {
		/*
		 * If we aren't doing async submit, calculate the csum of the
		 * bio now.
		 */
		ret = btrfs_csum_one_bio(root, inode, bio, file_offset, 1);
		if (ret)
			goto err;
	} else if (!skip_sum) {
		ret = btrfs_lookup_bio_sums_dio(root, inode, dip, bio,
						file_offset);
		if (ret)
			goto err;
	}

map:
	ret = btrfs_map_bio(root, rw, bio, 0, async_submit);
err:
	bio_put(bio);
	return ret;
}

static int btrfs_submit_direct_hook(int rw, struct btrfs_dio_private *dip,
				    int skip_sum)
{
	struct inode *inode = dip->inode;
	struct btrfs_root *root = BTRFS_I(inode)->root;
	struct bio *bio;
	struct bio *orig_bio = dip->orig_bio;
	struct bio_vec *bvec = orig_bio->bi_io_vec;
	u64 start_sector = orig_bio->bi_iter.bi_sector;
	u64 file_offset = dip->logical_offset;
	u64 submit_len = 0;
	u64 map_length;
	int nr_pages = 0;
	int ret = 0;
	int async_submit = 0;

	map_length = orig_bio->bi_iter.bi_size;
	ret = btrfs_map_block(root->fs_info, rw, start_sector << 9,
			      &map_length, NULL, 0);
	if (ret) {
		bio_put(orig_bio);
		return -EIO;
	}

	if (map_length >= orig_bio->bi_iter.bi_size) {
		bio = orig_bio;
		goto submit;
	}

	/* async crcs make it difficult to collect full stripe writes. */
	if (btrfs_get_alloc_profile(root, 1) &
	    (BTRFS_BLOCK_GROUP_RAID5 | BTRFS_BLOCK_GROUP_RAID6))
		async_submit = 0;
	else
		async_submit = 1;

	bio = btrfs_dio_bio_alloc(orig_bio->bi_bdev, start_sector, GFP_NOFS);
	if (!bio)
		return -ENOMEM;
	bio->bi_private = dip;
	bio->bi_end_io = btrfs_end_dio_bio;
	atomic_inc(&dip->pending_bios);

	while (bvec <= (orig_bio->bi_io_vec + orig_bio->bi_vcnt - 1)) {
		if (unlikely(map_length < submit_len + bvec->bv_len ||
		    bio_add_page(bio, bvec->bv_page, bvec->bv_len,
				 bvec->bv_offset) < bvec->bv_len)) {
			/*
			 * inc the count before we submit the bio so
			 * we know the end IO handler won't happen before
			 * we inc the count. Otherwise, the dip might get freed
			 * before we're done setting it up
			 */
			atomic_inc(&dip->pending_bios);
			ret = __btrfs_submit_dio_bio(bio, inode, rw,
						     file_offset, skip_sum,
						     async_submit);
			if (ret) {
				bio_put(bio);
				atomic_dec(&dip->pending_bios);
				goto out_err;
			}

			start_sector += submit_len >> 9;
			file_offset += submit_len;

			submit_len = 0;
			nr_pages = 0;

			bio = btrfs_dio_bio_alloc(orig_bio->bi_bdev,
						  start_sector, GFP_NOFS);
			if (!bio)
				goto out_err;
			bio->bi_private = dip;
			bio->bi_end_io = btrfs_end_dio_bio;

			map_length = orig_bio->bi_iter.bi_size;
			ret = btrfs_map_block(root->fs_info, rw,
					      start_sector << 9,
					      &map_length, NULL, 0);
			if (ret) {
				bio_put(bio);
				goto out_err;
			}
		} else {
			submit_len += bvec->bv_len;
			nr_pages++;
			bvec++;
		}
	}

submit:
	ret = __btrfs_submit_dio_bio(bio, inode, rw, file_offset, skip_sum,
				     async_submit);
	if (!ret)
		return 0;

	bio_put(bio);
out_err:
	dip->errors = 1;
	/*
	 * before atomic variable goto zero, we must
	 * make sure dip->errors is perceived to be set.
	 */
	smp_mb__before_atomic_dec();
	if (atomic_dec_and_test(&dip->pending_bios))
		bio_io_error(dip->orig_bio);

	/* bio_end_io() will handle error, so we needn't return it */
	return 0;
}

static void btrfs_submit_direct(int rw, struct bio *dio_bio,
				struct inode *inode, loff_t file_offset)
{
	struct btrfs_root *root = BTRFS_I(inode)->root;
	struct btrfs_dio_private *dip;
	struct bio *io_bio;
	int skip_sum;
	int sum_len;
	int write = rw & REQ_WRITE;
	int ret = 0;
	u16 csum_size;

	skip_sum = BTRFS_I(inode)->flags & BTRFS_INODE_NODATASUM;

	io_bio = btrfs_bio_clone(dio_bio, GFP_NOFS);
	if (!io_bio) {
		ret = -ENOMEM;
		goto free_ordered;
	}

	if (!skip_sum && !write) {
		csum_size = btrfs_super_csum_size(root->fs_info->super_copy);
		sum_len = dio_bio->bi_iter.bi_size >>
			inode->i_sb->s_blocksize_bits;
		sum_len *= csum_size;
	} else {
		sum_len = 0;
	}

	dip = kmalloc(sizeof(*dip) + sum_len, GFP_NOFS);
	if (!dip) {
		ret = -ENOMEM;
		goto free_io_bio;
	}

	dip->private = dio_bio->bi_private;
	dip->inode = inode;
	dip->logical_offset = file_offset;
	dip->bytes = dio_bio->bi_iter.bi_size;
	dip->disk_bytenr = (u64)dio_bio->bi_iter.bi_sector << 9;
	io_bio->bi_private = dip;
	dip->errors = 0;
	dip->orig_bio = io_bio;
	dip->dio_bio = dio_bio;
	atomic_set(&dip->pending_bios, 0);

	if (write)
		io_bio->bi_end_io = btrfs_endio_direct_write;
	else
		io_bio->bi_end_io = btrfs_endio_direct_read;

	ret = btrfs_submit_direct_hook(rw, dip, skip_sum);
	if (!ret)
		return;

free_io_bio:
	bio_put(io_bio);

free_ordered:
	/*
	 * If this is a write, we need to clean up the reserved space and kill
	 * the ordered extent.
	 */
	if (write) {
		struct btrfs_ordered_extent *ordered;
		ordered = btrfs_lookup_ordered_extent(inode, file_offset);
		if (!test_bit(BTRFS_ORDERED_PREALLOC, &ordered->flags) &&
		    !test_bit(BTRFS_ORDERED_NOCOW, &ordered->flags))
			btrfs_free_reserved_extent(root, ordered->start,
						   ordered->disk_len);
		btrfs_put_ordered_extent(ordered);
		btrfs_put_ordered_extent(ordered);
	}
	bio_endio(dio_bio, ret);
}

static ssize_t check_direct_IO(struct btrfs_root *root, int rw, struct kiocb *iocb,
			const struct iovec *iov, loff_t offset,
			unsigned long nr_segs)
{
	int seg;
	int i;
	size_t size;
	unsigned long addr;
	unsigned blocksize_mask = root->sectorsize - 1;
	ssize_t retval = -EINVAL;
	loff_t end = offset;

	if (offset & blocksize_mask)
		goto out;

	/* Check the memory alignment.  Blocks cannot straddle pages */
	for (seg = 0; seg < nr_segs; seg++) {
		addr = (unsigned long)iov[seg].iov_base;
		size = iov[seg].iov_len;
		end += size;
		if ((addr & blocksize_mask) || (size & blocksize_mask))
			goto out;

		/* If this is a write we don't need to check anymore */
		if (rw & WRITE)
			continue;

		/*
		 * Check to make sure we don't have duplicate iov_base's in this
		 * iovec, if so return EINVAL, otherwise we'll get csum errors
		 * when reading back.
		 */
		for (i = seg + 1; i < nr_segs; i++) {
			if (iov[seg].iov_base == iov[i].iov_base)
				goto out;
		}
	}
	retval = 0;
out:
	return retval;
}

static ssize_t btrfs_direct_IO(int rw, struct kiocb *iocb,
			const struct iovec *iov, loff_t offset,
			unsigned long nr_segs)
{
	struct file *file = iocb->ki_filp;
	struct inode *inode = file->f_mapping->host;
	size_t count = 0;
	int flags = 0;
	bool wakeup = true;
	bool relock = false;
	ssize_t ret;

	if (check_direct_IO(BTRFS_I(inode)->root, rw, iocb, iov,
			    offset, nr_segs))
		return 0;

	atomic_inc(&inode->i_dio_count);
	smp_mb__after_atomic_inc();

	/*
	 * The generic stuff only does filemap_write_and_wait_range, which isn't
	 * enough if we've written compressed pages to this area, so we need to
	 * call btrfs_wait_ordered_range to make absolutely sure that any
	 * outstanding dirty pages are on disk.
	 */
	count = iov_length(iov, nr_segs);
	ret = btrfs_wait_ordered_range(inode, offset, count);
	if (ret)
		return ret;

	if (rw & WRITE) {
		/*
		 * If the write DIO is beyond the EOF, we need update
		 * the isize, but it is protected by i_mutex. So we can
		 * not unlock the i_mutex at this case.
		 */
		if (offset + count <= inode->i_size) {
			mutex_unlock(&inode->i_mutex);
			relock = true;
		}
		ret = btrfs_delalloc_reserve_space(inode, count);
		if (ret)
			goto out;
	} else if (unlikely(test_bit(BTRFS_INODE_READDIO_NEED_LOCK,
				     &BTRFS_I(inode)->runtime_flags))) {
		inode_dio_done(inode);
		flags = DIO_LOCKING | DIO_SKIP_HOLES;
		wakeup = false;
	}

	ret = __blockdev_direct_IO(rw, iocb, inode,
			BTRFS_I(inode)->root->fs_info->fs_devices->latest_bdev,
			iov, offset, nr_segs, btrfs_get_blocks_direct, NULL,
			btrfs_submit_direct, flags);
	if (rw & WRITE) {
		if (ret < 0 && ret != -EIOCBQUEUED)
			btrfs_delalloc_release_space(inode, count);
		else if (ret >= 0 && (size_t)ret < count)
			btrfs_delalloc_release_space(inode,
						     count - (size_t)ret);
		else
			btrfs_delalloc_release_metadata(inode, 0);
	}
out:
	if (wakeup)
		inode_dio_done(inode);
	if (relock)
		mutex_lock(&inode->i_mutex);

	return ret;
}

#define BTRFS_FIEMAP_FLAGS	(FIEMAP_FLAG_SYNC)

static int btrfs_fiemap(struct inode *inode, struct fiemap_extent_info *fieinfo,
		__u64 start, __u64 len)
{
	int	ret;

	ret = fiemap_check_flags(fieinfo, BTRFS_FIEMAP_FLAGS);
	if (ret)
		return ret;

	return extent_fiemap(inode, fieinfo, start, len, btrfs_get_extent_fiemap);
}

int btrfs_readpage(struct file *file, struct page *page)
{
	struct extent_io_tree *tree;
	tree = &BTRFS_I(page->mapping->host)->io_tree;
	return extent_read_full_page(tree, page, btrfs_get_extent, 0);
}

static int btrfs_writepage(struct page *page, struct writeback_control *wbc)
{
	struct extent_io_tree *tree;


	if (current->flags & PF_MEMALLOC) {
		redirty_page_for_writepage(wbc, page);
		unlock_page(page);
		return 0;
	}
	tree = &BTRFS_I(page->mapping->host)->io_tree;
	return extent_write_full_page(tree, page, btrfs_get_extent, wbc);
}

static int btrfs_writepages(struct address_space *mapping,
			    struct writeback_control *wbc)
{
	struct extent_io_tree *tree;

	tree = &BTRFS_I(mapping->host)->io_tree;
	return extent_writepages(tree, mapping, btrfs_get_extent, wbc);
}

static int
btrfs_readpages(struct file *file, struct address_space *mapping,
		struct list_head *pages, unsigned nr_pages)
{
	struct extent_io_tree *tree;
	tree = &BTRFS_I(mapping->host)->io_tree;
	return extent_readpages(tree, mapping, pages, nr_pages,
				btrfs_get_extent);
}
static int __btrfs_releasepage(struct page *page, gfp_t gfp_flags)
{
	struct extent_io_tree *tree;
	struct extent_map_tree *map;
	int ret;

	tree = &BTRFS_I(page->mapping->host)->io_tree;
	map = &BTRFS_I(page->mapping->host)->extent_tree;
	ret = try_release_extent_mapping(map, tree, page, gfp_flags);
	if (ret == 1) {
		ClearPagePrivate(page);
		set_page_private(page, 0);
		page_cache_release(page);
	}
	return ret;
}

static int btrfs_releasepage(struct page *page, gfp_t gfp_flags)
{
	if (PageWriteback(page) || PageDirty(page))
		return 0;
	return __btrfs_releasepage(page, gfp_flags & GFP_NOFS);
}

static void btrfs_invalidatepage(struct page *page, unsigned int offset,
				 unsigned int length)
{
	struct inode *inode = page->mapping->host;
	struct extent_io_tree *tree;
	struct btrfs_ordered_extent *ordered;
	struct extent_state *cached_state = NULL;
	u64 page_start = page_offset(page);
	u64 page_end = page_start + PAGE_CACHE_SIZE - 1;
	int inode_evicting = inode->i_state & I_FREEING;

	/*
	 * we have the page locked, so new writeback can't start,
	 * and the dirty bit won't be cleared while we are here.
	 *
	 * Wait for IO on this page so that we can safely clear
	 * the PagePrivate2 bit and do ordered accounting
	 */
	wait_on_page_writeback(page);

	tree = &BTRFS_I(inode)->io_tree;
	if (offset) {
		btrfs_releasepage(page, GFP_NOFS);
		return;
	}

	if (!inode_evicting)
		lock_extent_bits(tree, page_start, page_end, 0, &cached_state);
	ordered = btrfs_lookup_ordered_extent(inode, page_start);
	if (ordered) {
		/*
		 * IO on this page will never be started, so we need
		 * to account for any ordered extents now
		 */
		if (!inode_evicting)
			clear_extent_bit(tree, page_start, page_end,
					 EXTENT_DIRTY | EXTENT_DELALLOC |
					 EXTENT_LOCKED | EXTENT_DO_ACCOUNTING |
					 EXTENT_DEFRAG, 1, 0, &cached_state,
					 GFP_NOFS);
		/*
		 * whoever cleared the private bit is responsible
		 * for the finish_ordered_io
		 */
		if (TestClearPagePrivate2(page)) {
			struct btrfs_ordered_inode_tree *tree;
			u64 new_len;

			tree = &BTRFS_I(inode)->ordered_tree;

			spin_lock_irq(&tree->lock);
			set_bit(BTRFS_ORDERED_TRUNCATED, &ordered->flags);
			new_len = page_start - ordered->file_offset;
			if (new_len < ordered->truncated_len)
				ordered->truncated_len = new_len;
			spin_unlock_irq(&tree->lock);

			if (btrfs_dec_test_ordered_pending(inode, &ordered,
							   page_start,
							   PAGE_CACHE_SIZE, 1))
				btrfs_finish_ordered_io(ordered);
		}
		btrfs_put_ordered_extent(ordered);
		if (!inode_evicting) {
			cached_state = NULL;
			lock_extent_bits(tree, page_start, page_end, 0,
					 &cached_state);
		}
	}

	if (!inode_evicting) {
		clear_extent_bit(tree, page_start, page_end,
				 EXTENT_LOCKED | EXTENT_DIRTY |
				 EXTENT_DELALLOC | EXTENT_DO_ACCOUNTING |
				 EXTENT_DEFRAG, 1, 1,
				 &cached_state, GFP_NOFS);

		__btrfs_releasepage(page, GFP_NOFS);
	}

	ClearPageChecked(page);
	if (PagePrivate(page)) {
		ClearPagePrivate(page);
		set_page_private(page, 0);
		page_cache_release(page);
	}
}

/*
 * btrfs_page_mkwrite() is not allowed to change the file size as it gets
 * called from a page fault handler when a page is first dirtied. Hence we must
 * be careful to check for EOF conditions here. We set the page up correctly
 * for a written page which means we get ENOSPC checking when writing into
 * holes and correct delalloc and unwritten extent mapping on filesystems that
 * support these features.
 *
 * We are not allowed to take the i_mutex here so we have to play games to
 * protect against truncate races as the page could now be beyond EOF.  Because
 * vmtruncate() writes the inode size before removing pages, once we have the
 * page lock we can determine safely if the page is beyond EOF. If it is not
 * beyond EOF, then the page is guaranteed safe against truncation until we
 * unlock the page.
 */
int btrfs_page_mkwrite(struct vm_area_struct *vma, struct vm_fault *vmf)
{
	struct page *page = vmf->page;
	struct inode *inode = file_inode(vma->vm_file);
	struct btrfs_root *root = BTRFS_I(inode)->root;
	struct extent_io_tree *io_tree = &BTRFS_I(inode)->io_tree;
	struct btrfs_ordered_extent *ordered;
	struct extent_state *cached_state = NULL;
	char *kaddr;
	unsigned long zero_start;
	loff_t size;
	int ret;
	int reserved = 0;
	u64 page_start;
	u64 page_end;

	sb_start_pagefault(inode->i_sb);
	ret  = btrfs_delalloc_reserve_space(inode, PAGE_CACHE_SIZE);
	if (!ret) {
		ret = file_update_time(vma->vm_file);
		reserved = 1;
	}
	if (ret) {
		if (ret == -ENOMEM)
			ret = VM_FAULT_OOM;
		else /* -ENOSPC, -EIO, etc */
			ret = VM_FAULT_SIGBUS;
		if (reserved)
			goto out;
		goto out_noreserve;
	}

	ret = VM_FAULT_NOPAGE; /* make the VM retry the fault */
again:
	lock_page(page);
	size = i_size_read(inode);
	page_start = page_offset(page);
	page_end = page_start + PAGE_CACHE_SIZE - 1;

	if ((page->mapping != inode->i_mapping) ||
	    (page_start >= size)) {
		/* page got truncated out from underneath us */
		goto out_unlock;
	}
	wait_on_page_writeback(page);

	lock_extent_bits(io_tree, page_start, page_end, 0, &cached_state);
	set_page_extent_mapped(page);

	/*
	 * we can't set the delalloc bits if there are pending ordered
	 * extents.  Drop our locks and wait for them to finish
	 */
	ordered = btrfs_lookup_ordered_extent(inode, page_start);
	if (ordered) {
		unlock_extent_cached(io_tree, page_start, page_end,
				     &cached_state, GFP_NOFS);
		unlock_page(page);
		btrfs_start_ordered_extent(inode, ordered, 1);
		btrfs_put_ordered_extent(ordered);
		goto again;
	}

	/*
	 * XXX - page_mkwrite gets called every time the page is dirtied, even
	 * if it was already dirty, so for space accounting reasons we need to
	 * clear any delalloc bits for the range we are fixing to save.  There
	 * is probably a better way to do this, but for now keep consistent with
	 * prepare_pages in the normal write path.
	 */
	clear_extent_bit(&BTRFS_I(inode)->io_tree, page_start, page_end,
			  EXTENT_DIRTY | EXTENT_DELALLOC |
			  EXTENT_DO_ACCOUNTING | EXTENT_DEFRAG,
			  0, 0, &cached_state, GFP_NOFS);

	ret = btrfs_set_extent_delalloc(inode, page_start, page_end,
					&cached_state);
	if (ret) {
		unlock_extent_cached(io_tree, page_start, page_end,
				     &cached_state, GFP_NOFS);
		ret = VM_FAULT_SIGBUS;
		goto out_unlock;
	}
	ret = 0;

	/* page is wholly or partially inside EOF */
	if (page_start + PAGE_CACHE_SIZE > size)
		zero_start = size & ~PAGE_CACHE_MASK;
	else
		zero_start = PAGE_CACHE_SIZE;

	if (zero_start != PAGE_CACHE_SIZE) {
		kaddr = kmap(page);
		memset(kaddr + zero_start, 0, PAGE_CACHE_SIZE - zero_start);
		flush_dcache_page(page);
		kunmap(page);
	}
	ClearPageChecked(page);
	set_page_dirty(page);
	SetPageUptodate(page);

	BTRFS_I(inode)->last_trans = root->fs_info->generation;
	BTRFS_I(inode)->last_sub_trans = BTRFS_I(inode)->root->log_transid;
	BTRFS_I(inode)->last_log_commit = BTRFS_I(inode)->root->last_log_commit;

	unlock_extent_cached(io_tree, page_start, page_end, &cached_state, GFP_NOFS);

out_unlock:
	if (!ret) {
		sb_end_pagefault(inode->i_sb);
		return VM_FAULT_LOCKED;
	}
	unlock_page(page);
out:
	btrfs_delalloc_release_space(inode, PAGE_CACHE_SIZE);
out_noreserve:
	sb_end_pagefault(inode->i_sb);
	return ret;
}

static int btrfs_truncate(struct inode *inode)
{
	struct btrfs_root *root = BTRFS_I(inode)->root;
	struct btrfs_block_rsv *rsv;
	int ret = 0;
	int err = 0;
	struct btrfs_trans_handle *trans;
	u64 mask = root->sectorsize - 1;
	u64 min_size = btrfs_calc_trunc_metadata_size(root, 1);

	ret = btrfs_wait_ordered_range(inode, inode->i_size & (~mask),
				       (u64)-1);
	if (ret)
		return ret;

	/*
	 * Yes ladies and gentelment, this is indeed ugly.  The fact is we have
	 * 3 things going on here
	 *
	 * 1) We need to reserve space for our orphan item and the space to
	 * delete our orphan item.  Lord knows we don't want to have a dangling
	 * orphan item because we didn't reserve space to remove it.
	 *
	 * 2) We need to reserve space to update our inode.
	 *
	 * 3) We need to have something to cache all the space that is going to
	 * be free'd up by the truncate operation, but also have some slack
	 * space reserved in case it uses space during the truncate (thank you
	 * very much snapshotting).
	 *
	 * And we need these to all be seperate.  The fact is we can use alot of
	 * space doing the truncate, and we have no earthly idea how much space
	 * we will use, so we need the truncate reservation to be seperate so it
	 * doesn't end up using space reserved for updating the inode or
	 * removing the orphan item.  We also need to be able to stop the
	 * transaction and start a new one, which means we need to be able to
	 * update the inode several times, and we have no idea of knowing how
	 * many times that will be, so we can't just reserve 1 item for the
	 * entirety of the opration, so that has to be done seperately as well.
	 * Then there is the orphan item, which does indeed need to be held on
	 * to for the whole operation, and we need nobody to touch this reserved
	 * space except the orphan code.
	 *
	 * So that leaves us with
	 *
	 * 1) root->orphan_block_rsv - for the orphan deletion.
	 * 2) rsv - for the truncate reservation, which we will steal from the
	 * transaction reservation.
	 * 3) fs_info->trans_block_rsv - this will have 1 items worth left for
	 * updating the inode.
	 */
	rsv = btrfs_alloc_block_rsv(root, BTRFS_BLOCK_RSV_TEMP);
	if (!rsv)
		return -ENOMEM;
	rsv->size = min_size;
	rsv->failfast = 1;

	/*
	 * 1 for the truncate slack space
	 * 1 for updating the inode.
	 */
	trans = btrfs_start_transaction(root, 2);
	if (IS_ERR(trans)) {
		err = PTR_ERR(trans);
		goto out;
	}

	/* Migrate the slack space for the truncate to our reserve */
	ret = btrfs_block_rsv_migrate(&root->fs_info->trans_block_rsv, rsv,
				      min_size);
	BUG_ON(ret);

	/*
	 * setattr is responsible for setting the ordered_data_close flag,
	 * but that is only tested during the last file release.  That
	 * could happen well after the next commit, leaving a great big
	 * window where new writes may get lost if someone chooses to write
	 * to this file after truncating to zero
	 *
	 * The inode doesn't have any dirty data here, and so if we commit
	 * this is a noop.  If someone immediately starts writing to the inode
	 * it is very likely we'll catch some of their writes in this
	 * transaction, and the commit will find this file on the ordered
	 * data list with good things to send down.
	 *
	 * This is a best effort solution, there is still a window where
	 * using truncate to replace the contents of the file will
	 * end up with a zero length file after a crash.
	 */
	if (inode->i_size == 0 && test_bit(BTRFS_INODE_ORDERED_DATA_CLOSE,
					   &BTRFS_I(inode)->runtime_flags))
		btrfs_add_ordered_operation(trans, root, inode);

	/*
	 * So if we truncate and then write and fsync we normally would just
	 * write the extents that changed, which is a problem if we need to
	 * first truncate that entire inode.  So set this flag so we write out
	 * all of the extents in the inode to the sync log so we're completely
	 * safe.
	 */
	set_bit(BTRFS_INODE_NEEDS_FULL_SYNC, &BTRFS_I(inode)->runtime_flags);
	trans->block_rsv = rsv;

	while (1) {
		ret = btrfs_truncate_inode_items(trans, root, inode,
						 inode->i_size,
						 BTRFS_EXTENT_DATA_KEY);
		if (ret != -ENOSPC) {
			err = ret;
			break;
		}

		trans->block_rsv = &root->fs_info->trans_block_rsv;
		ret = btrfs_update_inode(trans, root, inode);
		if (ret) {
			err = ret;
			break;
		}

		btrfs_end_transaction(trans, root);
		btrfs_btree_balance_dirty(root);

		trans = btrfs_start_transaction(root, 2);
		if (IS_ERR(trans)) {
			ret = err = PTR_ERR(trans);
			trans = NULL;
			break;
		}

		ret = btrfs_block_rsv_migrate(&root->fs_info->trans_block_rsv,
					      rsv, min_size);
		BUG_ON(ret);	/* shouldn't happen */
		trans->block_rsv = rsv;
	}

	if (ret == 0 && inode->i_nlink > 0) {
		trans->block_rsv = root->orphan_block_rsv;
		ret = btrfs_orphan_del(trans, inode);
		if (ret)
			err = ret;
	}

	if (trans) {
		trans->block_rsv = &root->fs_info->trans_block_rsv;
		ret = btrfs_update_inode(trans, root, inode);
		if (ret && !err)
			err = ret;

		ret = btrfs_end_transaction(trans, root);
		btrfs_btree_balance_dirty(root);
	}

out:
	btrfs_free_block_rsv(root, rsv);

	if (ret && !err)
		err = ret;

	return err;
}

/*
 * create a new subvolume directory/inode (helper for the ioctl).
 */
int btrfs_create_subvol_root(struct btrfs_trans_handle *trans,
			     struct btrfs_root *new_root,
			     struct btrfs_root *parent_root,
			     u64 new_dirid)
{
	struct inode *inode;
	int err;
	u64 index = 0;

	inode = btrfs_new_inode(trans, new_root, NULL, "..", 2,
				new_dirid, new_dirid,
				S_IFDIR | (~current_umask() & S_IRWXUGO),
				&index);
	if (IS_ERR(inode))
		return PTR_ERR(inode);
	inode->i_op = &btrfs_dir_inode_operations;
	inode->i_fop = &btrfs_dir_file_operations;

	set_nlink(inode, 1);
	btrfs_i_size_write(inode, 0);

	err = btrfs_subvol_inherit_props(trans, new_root, parent_root);
	if (err)
		btrfs_err(new_root->fs_info,
			  "error inheriting subvolume %llu properties: %d\n",
			  new_root->root_key.objectid, err);

	err = btrfs_update_inode(trans, new_root, inode);

	iput(inode);
	return err;
}

struct inode *btrfs_alloc_inode(struct super_block *sb)
{
	struct btrfs_inode *ei;
	struct inode *inode;

	ei = kmem_cache_alloc(btrfs_inode_cachep, GFP_NOFS);
	if (!ei)
		return NULL;

	ei->root = NULL;
	ei->generation = 0;
	ei->last_trans = 0;
	ei->last_sub_trans = 0;
	ei->logged_trans = 0;
	ei->delalloc_bytes = 0;
	ei->disk_i_size = 0;
	ei->flags = 0;
	ei->csum_bytes = 0;
	ei->index_cnt = (u64)-1;
	ei->dir_index = 0;
	ei->last_unlink_trans = 0;
	ei->last_log_commit = 0;

	spin_lock_init(&ei->lock);
	ei->outstanding_extents = 0;
	ei->reserved_extents = 0;

	ei->runtime_flags = 0;
	ei->force_compress = BTRFS_COMPRESS_NONE;

	ei->delayed_node = NULL;

	inode = &ei->vfs_inode;
	extent_map_tree_init(&ei->extent_tree);
	extent_io_tree_init(&ei->io_tree, &inode->i_data);
	extent_io_tree_init(&ei->io_failure_tree, &inode->i_data);
	ei->io_tree.track_uptodate = 1;
	ei->io_failure_tree.track_uptodate = 1;
	atomic_set(&ei->sync_writers, 0);
	mutex_init(&ei->log_mutex);
	mutex_init(&ei->delalloc_mutex);
	btrfs_ordered_inode_tree_init(&ei->ordered_tree);
	INIT_LIST_HEAD(&ei->delalloc_inodes);
	INIT_LIST_HEAD(&ei->ordered_operations);
	RB_CLEAR_NODE(&ei->rb_node);

	return inode;
}

#ifdef CONFIG_BTRFS_FS_RUN_SANITY_TESTS
void btrfs_test_destroy_inode(struct inode *inode)
{
	btrfs_drop_extent_cache(inode, 0, (u64)-1, 0);
	kmem_cache_free(btrfs_inode_cachep, BTRFS_I(inode));
}
#endif

static void btrfs_i_callback(struct rcu_head *head)
{
	struct inode *inode = container_of(head, struct inode, i_rcu);
	kmem_cache_free(btrfs_inode_cachep, BTRFS_I(inode));
}

void btrfs_destroy_inode(struct inode *inode)
{
	struct btrfs_ordered_extent *ordered;
	struct btrfs_root *root = BTRFS_I(inode)->root;

	WARN_ON(!hlist_empty(&inode->i_dentry));
	WARN_ON(inode->i_data.nrpages);
	WARN_ON(BTRFS_I(inode)->outstanding_extents);
	WARN_ON(BTRFS_I(inode)->reserved_extents);
	WARN_ON(BTRFS_I(inode)->delalloc_bytes);
	WARN_ON(BTRFS_I(inode)->csum_bytes);

	/*
	 * This can happen where we create an inode, but somebody else also
	 * created the same inode and we need to destroy the one we already
	 * created.
	 */
	if (!root)
		goto free;

	/*
	 * Make sure we're properly removed from the ordered operation
	 * lists.
	 */
	smp_mb();
	if (!list_empty(&BTRFS_I(inode)->ordered_operations)) {
		spin_lock(&root->fs_info->ordered_root_lock);
		list_del_init(&BTRFS_I(inode)->ordered_operations);
		spin_unlock(&root->fs_info->ordered_root_lock);
	}

	if (test_bit(BTRFS_INODE_HAS_ORPHAN_ITEM,
		     &BTRFS_I(inode)->runtime_flags)) {
		btrfs_info(root->fs_info, "inode %llu still on the orphan list",
			btrfs_ino(inode));
		atomic_dec(&root->orphan_inodes);
	}

	while (1) {
		ordered = btrfs_lookup_first_ordered_extent(inode, (u64)-1);
		if (!ordered)
			break;
		else {
			btrfs_err(root->fs_info, "found ordered extent %llu %llu on inode cleanup",
				ordered->file_offset, ordered->len);
			btrfs_remove_ordered_extent(inode, ordered);
			btrfs_put_ordered_extent(ordered);
			btrfs_put_ordered_extent(ordered);
		}
	}
	inode_tree_del(inode);
	btrfs_drop_extent_cache(inode, 0, (u64)-1, 0);
free:
	call_rcu(&inode->i_rcu, btrfs_i_callback);
}

int btrfs_drop_inode(struct inode *inode)
{
	struct btrfs_root *root = BTRFS_I(inode)->root;

	if (root == NULL)
		return 1;

	/* the snap/subvol tree is on deleting */
	if (btrfs_root_refs(&root->root_item) == 0)
		return 1;
	else
		return generic_drop_inode(inode);
}

static void init_once(void *foo)
{
	struct btrfs_inode *ei = (struct btrfs_inode *) foo;

	inode_init_once(&ei->vfs_inode);
}

void btrfs_destroy_cachep(void)
{
	/*
	 * Make sure all delayed rcu free inodes are flushed before we
	 * destroy cache.
	 */
	rcu_barrier();
	if (btrfs_inode_cachep)
		kmem_cache_destroy(btrfs_inode_cachep);
	if (btrfs_trans_handle_cachep)
		kmem_cache_destroy(btrfs_trans_handle_cachep);
	if (btrfs_transaction_cachep)
		kmem_cache_destroy(btrfs_transaction_cachep);
	if (btrfs_path_cachep)
		kmem_cache_destroy(btrfs_path_cachep);
	if (btrfs_free_space_cachep)
		kmem_cache_destroy(btrfs_free_space_cachep);
	if (btrfs_delalloc_work_cachep)
		kmem_cache_destroy(btrfs_delalloc_work_cachep);
}

int btrfs_init_cachep(void)
{
	btrfs_inode_cachep = kmem_cache_create("btrfs_inode",
			sizeof(struct btrfs_inode), 0,
			SLAB_RECLAIM_ACCOUNT | SLAB_MEM_SPREAD, init_once);
	if (!btrfs_inode_cachep)
		goto fail;

	btrfs_trans_handle_cachep = kmem_cache_create("btrfs_trans_handle",
			sizeof(struct btrfs_trans_handle), 0,
			SLAB_RECLAIM_ACCOUNT | SLAB_MEM_SPREAD, NULL);
	if (!btrfs_trans_handle_cachep)
		goto fail;

	btrfs_transaction_cachep = kmem_cache_create("btrfs_transaction",
			sizeof(struct btrfs_transaction), 0,
			SLAB_RECLAIM_ACCOUNT | SLAB_MEM_SPREAD, NULL);
	if (!btrfs_transaction_cachep)
		goto fail;

	btrfs_path_cachep = kmem_cache_create("btrfs_path",
			sizeof(struct btrfs_path), 0,
			SLAB_RECLAIM_ACCOUNT | SLAB_MEM_SPREAD, NULL);
	if (!btrfs_path_cachep)
		goto fail;

	btrfs_free_space_cachep = kmem_cache_create("btrfs_free_space",
			sizeof(struct btrfs_free_space), 0,
			SLAB_RECLAIM_ACCOUNT | SLAB_MEM_SPREAD, NULL);
	if (!btrfs_free_space_cachep)
		goto fail;

	btrfs_delalloc_work_cachep = kmem_cache_create("btrfs_delalloc_work",
			sizeof(struct btrfs_delalloc_work), 0,
			SLAB_RECLAIM_ACCOUNT | SLAB_MEM_SPREAD,
			NULL);
	if (!btrfs_delalloc_work_cachep)
		goto fail;

	return 0;
fail:
	btrfs_destroy_cachep();
	return -ENOMEM;
}

static int btrfs_getattr(struct vfsmount *mnt,
			 struct dentry *dentry, struct kstat *stat)
{
	u64 delalloc_bytes;
	struct inode *inode = dentry->d_inode;
	u32 blocksize = inode->i_sb->s_blocksize;

	generic_fillattr(inode, stat);
	stat->dev = BTRFS_I(inode)->root->anon_dev;
	stat->blksize = PAGE_CACHE_SIZE;

	spin_lock(&BTRFS_I(inode)->lock);
	delalloc_bytes = BTRFS_I(inode)->delalloc_bytes;
	spin_unlock(&BTRFS_I(inode)->lock);
	stat->blocks = (ALIGN(inode_get_bytes(inode), blocksize) +
			ALIGN(delalloc_bytes, blocksize)) >> 9;
	return 0;
}

static int btrfs_rename(struct inode *old_dir, struct dentry *old_dentry,
			   struct inode *new_dir, struct dentry *new_dentry)
{
	struct btrfs_trans_handle *trans;
	struct btrfs_root *root = BTRFS_I(old_dir)->root;
	struct btrfs_root *dest = BTRFS_I(new_dir)->root;
	struct inode *new_inode = new_dentry->d_inode;
	struct inode *old_inode = old_dentry->d_inode;
	struct timespec ctime = CURRENT_TIME;
	u64 index = 0;
	u64 root_objectid;
	int ret;
	u64 old_ino = btrfs_ino(old_inode);

	if (btrfs_ino(new_dir) == BTRFS_EMPTY_SUBVOL_DIR_OBJECTID)
		return -EPERM;

	/* we only allow rename subvolume link between subvolumes */
	if (old_ino != BTRFS_FIRST_FREE_OBJECTID && root != dest)
		return -EXDEV;

	if (old_ino == BTRFS_EMPTY_SUBVOL_DIR_OBJECTID ||
	    (new_inode && btrfs_ino(new_inode) == BTRFS_FIRST_FREE_OBJECTID))
		return -ENOTEMPTY;

	if (S_ISDIR(old_inode->i_mode) && new_inode &&
	    new_inode->i_size > BTRFS_EMPTY_DIR_SIZE)
		return -ENOTEMPTY;


	/* check for collisions, even if the  name isn't there */
	ret = btrfs_check_dir_item_collision(dest, new_dir->i_ino,
			     new_dentry->d_name.name,
			     new_dentry->d_name.len);

	if (ret) {
		if (ret == -EEXIST) {
			/* we shouldn't get
			 * eexist without a new_inode */
			if (WARN_ON(!new_inode)) {
				return ret;
			}
		} else {
			/* maybe -EOVERFLOW */
			return ret;
		}
	}
	ret = 0;

	/*
	 * we're using rename to replace one file with another.
	 * and the replacement file is large.  Start IO on it now so
	 * we don't add too much work to the end of the transaction
	 */
	if (new_inode && S_ISREG(old_inode->i_mode) && new_inode->i_size &&
	    old_inode->i_size > BTRFS_ORDERED_OPERATIONS_FLUSH_LIMIT)
		filemap_flush(old_inode->i_mapping);

	/* close the racy window with snapshot create/destroy ioctl */
	if (old_ino == BTRFS_FIRST_FREE_OBJECTID)
		down_read(&root->fs_info->subvol_sem);
	/*
	 * We want to reserve the absolute worst case amount of items.  So if
	 * both inodes are subvols and we need to unlink them then that would
	 * require 4 item modifications, but if they are both normal inodes it
	 * would require 5 item modifications, so we'll assume their normal
	 * inodes.  So 5 * 2 is 10, plus 1 for the new link, so 11 total items
	 * should cover the worst case number of items we'll modify.
	 */
	trans = btrfs_start_transaction(root, 11);
	if (IS_ERR(trans)) {
                ret = PTR_ERR(trans);
                goto out_notrans;
        }

	if (dest != root)
		btrfs_record_root_in_trans(trans, dest);

	ret = btrfs_set_inode_index(new_dir, &index);
	if (ret)
		goto out_fail;

	BTRFS_I(old_inode)->dir_index = 0ULL;
	if (unlikely(old_ino == BTRFS_FIRST_FREE_OBJECTID)) {
		/* force full log commit if subvolume involved. */
		root->fs_info->last_trans_log_full_commit = trans->transid;
	} else {
		ret = btrfs_insert_inode_ref(trans, dest,
					     new_dentry->d_name.name,
					     new_dentry->d_name.len,
					     old_ino,
					     btrfs_ino(new_dir), index);
		if (ret)
			goto out_fail;
		/*
		 * this is an ugly little race, but the rename is required
		 * to make sure that if we crash, the inode is either at the
		 * old name or the new one.  pinning the log transaction lets
		 * us make sure we don't allow a log commit to come in after
		 * we unlink the name but before we add the new name back in.
		 */
		btrfs_pin_log_trans(root);
	}
	/*
	 * make sure the inode gets flushed if it is replacing
	 * something.
	 */
	if (new_inode && new_inode->i_size && S_ISREG(old_inode->i_mode))
		btrfs_add_ordered_operation(trans, root, old_inode);

	inode_inc_iversion(old_dir);
	inode_inc_iversion(new_dir);
	inode_inc_iversion(old_inode);
	old_dir->i_ctime = old_dir->i_mtime = ctime;
	new_dir->i_ctime = new_dir->i_mtime = ctime;
	old_inode->i_ctime = ctime;

	if (old_dentry->d_parent != new_dentry->d_parent)
		btrfs_record_unlink_dir(trans, old_dir, old_inode, 1);

	if (unlikely(old_ino == BTRFS_FIRST_FREE_OBJECTID)) {
		root_objectid = BTRFS_I(old_inode)->root->root_key.objectid;
		ret = btrfs_unlink_subvol(trans, root, old_dir, root_objectid,
					old_dentry->d_name.name,
					old_dentry->d_name.len);
	} else {
		ret = __btrfs_unlink_inode(trans, root, old_dir,
					old_dentry->d_inode,
					old_dentry->d_name.name,
					old_dentry->d_name.len);
		if (!ret)
			ret = btrfs_update_inode(trans, root, old_inode);
	}
	if (ret) {
		btrfs_abort_transaction(trans, root, ret);
		goto out_fail;
	}

	if (new_inode) {
		inode_inc_iversion(new_inode);
		new_inode->i_ctime = CURRENT_TIME;
		if (unlikely(btrfs_ino(new_inode) ==
			     BTRFS_EMPTY_SUBVOL_DIR_OBJECTID)) {
			root_objectid = BTRFS_I(new_inode)->location.objectid;
			ret = btrfs_unlink_subvol(trans, dest, new_dir,
						root_objectid,
						new_dentry->d_name.name,
						new_dentry->d_name.len);
			BUG_ON(new_inode->i_nlink == 0);
		} else {
			ret = btrfs_unlink_inode(trans, dest, new_dir,
						 new_dentry->d_inode,
						 new_dentry->d_name.name,
						 new_dentry->d_name.len);
		}
		if (!ret && new_inode->i_nlink == 0)
			ret = btrfs_orphan_add(trans, new_dentry->d_inode);
		if (ret) {
			btrfs_abort_transaction(trans, root, ret);
			goto out_fail;
		}
	}

	ret = btrfs_add_link(trans, new_dir, old_inode,
			     new_dentry->d_name.name,
			     new_dentry->d_name.len, 0, index);
	if (ret) {
		btrfs_abort_transaction(trans, root, ret);
		goto out_fail;
	}

	if (old_inode->i_nlink == 1)
		BTRFS_I(old_inode)->dir_index = index;

	if (old_ino != BTRFS_FIRST_FREE_OBJECTID) {
		struct dentry *parent = new_dentry->d_parent;
		btrfs_log_new_name(trans, old_inode, old_dir, parent);
		btrfs_end_log_trans(root);
	}
out_fail:
	btrfs_end_transaction(trans, root);
out_notrans:
	if (old_ino == BTRFS_FIRST_FREE_OBJECTID)
		up_read(&root->fs_info->subvol_sem);

	return ret;
}

static void btrfs_run_delalloc_work(struct btrfs_work *work)
{
	struct btrfs_delalloc_work *delalloc_work;
	struct inode *inode;

	delalloc_work = container_of(work, struct btrfs_delalloc_work,
				     work);
	inode = delalloc_work->inode;
	if (delalloc_work->wait) {
		btrfs_wait_ordered_range(inode, 0, (u64)-1);
	} else {
		filemap_flush(inode->i_mapping);
		if (test_bit(BTRFS_INODE_HAS_ASYNC_EXTENT,
			     &BTRFS_I(inode)->runtime_flags))
			filemap_flush(inode->i_mapping);
	}

	if (delalloc_work->delay_iput)
		btrfs_add_delayed_iput(inode);
	else
		iput(inode);
	complete(&delalloc_work->completion);
}

struct btrfs_delalloc_work *btrfs_alloc_delalloc_work(struct inode *inode,
						    int wait, int delay_iput)
{
	struct btrfs_delalloc_work *work;

	work = kmem_cache_zalloc(btrfs_delalloc_work_cachep, GFP_NOFS);
	if (!work)
		return NULL;

	init_completion(&work->completion);
	INIT_LIST_HEAD(&work->list);
	work->inode = inode;
	work->wait = wait;
	work->delay_iput = delay_iput;
	work->work.func = btrfs_run_delalloc_work;

	return work;
}

void btrfs_wait_and_free_delalloc_work(struct btrfs_delalloc_work *work)
{
	wait_for_completion(&work->completion);
	kmem_cache_free(btrfs_delalloc_work_cachep, work);
}

/*
 * some fairly slow code that needs optimization. This walks the list
 * of all the inodes with pending delalloc and forces them to disk.
 */
static int __start_delalloc_inodes(struct btrfs_root *root, int delay_iput)
{
	struct btrfs_inode *binode;
	struct inode *inode;
	struct btrfs_delalloc_work *work, *next;
	struct list_head works;
	struct list_head splice;
	int ret = 0;

	INIT_LIST_HEAD(&works);
	INIT_LIST_HEAD(&splice);

	spin_lock(&root->delalloc_lock);
	list_splice_init(&root->delalloc_inodes, &splice);
	while (!list_empty(&splice)) {
		binode = list_entry(splice.next, struct btrfs_inode,
				    delalloc_inodes);

		list_move_tail(&binode->delalloc_inodes,
			       &root->delalloc_inodes);
		inode = igrab(&binode->vfs_inode);
		if (!inode) {
			cond_resched_lock(&root->delalloc_lock);
			continue;
		}
		spin_unlock(&root->delalloc_lock);

		work = btrfs_alloc_delalloc_work(inode, 0, delay_iput);
		if (unlikely(!work)) {
			if (delay_iput)
				btrfs_add_delayed_iput(inode);
			else
				iput(inode);
			ret = -ENOMEM;
			goto out;
		}
		list_add_tail(&work->list, &works);
		btrfs_queue_worker(&root->fs_info->flush_workers,
				   &work->work);

		cond_resched();
		spin_lock(&root->delalloc_lock);
	}
	spin_unlock(&root->delalloc_lock);

	list_for_each_entry_safe(work, next, &works, list) {
		list_del_init(&work->list);
		btrfs_wait_and_free_delalloc_work(work);
	}
	return 0;
out:
	list_for_each_entry_safe(work, next, &works, list) {
		list_del_init(&work->list);
		btrfs_wait_and_free_delalloc_work(work);
	}

	if (!list_empty_careful(&splice)) {
		spin_lock(&root->delalloc_lock);
		list_splice_tail(&splice, &root->delalloc_inodes);
		spin_unlock(&root->delalloc_lock);
	}
	return ret;
}

int btrfs_start_delalloc_inodes(struct btrfs_root *root, int delay_iput)
{
	int ret;

	if (test_bit(BTRFS_FS_STATE_ERROR, &root->fs_info->fs_state))
		return -EROFS;

	ret = __start_delalloc_inodes(root, delay_iput);
	/*
	 * the filemap_flush will queue IO into the worker threads, but
	 * we have to make sure the IO is actually started and that
	 * ordered extents get created before we return
	 */
	atomic_inc(&root->fs_info->async_submit_draining);
	while (atomic_read(&root->fs_info->nr_async_submits) ||
	      atomic_read(&root->fs_info->async_delalloc_pages)) {
		wait_event(root->fs_info->async_submit_wait,
		   (atomic_read(&root->fs_info->nr_async_submits) == 0 &&
		    atomic_read(&root->fs_info->async_delalloc_pages) == 0));
	}
	atomic_dec(&root->fs_info->async_submit_draining);
	return ret;
}

int btrfs_start_delalloc_roots(struct btrfs_fs_info *fs_info, int delay_iput)
{
	struct btrfs_root *root;
	struct list_head splice;
	int ret;

	if (test_bit(BTRFS_FS_STATE_ERROR, &fs_info->fs_state))
		return -EROFS;

	INIT_LIST_HEAD(&splice);

	spin_lock(&fs_info->delalloc_root_lock);
	list_splice_init(&fs_info->delalloc_roots, &splice);
	while (!list_empty(&splice)) {
		root = list_first_entry(&splice, struct btrfs_root,
					delalloc_root);
		root = btrfs_grab_fs_root(root);
		BUG_ON(!root);
		list_move_tail(&root->delalloc_root,
			       &fs_info->delalloc_roots);
		spin_unlock(&fs_info->delalloc_root_lock);

		ret = __start_delalloc_inodes(root, delay_iput);
		btrfs_put_fs_root(root);
		if (ret)
			goto out;

		spin_lock(&fs_info->delalloc_root_lock);
	}
	spin_unlock(&fs_info->delalloc_root_lock);

	atomic_inc(&fs_info->async_submit_draining);
	while (atomic_read(&fs_info->nr_async_submits) ||
	      atomic_read(&fs_info->async_delalloc_pages)) {
		wait_event(fs_info->async_submit_wait,
		   (atomic_read(&fs_info->nr_async_submits) == 0 &&
		    atomic_read(&fs_info->async_delalloc_pages) == 0));
	}
	atomic_dec(&fs_info->async_submit_draining);
	return 0;
out:
	if (!list_empty_careful(&splice)) {
		spin_lock(&fs_info->delalloc_root_lock);
		list_splice_tail(&splice, &fs_info->delalloc_roots);
		spin_unlock(&fs_info->delalloc_root_lock);
	}
	return ret;
}

static int btrfs_symlink(struct inode *dir, struct dentry *dentry,
			 const char *symname)
{
	struct btrfs_trans_handle *trans;
	struct btrfs_root *root = BTRFS_I(dir)->root;
	struct btrfs_path *path;
	struct btrfs_key key;
	struct inode *inode = NULL;
	int err;
	int drop_inode = 0;
	u64 objectid;
	u64 index = 0;
	int name_len;
	int datasize;
	unsigned long ptr;
	struct btrfs_file_extent_item *ei;
	struct extent_buffer *leaf;

	name_len = strlen(symname);
	if (name_len > BTRFS_MAX_INLINE_DATA_SIZE(root))
		return -ENAMETOOLONG;

	/*
	 * 2 items for inode item and ref
	 * 2 items for dir items
	 * 1 item for xattr if selinux is on
	 */
	trans = btrfs_start_transaction(root, 5);
	if (IS_ERR(trans))
		return PTR_ERR(trans);

	err = btrfs_find_free_ino(root, &objectid);
	if (err)
		goto out_unlock;

	inode = btrfs_new_inode(trans, root, dir, dentry->d_name.name,
				dentry->d_name.len, btrfs_ino(dir), objectid,
				S_IFLNK|S_IRWXUGO, &index);
	if (IS_ERR(inode)) {
		err = PTR_ERR(inode);
		goto out_unlock;
	}

	err = btrfs_init_inode_security(trans, inode, dir, &dentry->d_name);
	if (err) {
		drop_inode = 1;
		goto out_unlock;
	}

	/*
	* If the active LSM wants to access the inode during
	* d_instantiate it needs these. Smack checks to see
	* if the filesystem supports xattrs by looking at the
	* ops vector.
	*/
	inode->i_fop = &btrfs_file_operations;
	inode->i_op = &btrfs_file_inode_operations;

	err = btrfs_add_nondir(trans, dir, dentry, inode, 0, index);
	if (err)
		drop_inode = 1;
	else {
		inode->i_mapping->a_ops = &btrfs_aops;
		inode->i_mapping->backing_dev_info = &root->fs_info->bdi;
		BTRFS_I(inode)->io_tree.ops = &btrfs_extent_io_ops;
	}
	if (drop_inode)
		goto out_unlock;

	path = btrfs_alloc_path();
	if (!path) {
		err = -ENOMEM;
		drop_inode = 1;
		goto out_unlock;
	}
	key.objectid = btrfs_ino(inode);
	key.offset = 0;
	btrfs_set_key_type(&key, BTRFS_EXTENT_DATA_KEY);
	datasize = btrfs_file_extent_calc_inline_size(name_len);
	err = btrfs_insert_empty_item(trans, root, path, &key,
				      datasize);
	if (err) {
		drop_inode = 1;
		btrfs_free_path(path);
		goto out_unlock;
	}
	leaf = path->nodes[0];
	ei = btrfs_item_ptr(leaf, path->slots[0],
			    struct btrfs_file_extent_item);
	btrfs_set_file_extent_generation(leaf, ei, trans->transid);
	btrfs_set_file_extent_type(leaf, ei,
				   BTRFS_FILE_EXTENT_INLINE);
	btrfs_set_file_extent_encryption(leaf, ei, 0);
	btrfs_set_file_extent_compression(leaf, ei, 0);
	btrfs_set_file_extent_other_encoding(leaf, ei, 0);
	btrfs_set_file_extent_ram_bytes(leaf, ei, name_len);

	ptr = btrfs_file_extent_inline_start(ei);
	write_extent_buffer(leaf, symname, ptr, name_len);
	btrfs_mark_buffer_dirty(leaf);
	btrfs_free_path(path);

	inode->i_op = &btrfs_symlink_inode_operations;
	inode->i_mapping->a_ops = &btrfs_symlink_aops;
	inode->i_mapping->backing_dev_info = &root->fs_info->bdi;
	inode_set_bytes(inode, name_len);
	btrfs_i_size_write(inode, name_len);
	err = btrfs_update_inode(trans, root, inode);
	if (err)
		drop_inode = 1;

out_unlock:
	if (!err)
		d_instantiate(dentry, inode);
	btrfs_end_transaction(trans, root);
	if (drop_inode) {
		inode_dec_link_count(inode);
		iput(inode);
	}
	btrfs_btree_balance_dirty(root);
	return err;
}

static int __btrfs_prealloc_file_range(struct inode *inode, int mode,
				       u64 start, u64 num_bytes, u64 min_size,
				       loff_t actual_len, u64 *alloc_hint,
				       struct btrfs_trans_handle *trans)
{
	struct extent_map_tree *em_tree = &BTRFS_I(inode)->extent_tree;
	struct extent_map *em;
	struct btrfs_root *root = BTRFS_I(inode)->root;
	struct btrfs_key ins;
	u64 cur_offset = start;
	u64 i_size;
	u64 cur_bytes;
	int ret = 0;
	bool own_trans = true;

	if (trans)
		own_trans = false;
	while (num_bytes > 0) {
		if (own_trans) {
			trans = btrfs_start_transaction(root, 3);
			if (IS_ERR(trans)) {
				ret = PTR_ERR(trans);
				break;
			}
		}

		cur_bytes = min(num_bytes, 256ULL * 1024 * 1024);
		cur_bytes = max(cur_bytes, min_size);
		ret = btrfs_reserve_extent(root, cur_bytes, min_size, 0,
					   *alloc_hint, &ins, 1);
		if (ret) {
			if (own_trans)
				btrfs_end_transaction(trans, root);
			break;
		}

		ret = insert_reserved_file_extent(trans, inode,
						  cur_offset, ins.objectid,
						  ins.offset, ins.offset,
						  ins.offset, 0, 0, 0,
						  BTRFS_FILE_EXTENT_PREALLOC);
		if (ret) {
			btrfs_free_reserved_extent(root, ins.objectid,
						   ins.offset);
			btrfs_abort_transaction(trans, root, ret);
			if (own_trans)
				btrfs_end_transaction(trans, root);
			break;
		}
		btrfs_drop_extent_cache(inode, cur_offset,
					cur_offset + ins.offset -1, 0);

		em = alloc_extent_map();
		if (!em) {
			set_bit(BTRFS_INODE_NEEDS_FULL_SYNC,
				&BTRFS_I(inode)->runtime_flags);
			goto next;
		}

		em->start = cur_offset;
		em->orig_start = cur_offset;
		em->len = ins.offset;
		em->block_start = ins.objectid;
		em->block_len = ins.offset;
		em->orig_block_len = ins.offset;
		em->ram_bytes = ins.offset;
		em->bdev = root->fs_info->fs_devices->latest_bdev;
		set_bit(EXTENT_FLAG_PREALLOC, &em->flags);
		em->generation = trans->transid;

		while (1) {
			write_lock(&em_tree->lock);
			ret = add_extent_mapping(em_tree, em, 1);
			write_unlock(&em_tree->lock);
			if (ret != -EEXIST)
				break;
			btrfs_drop_extent_cache(inode, cur_offset,
						cur_offset + ins.offset - 1,
						0);
		}
		free_extent_map(em);
next:
		num_bytes -= ins.offset;
		cur_offset += ins.offset;
		*alloc_hint = ins.objectid + ins.offset;

		inode_inc_iversion(inode);
		inode->i_ctime = CURRENT_TIME;
		BTRFS_I(inode)->flags |= BTRFS_INODE_PREALLOC;
		if (!(mode & FALLOC_FL_KEEP_SIZE) &&
		    (actual_len > inode->i_size) &&
		    (cur_offset > inode->i_size)) {
			if (cur_offset > actual_len)
				i_size = actual_len;
			else
				i_size = cur_offset;
			i_size_write(inode, i_size);
			btrfs_ordered_update_i_size(inode, i_size, NULL);
		}

		ret = btrfs_update_inode(trans, root, inode);

		if (ret) {
			btrfs_abort_transaction(trans, root, ret);
			if (own_trans)
				btrfs_end_transaction(trans, root);
			break;
		}

		if (own_trans)
			btrfs_end_transaction(trans, root);
	}
	return ret;
}

int btrfs_prealloc_file_range(struct inode *inode, int mode,
			      u64 start, u64 num_bytes, u64 min_size,
			      loff_t actual_len, u64 *alloc_hint)
{
	return __btrfs_prealloc_file_range(inode, mode, start, num_bytes,
					   min_size, actual_len, alloc_hint,
					   NULL);
}

int btrfs_prealloc_file_range_trans(struct inode *inode,
				    struct btrfs_trans_handle *trans, int mode,
				    u64 start, u64 num_bytes, u64 min_size,
				    loff_t actual_len, u64 *alloc_hint)
{
	return __btrfs_prealloc_file_range(inode, mode, start, num_bytes,
					   min_size, actual_len, alloc_hint, trans);
}

static int btrfs_set_page_dirty(struct page *page)
{
	return __set_page_dirty_nobuffers(page);
}

static int btrfs_permission(struct inode *inode, int mask)
{
	struct btrfs_root *root = BTRFS_I(inode)->root;
	umode_t mode = inode->i_mode;

	if (mask & MAY_WRITE &&
	    (S_ISREG(mode) || S_ISDIR(mode) || S_ISLNK(mode))) {
		if (btrfs_root_readonly(root))
			return -EROFS;
		if (BTRFS_I(inode)->flags & BTRFS_INODE_READONLY)
			return -EACCES;
	}
	return generic_permission(inode, mask);
}

static const struct inode_operations btrfs_dir_inode_operations = {
	.getattr	= btrfs_getattr,
	.lookup		= btrfs_lookup,
	.create		= btrfs_create,
	.unlink		= btrfs_unlink,
	.link		= btrfs_link,
	.mkdir		= btrfs_mkdir,
	.rmdir		= btrfs_rmdir,
	.rename		= btrfs_rename,
	.symlink	= btrfs_symlink,
	.setattr	= btrfs_setattr,
	.mknod		= btrfs_mknod,
	.setxattr	= btrfs_setxattr,
	.getxattr	= btrfs_getxattr,
	.listxattr	= btrfs_listxattr,
	.removexattr	= btrfs_removexattr,
	.permission	= btrfs_permission,
	.get_acl	= btrfs_get_acl,
	.set_acl	= btrfs_set_acl,
	.update_time	= btrfs_update_time,
};
static const struct inode_operations btrfs_dir_ro_inode_operations = {
	.lookup		= btrfs_lookup,
	.permission	= btrfs_permission,
	.get_acl	= btrfs_get_acl,
	.set_acl	= btrfs_set_acl,
	.update_time	= btrfs_update_time,
};

static const struct file_operations btrfs_dir_file_operations = {
	.llseek		= generic_file_llseek,
	.read		= generic_read_dir,
	.iterate	= btrfs_real_readdir,
	.unlocked_ioctl	= btrfs_ioctl,
#ifdef CONFIG_COMPAT
	.compat_ioctl	= btrfs_ioctl,
#endif
	.release        = btrfs_release_file,
	.fsync		= btrfs_sync_file,
};

static struct extent_io_ops btrfs_extent_io_ops = {
	.fill_delalloc = run_delalloc_range,
	.submit_bio_hook = btrfs_submit_bio_hook,
	.merge_bio_hook = btrfs_merge_bio_hook,
	.readpage_end_io_hook = btrfs_readpage_end_io_hook,
	.writepage_end_io_hook = btrfs_writepage_end_io_hook,
	.writepage_start_hook = btrfs_writepage_start_hook,
	.set_bit_hook = btrfs_set_bit_hook,
	.clear_bit_hook = btrfs_clear_bit_hook,
	.merge_extent_hook = btrfs_merge_extent_hook,
	.split_extent_hook = btrfs_split_extent_hook,
};

/*
 * btrfs doesn't support the bmap operation because swapfiles
 * use bmap to make a mapping of extents in the file.  They assume
 * these extents won't change over the life of the file and they
 * use the bmap result to do IO directly to the drive.
 *
 * the btrfs bmap call would return logical addresses that aren't
 * suitable for IO and they also will change frequently as COW
 * operations happen.  So, swapfile + btrfs == corruption.
 *
 * For now we're avoiding this by dropping bmap.
 */
static const struct address_space_operations btrfs_aops = {
	.readpage	= btrfs_readpage,
	.writepage	= btrfs_writepage,
	.writepages	= btrfs_writepages,
	.readpages	= btrfs_readpages,
	.direct_IO	= btrfs_direct_IO,
	.invalidatepage = btrfs_invalidatepage,
	.releasepage	= btrfs_releasepage,
	.set_page_dirty	= btrfs_set_page_dirty,
	.error_remove_page = generic_error_remove_page,
};

static const struct address_space_operations btrfs_symlink_aops = {
	.readpage	= btrfs_readpage,
	.writepage	= btrfs_writepage,
	.invalidatepage = btrfs_invalidatepage,
	.releasepage	= btrfs_releasepage,
};

static const struct inode_operations btrfs_file_inode_operations = {
	.getattr	= btrfs_getattr,
	.setattr	= btrfs_setattr,
	.setxattr	= btrfs_setxattr,
	.getxattr	= btrfs_getxattr,
	.listxattr      = btrfs_listxattr,
	.removexattr	= btrfs_removexattr,
	.permission	= btrfs_permission,
	.fiemap		= btrfs_fiemap,
	.get_acl	= btrfs_get_acl,
	.set_acl	= btrfs_set_acl,
	.update_time	= btrfs_update_time,
};
static const struct inode_operations btrfs_special_inode_operations = {
	.getattr	= btrfs_getattr,
	.setattr	= btrfs_setattr,
	.permission	= btrfs_permission,
	.setxattr	= btrfs_setxattr,
	.getxattr	= btrfs_getxattr,
	.listxattr	= btrfs_listxattr,
	.removexattr	= btrfs_removexattr,
	.get_acl	= btrfs_get_acl,
	.set_acl	= btrfs_set_acl,
	.update_time	= btrfs_update_time,
};
static const struct inode_operations btrfs_symlink_inode_operations = {
	.readlink	= generic_readlink,
	.follow_link	= page_follow_link_light,
	.put_link	= page_put_link,
	.getattr	= btrfs_getattr,
	.setattr	= btrfs_setattr,
	.permission	= btrfs_permission,
	.setxattr	= btrfs_setxattr,
	.getxattr	= btrfs_getxattr,
	.listxattr	= btrfs_listxattr,
	.removexattr	= btrfs_removexattr,
	.update_time	= btrfs_update_time,
};

const struct dentry_operations btrfs_dentry_operations = {
	.d_delete	= btrfs_dentry_delete,
	.d_release	= btrfs_dentry_release,
};<|MERGE_RESOLUTION|>--- conflicted
+++ resolved
@@ -5154,11 +5154,7 @@
 			return ERR_CAST(inode);
 	}
 
-<<<<<<< HEAD
-	return d_splice_alias(inode, dentry);
-=======
 	return d_materialise_unique(dentry, inode);
->>>>>>> 56041bf9
 }
 
 unsigned char btrfs_filetype_table[] = {
