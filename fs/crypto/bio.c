--- conflicted
+++ resolved
@@ -33,25 +33,17 @@
 	bio_for_each_segment_all(bv, bio, i) {
 		struct page *page = bv->bv_page;
 
-<<<<<<< HEAD
 		if (fscrypt_using_hardware_encryption(page->mapping->host)) {
 			SetPageUptodate(page);
 		} else {
 			int ret = fscrypt_decrypt_page(page->mapping->host,
 				page, PAGE_SIZE, 0, page->index);
 			if (ret) {
-				WARN_ON_ONCE(1);
 				SetPageError(page);
 			} else if (done) {
 				SetPageUptodate(page);
 			}
 		}
-=======
-		if (ret)
-			SetPageError(page);
-		else if (done)
-			SetPageUptodate(page);
->>>>>>> fabc071c
 		if (done)
 			unlock_page(page);
 	}
