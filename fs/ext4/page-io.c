/*
 * linux/fs/ext4/page-io.c
 *
 * This contains the new page_io functions for ext4
 *
 * Written by Theodore Ts'o, 2010.
 */

#include <linux/fs.h>
#include <linux/time.h>
#include <linux/highuid.h>
#include <linux/pagemap.h>
#include <linux/quotaops.h>
#include <linux/string.h>
#include <linux/buffer_head.h>
#include <linux/writeback.h>
#include <linux/pagevec.h>
#include <linux/mpage.h>
#include <linux/namei.h>
#include <linux/uio.h>
#include <linux/bio.h>
#include <linux/workqueue.h>
#include <linux/kernel.h>
#include <linux/slab.h>
#include <linux/mm.h>
#include <linux/backing-dev.h>

#include "ext4_jbd2.h"
#include "xattr.h"
#include "acl.h"
//#include "ext4_ice.h"

static struct kmem_cache *io_end_cachep;

int __init ext4_init_pageio(void)
{
	io_end_cachep = KMEM_CACHE(ext4_io_end, SLAB_RECLAIM_ACCOUNT);
	if (io_end_cachep == NULL)
		return -ENOMEM;
	return 0;
}

void ext4_exit_pageio(void)
{
	kmem_cache_destroy(io_end_cachep);
}

/*
 * Print an buffer I/O error compatible with the fs/buffer.c.  This
 * provides compatibility with dmesg scrapers that look for a specific
 * buffer I/O error message.  We really need a unified error reporting
 * structure to userspace ala Digital Unix's uerf system, but it's
 * probably not going to happen in my lifetime, due to LKML politics...
 */
static void buffer_io_error(struct buffer_head *bh)
{
	printk_ratelimited(KERN_ERR "Buffer I/O error on device %pg, logical block %llu\n",
		       bh->b_bdev,
			(unsigned long long)bh->b_blocknr);
}

static void ext4_finish_bio(struct bio *bio)
{
	int i;
	struct bio_vec *bvec;

	bio_for_each_segment_all(bvec, bio, i) {
		struct page *page = bvec->bv_page;
		struct page *bounce_page = NULL;
		struct buffer_head *bh, *head;
		unsigned bio_start = bvec->bv_offset;
		unsigned bio_end = bio_start + bvec->bv_len;
		unsigned under_io = 0;
		unsigned long flags;

		if (!page)
			continue;

		if (fscrypt_is_bounce_page(page)) {
			bounce_page = page;
			page = fscrypt_pagecache_page(bounce_page);
		}

		if (bio->bi_error) {
			SetPageError(page);
			mapping_set_error(page->mapping, -EIO);
		}
		bh = head = page_buffers(page);
		/*
		 * We check all buffers in the page under BH_Uptodate_Lock
		 * to avoid races with other end io clearing async_write flags
		 */
		local_irq_save(flags);
		bit_spin_lock(BH_Uptodate_Lock, &head->b_state);
		do {
			if (bh_offset(bh) < bio_start ||
			    bh_offset(bh) + bh->b_size > bio_end) {
				if (buffer_async_write(bh))
					under_io++;
				continue;
			}
			clear_buffer_async_write(bh);
			if (bio->bi_error)
				buffer_io_error(bh);
		} while ((bh = bh->b_this_page) != head);
		bit_spin_unlock(BH_Uptodate_Lock, &head->b_state);
		local_irq_restore(flags);
		if (!under_io) {
			fscrypt_free_bounce_page(bounce_page);
			end_page_writeback(page);
		}
	}
}

static void ext4_release_io_end(ext4_io_end_t *io_end)
{
	struct bio *bio, *next_bio;

	BUG_ON(!list_empty(&io_end->list));
	BUG_ON(io_end->flag & EXT4_IO_END_UNWRITTEN);
	WARN_ON(io_end->handle);

	for (bio = io_end->bio; bio; bio = next_bio) {
		next_bio = bio->bi_private;
		ext4_finish_bio(bio);
		bio_put(bio);
	}
	kmem_cache_free(io_end_cachep, io_end);
}

/*
 * Check a range of space and convert unwritten extents to written. Note that
 * we are protected from truncate touching same part of extent tree by the
 * fact that truncate code waits for all DIO to finish (thus exclusion from
 * direct IO is achieved) and also waits for PageWriteback bits. Thus we
 * cannot get to ext4_ext_truncate() before all IOs overlapping that range are
 * completed (happens from ext4_free_ioend()).
 */
static int ext4_end_io(ext4_io_end_t *io)
{
	struct inode *inode = io->inode;
	loff_t offset = io->offset;
	ssize_t size = io->size;
	handle_t *handle = io->handle;
	int ret = 0;

	ext4_debug("ext4_end_io_nolock: io 0x%p from inode %lu,list->next 0x%p,"
		   "list->prev 0x%p\n",
		   io, inode->i_ino, io->list.next, io->list.prev);

	io->handle = NULL;	/* Following call will use up the handle */
	ret = ext4_convert_unwritten_extents(handle, inode, offset, size);
	if (ret < 0) {
		ext4_msg(inode->i_sb, KERN_EMERG,
			 "failed to convert unwritten extents to written "
			 "extents -- potential data loss!  "
			 "(inode %lu, offset %llu, size %zd, error %d)",
			 inode->i_ino, offset, size, ret);
	}
	ext4_clear_io_unwritten_flag(io);
	ext4_release_io_end(io);
	return ret;
}

static void dump_completed_IO(struct inode *inode, struct list_head *head)
{
#ifdef	EXT4FS_DEBUG
	struct list_head *cur, *before, *after;
	ext4_io_end_t *io, *io0, *io1;

	if (list_empty(head))
		return;

	ext4_debug("Dump inode %lu completed io list\n", inode->i_ino);
	list_for_each_entry(io, head, list) {
		cur = &io->list;
		before = cur->prev;
		io0 = container_of(before, ext4_io_end_t, list);
		after = cur->next;
		io1 = container_of(after, ext4_io_end_t, list);

		ext4_debug("io 0x%p from inode %lu,prev 0x%p,next 0x%p\n",
			    io, inode->i_ino, io0, io1);
	}
#endif
}

/* Add the io_end to per-inode completed end_io list. */
static void ext4_add_complete_io(ext4_io_end_t *io_end)
{
	struct ext4_inode_info *ei = EXT4_I(io_end->inode);
	struct ext4_sb_info *sbi = EXT4_SB(io_end->inode->i_sb);
	struct workqueue_struct *wq;
	unsigned long flags;

	/* Only reserved conversions from writeback should enter here */
	WARN_ON(!(io_end->flag & EXT4_IO_END_UNWRITTEN));
	WARN_ON(!io_end->handle && sbi->s_journal);
	spin_lock_irqsave(&ei->i_completed_io_lock, flags);
	wq = sbi->rsv_conversion_wq;
	if (list_empty(&ei->i_rsv_conversion_list))
		queue_work(wq, &ei->i_rsv_conversion_work);
	list_add_tail(&io_end->list, &ei->i_rsv_conversion_list);
	spin_unlock_irqrestore(&ei->i_completed_io_lock, flags);
}

static int ext4_do_flush_completed_IO(struct inode *inode,
				      struct list_head *head)
{
	ext4_io_end_t *io;
	struct list_head unwritten;
	unsigned long flags;
	struct ext4_inode_info *ei = EXT4_I(inode);
	int err, ret = 0;

	spin_lock_irqsave(&ei->i_completed_io_lock, flags);
	dump_completed_IO(inode, head);
	list_replace_init(head, &unwritten);
	spin_unlock_irqrestore(&ei->i_completed_io_lock, flags);

	while (!list_empty(&unwritten)) {
		io = list_entry(unwritten.next, ext4_io_end_t, list);
		BUG_ON(!(io->flag & EXT4_IO_END_UNWRITTEN));
		list_del_init(&io->list);

		err = ext4_end_io(io);
		if (unlikely(!ret && err))
			ret = err;
	}
	return ret;
}

/*
 * work on completed IO, to convert unwritten extents to extents
 */
void ext4_end_io_rsv_work(struct work_struct *work)
{
	struct ext4_inode_info *ei = container_of(work, struct ext4_inode_info,
						  i_rsv_conversion_work);
	ext4_do_flush_completed_IO(&ei->vfs_inode, &ei->i_rsv_conversion_list);
}

ext4_io_end_t *ext4_init_io_end(struct inode *inode, gfp_t flags)
{
	ext4_io_end_t *io = kmem_cache_zalloc(io_end_cachep, flags);
	if (io) {
		io->inode = inode;
		INIT_LIST_HEAD(&io->list);
		atomic_set(&io->count, 1);
	}
	return io;
}

void ext4_put_io_end_defer(ext4_io_end_t *io_end)
{
	if (atomic_dec_and_test(&io_end->count)) {
		if (!(io_end->flag & EXT4_IO_END_UNWRITTEN) || !io_end->size) {
			ext4_release_io_end(io_end);
			return;
		}
		ext4_add_complete_io(io_end);
	}
}

int ext4_put_io_end(ext4_io_end_t *io_end)
{
	int err = 0;

	if (atomic_dec_and_test(&io_end->count)) {
		if (io_end->flag & EXT4_IO_END_UNWRITTEN) {
			err = ext4_convert_unwritten_extents(io_end->handle,
						io_end->inode, io_end->offset,
						io_end->size);
			io_end->handle = NULL;
			ext4_clear_io_unwritten_flag(io_end);
		}
		ext4_release_io_end(io_end);
	}
	return err;
}

ext4_io_end_t *ext4_get_io_end(ext4_io_end_t *io_end)
{
	atomic_inc(&io_end->count);
	return io_end;
}

/* BIO completion function for page writeback */
static void ext4_end_bio(struct bio *bio)
{
	ext4_io_end_t *io_end = bio->bi_private;
	sector_t bi_sector = bio->bi_iter.bi_sector;

	BUG_ON(!io_end);
	bio->bi_end_io = NULL;

	if (bio->bi_error) {
		struct inode *inode = io_end->inode;

		ext4_warning(inode->i_sb, "I/O error %d writing to inode %lu "
			     "(offset %llu size %ld starting block %llu)",
			     bio->bi_error, inode->i_ino,
			     (unsigned long long) io_end->offset,
			     (long) io_end->size,
			     (unsigned long long)
			     bi_sector >> (inode->i_blkbits - 9));
		mapping_set_error(inode->i_mapping, bio->bi_error);
	}

	if (io_end->flag & EXT4_IO_END_UNWRITTEN) {
		/*
		 * Link bio into list hanging from io_end. We have to do it
		 * atomically as bio completions can be racing against each
		 * other.
		 */
		bio->bi_private = xchg(&io_end->bio, bio);
		ext4_put_io_end_defer(io_end);
	} else {
		/*
		 * Drop io_end reference early. Inode can get freed once
		 * we finish the bio.
		 */
		ext4_put_io_end_defer(io_end);
		ext4_finish_bio(bio);
		bio_put(bio);
	}
}

void ext4_io_submit(struct ext4_io_submit *io)
{
	struct bio *bio = io->io_bio;

	if (bio) {
		int io_op_flags = io->io_wbc->sync_mode == WB_SYNC_ALL ?
				  WRITE_SYNC : 0;
		if (io->io_flags & EXT4_IO_ENCRYPTED)
			io_op_flags |= REQ_NOENCRYPT;
		bio_set_op_attrs(io->io_bio, REQ_OP_WRITE, io_op_flags);
		submit_bio(io->io_bio);
	}
	io->io_bio = NULL;
}

void ext4_io_submit_init(struct ext4_io_submit *io,
			 struct writeback_control *wbc)
{
	io->io_flags = 0;
	io->io_wbc = wbc;
	io->io_bio = NULL;
	io->io_end = NULL;
}

static int io_submit_init_bio(struct ext4_io_submit *io,
			      struct buffer_head *bh)
{
	struct bio *bio;

	bio = bio_alloc(GFP_NOIO, BIO_MAX_PAGES);
	if (!bio)
		return -ENOMEM;
	wbc_init_bio(io->io_wbc, bio);
	bio->bi_iter.bi_sector = bh->b_blocknr * (bh->b_size >> 9);
	bio->bi_bdev = bh->b_bdev;
	bio->bi_end_io = ext4_end_bio;
	bio->bi_private = ext4_get_io_end(io->io_end);
	io->io_bio = bio;
	io->io_next_block = bh->b_blocknr;
	return 0;
}

static int io_submit_add_bh(struct ext4_io_submit *io,
			    struct inode *inode,
			    struct page *page,
			    struct buffer_head *bh)
{
	int ret;

	if (io->io_bio && bh->b_blocknr != io->io_next_block) {
submit_and_retry:
		ext4_io_submit(io);
	}
	if (io->io_bio == NULL) {
		ret = io_submit_init_bio(io, bh);
		if (ret)
			return ret;
	}
	ret = bio_add_page(io->io_bio, page, bh->b_size, bh_offset(bh));
	if (ret != bh->b_size)
		goto submit_and_retry;
	wbc_account_io(io->io_wbc, page, bh->b_size);
	io->io_next_block++;
	return 0;
}

int ext4_bio_write_page(struct ext4_io_submit *io,
			struct page *page,
			int len,
			struct writeback_control *wbc,
			bool keep_towrite)
{
	struct page *bounce_page = NULL;
	struct inode *inode = page->mapping->host;
	unsigned block_start;
	struct buffer_head *bh, *head;
	int ret = 0;
	int nr_submitted = 0;
	int nr_to_submit = 0;

	BUG_ON(!PageLocked(page));
	BUG_ON(PageWriteback(page));

	if (keep_towrite)
		set_page_writeback_keepwrite(page);
	else
		set_page_writeback(page);
	ClearPageError(page);

	/*
	 * Comments copied from block_write_full_page:
	 *
	 * The page straddles i_size.  It must be zeroed out on each and every
	 * writepage invocation because it may be mmapped.  "A file is mapped
	 * in multiples of the page size.  For a file that is not a multiple of
	 * the page size, the remaining memory is zeroed when mapped, and
	 * writes to that region are not written out to the file."
	 */
	if (len < PAGE_SIZE)
		zero_user_segment(page, len, PAGE_SIZE);
	/*
	 * In the first loop we prepare and mark buffers to submit. We have to
	 * mark all buffers in the page before submitting so that
	 * end_page_writeback() cannot be called from ext4_bio_end_io() when IO
	 * on the first buffer finishes and we are still working on submitting
	 * the second buffer.
	 */
	bh = head = page_buffers(page);
	do {
		block_start = bh_offset(bh);
		if (block_start >= len) {
			clear_buffer_dirty(bh);
			set_buffer_uptodate(bh);
			continue;
		}
		if (!buffer_dirty(bh) || buffer_delay(bh) ||
		    !buffer_mapped(bh) || buffer_unwritten(bh)) {
			/* A hole? We can safely clear the dirty bit */
			if (!buffer_mapped(bh))
				clear_buffer_dirty(bh);
			if (io->io_bio)
				ext4_io_submit(io);
			continue;
		}
		if (buffer_new(bh)) {
			clear_buffer_new(bh);
			unmap_underlying_metadata(bh->b_bdev, bh->b_blocknr);
		}
		set_buffer_async_write(bh);
		nr_to_submit++;
	} while ((bh = bh->b_this_page) != head);

	bh = head = page_buffers(page);

	if (IS_ENCRYPTED(inode) && S_ISREG(inode->i_mode) && nr_to_submit) {
		gfp_t gfp_flags = GFP_NOFS;

		/*
		 * Since bounce page allocation uses a mempool, we can only use
		 * a waiting mask (i.e. request guaranteed allocation) on the
		 * first page of the bio.  Otherwise it can deadlock.
		 */
		if (io->io_bio)
			gfp_flags = GFP_NOWAIT | __GFP_NOWARN;
	retry_encrypt:
<<<<<<< HEAD
	if (!fscrypt_using_hardware_encryption(inode))
		data_page = fscrypt_encrypt_page(inode, page, PAGE_SIZE, 0,
						page->index, gfp_flags);
		if (IS_ERR(data_page)) {
			ret = PTR_ERR(data_page);
			if (ret == -ENOMEM &&
			    (io->io_bio || wbc->sync_mode == WB_SYNC_ALL)) {
				gfp_flags = GFP_NOFS;
				if (io->io_bio)
=======
		bounce_page = fscrypt_encrypt_pagecache_blocks(page, PAGE_SIZE,
							       0, gfp_flags);
		if (IS_ERR(bounce_page)) {
			ret = PTR_ERR(bounce_page);
			if (ret == -ENOMEM && wbc->sync_mode == WB_SYNC_ALL) {
				if (io->io_bio) {
>>>>>>> 6c072c89
					ext4_io_submit(io);
				else
					gfp_flags |= __GFP_NOFAIL;
				congestion_wait(BLK_RW_ASYNC, HZ/50);
				goto retry_encrypt;
			}
			bounce_page = NULL;
			goto out;
		}
	}

	/* Now submit buffers to write */
	do {
		if (!buffer_async_write(bh))
			continue;
<<<<<<< HEAD
		if (data_page)
			io->io_flags |= EXT4_IO_ENCRYPTED;
		ret = io_submit_add_bh(io, inode,
				       data_page ? data_page : page, bh);
=======
		ret = io_submit_add_bh(io, inode, bounce_page ?: page, bh);
>>>>>>> 6c072c89
		if (ret) {
			/*
			 * We only get here on ENOMEM.  Not much else
			 * we can do but mark the page as dirty, and
			 * better luck next time.
			 */
			break;
		}
		nr_submitted++;
		clear_buffer_dirty(bh);
	} while ((bh = bh->b_this_page) != head);

	/* Error stopped previous loop? Clean up buffers... */
	if (ret) {
	out:
		fscrypt_free_bounce_page(bounce_page);
		printk_ratelimited(KERN_ERR "%s: ret = %d\n", __func__, ret);
		redirty_page_for_writepage(wbc, page);
		do {
			clear_buffer_async_write(bh);
			bh = bh->b_this_page;
		} while (bh != head);
	}
	unlock_page(page);
	/* Nothing submitted - we have to end page writeback */
	if (!nr_submitted)
		end_page_writeback(page);
	return ret;
}<|MERGE_RESOLUTION|>--- conflicted
+++ resolved
@@ -471,24 +471,15 @@
 		if (io->io_bio)
 			gfp_flags = GFP_NOWAIT | __GFP_NOWARN;
 	retry_encrypt:
-<<<<<<< HEAD
 	if (!fscrypt_using_hardware_encryption(inode))
-		data_page = fscrypt_encrypt_page(inode, page, PAGE_SIZE, 0,
-						page->index, gfp_flags);
-		if (IS_ERR(data_page)) {
-			ret = PTR_ERR(data_page);
+		bounce_page = fscrypt_encrypt_pagecache_blocks(page, PAGE_SIZE,
+							       0, gfp_flags);
+		if (IS_ERR(bounce_page)) {
+			ret = PTR_ERR(bounce_page);
 			if (ret == -ENOMEM &&
 			    (io->io_bio || wbc->sync_mode == WB_SYNC_ALL)) {
 				gfp_flags = GFP_NOFS;
 				if (io->io_bio)
-=======
-		bounce_page = fscrypt_encrypt_pagecache_blocks(page, PAGE_SIZE,
-							       0, gfp_flags);
-		if (IS_ERR(bounce_page)) {
-			ret = PTR_ERR(bounce_page);
-			if (ret == -ENOMEM && wbc->sync_mode == WB_SYNC_ALL) {
-				if (io->io_bio) {
->>>>>>> 6c072c89
 					ext4_io_submit(io);
 				else
 					gfp_flags |= __GFP_NOFAIL;
@@ -504,14 +495,9 @@
 	do {
 		if (!buffer_async_write(bh))
 			continue;
-<<<<<<< HEAD
-		if (data_page)
+		if (bounce_page)
 			io->io_flags |= EXT4_IO_ENCRYPTED;
-		ret = io_submit_add_bh(io, inode,
-				       data_page ? data_page : page, bh);
-=======
 		ret = io_submit_add_bh(io, inode, bounce_page ?: page, bh);
->>>>>>> 6c072c89
 		if (ret) {
 			/*
 			 * We only get here on ENOMEM.  Not much else
