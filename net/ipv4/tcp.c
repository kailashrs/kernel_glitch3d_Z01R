/*
 * INET		An implementation of the TCP/IP protocol suite for the LINUX
 *		operating system.  INET is implemented using the  BSD Socket
 *		interface as the means of communication with the user level.
 *
 *		Implementation of the Transmission Control Protocol(TCP).
 *
 * Authors:	Ross Biro
 *		Fred N. van Kempen, <waltje@uWalt.NL.Mugnet.ORG>
 *		Mark Evans, <evansmp@uhura.aston.ac.uk>
 *		Corey Minyard <wf-rch!minyard@relay.EU.net>
 *		Florian La Roche, <flla@stud.uni-sb.de>
 *		Charles Hedrick, <hedrick@klinzhai.rutgers.edu>
 *		Linus Torvalds, <torvalds@cs.helsinki.fi>
 *		Alan Cox, <gw4pts@gw4pts.ampr.org>
 *		Matthew Dillon, <dillon@apollo.west.oic.com>
 *		Arnt Gulbrandsen, <agulbra@nvg.unit.no>
 *		Jorge Cwik, <jorge@laser.satlink.net>
 *
 * Fixes:
 *		Alan Cox	:	Numerous verify_area() calls
 *		Alan Cox	:	Set the ACK bit on a reset
 *		Alan Cox	:	Stopped it crashing if it closed while
 *					sk->inuse=1 and was trying to connect
 *					(tcp_err()).
 *		Alan Cox	:	All icmp error handling was broken
 *					pointers passed where wrong and the
 *					socket was looked up backwards. Nobody
 *					tested any icmp error code obviously.
 *		Alan Cox	:	tcp_err() now handled properly. It
 *					wakes people on errors. poll
 *					behaves and the icmp error race
 *					has gone by moving it into sock.c
 *		Alan Cox	:	tcp_send_reset() fixed to work for
 *					everything not just packets for
 *					unknown sockets.
 *		Alan Cox	:	tcp option processing.
 *		Alan Cox	:	Reset tweaked (still not 100%) [Had
 *					syn rule wrong]
 *		Herp Rosmanith  :	More reset fixes
 *		Alan Cox	:	No longer acks invalid rst frames.
 *					Acking any kind of RST is right out.
 *		Alan Cox	:	Sets an ignore me flag on an rst
 *					receive otherwise odd bits of prattle
 *					escape still
 *		Alan Cox	:	Fixed another acking RST frame bug.
 *					Should stop LAN workplace lockups.
 *		Alan Cox	: 	Some tidyups using the new skb list
 *					facilities
 *		Alan Cox	:	sk->keepopen now seems to work
 *		Alan Cox	:	Pulls options out correctly on accepts
 *		Alan Cox	:	Fixed assorted sk->rqueue->next errors
 *		Alan Cox	:	PSH doesn't end a TCP read. Switched a
 *					bit to skb ops.
 *		Alan Cox	:	Tidied tcp_data to avoid a potential
 *					nasty.
 *		Alan Cox	:	Added some better commenting, as the
 *					tcp is hard to follow
 *		Alan Cox	:	Removed incorrect check for 20 * psh
 *	Michael O'Reilly	:	ack < copied bug fix.
 *	Johannes Stille		:	Misc tcp fixes (not all in yet).
 *		Alan Cox	:	FIN with no memory -> CRASH
 *		Alan Cox	:	Added socket option proto entries.
 *					Also added awareness of them to accept.
 *		Alan Cox	:	Added TCP options (SOL_TCP)
 *		Alan Cox	:	Switched wakeup calls to callbacks,
 *					so the kernel can layer network
 *					sockets.
 *		Alan Cox	:	Use ip_tos/ip_ttl settings.
 *		Alan Cox	:	Handle FIN (more) properly (we hope).
 *		Alan Cox	:	RST frames sent on unsynchronised
 *					state ack error.
 *		Alan Cox	:	Put in missing check for SYN bit.
 *		Alan Cox	:	Added tcp_select_window() aka NET2E
 *					window non shrink trick.
 *		Alan Cox	:	Added a couple of small NET2E timer
 *					fixes
 *		Charles Hedrick :	TCP fixes
 *		Toomas Tamm	:	TCP window fixes
 *		Alan Cox	:	Small URG fix to rlogin ^C ack fight
 *		Charles Hedrick	:	Rewrote most of it to actually work
 *		Linus		:	Rewrote tcp_read() and URG handling
 *					completely
 *		Gerhard Koerting:	Fixed some missing timer handling
 *		Matthew Dillon  :	Reworked TCP machine states as per RFC
 *		Gerhard Koerting:	PC/TCP workarounds
 *		Adam Caldwell	:	Assorted timer/timing errors
 *		Matthew Dillon	:	Fixed another RST bug
 *		Alan Cox	:	Move to kernel side addressing changes.
 *		Alan Cox	:	Beginning work on TCP fastpathing
 *					(not yet usable)
 *		Arnt Gulbrandsen:	Turbocharged tcp_check() routine.
 *		Alan Cox	:	TCP fast path debugging
 *		Alan Cox	:	Window clamping
 *		Michael Riepe	:	Bug in tcp_check()
 *		Matt Dillon	:	More TCP improvements and RST bug fixes
 *		Matt Dillon	:	Yet more small nasties remove from the
 *					TCP code (Be very nice to this man if
 *					tcp finally works 100%) 8)
 *		Alan Cox	:	BSD accept semantics.
 *		Alan Cox	:	Reset on closedown bug.
 *	Peter De Schrijver	:	ENOTCONN check missing in tcp_sendto().
 *		Michael Pall	:	Handle poll() after URG properly in
 *					all cases.
 *		Michael Pall	:	Undo the last fix in tcp_read_urg()
 *					(multi URG PUSH broke rlogin).
 *		Michael Pall	:	Fix the multi URG PUSH problem in
 *					tcp_readable(), poll() after URG
 *					works now.
 *		Michael Pall	:	recv(...,MSG_OOB) never blocks in the
 *					BSD api.
 *		Alan Cox	:	Changed the semantics of sk->socket to
 *					fix a race and a signal problem with
 *					accept() and async I/O.
 *		Alan Cox	:	Relaxed the rules on tcp_sendto().
 *		Yury Shevchuk	:	Really fixed accept() blocking problem.
 *		Craig I. Hagan  :	Allow for BSD compatible TIME_WAIT for
 *					clients/servers which listen in on
 *					fixed ports.
 *		Alan Cox	:	Cleaned the above up and shrank it to
 *					a sensible code size.
 *		Alan Cox	:	Self connect lockup fix.
 *		Alan Cox	:	No connect to multicast.
 *		Ross Biro	:	Close unaccepted children on master
 *					socket close.
 *		Alan Cox	:	Reset tracing code.
 *		Alan Cox	:	Spurious resets on shutdown.
 *		Alan Cox	:	Giant 15 minute/60 second timer error
 *		Alan Cox	:	Small whoops in polling before an
 *					accept.
 *		Alan Cox	:	Kept the state trace facility since
 *					it's handy for debugging.
 *		Alan Cox	:	More reset handler fixes.
 *		Alan Cox	:	Started rewriting the code based on
 *					the RFC's for other useful protocol
 *					references see: Comer, KA9Q NOS, and
 *					for a reference on the difference
 *					between specifications and how BSD
 *					works see the 4.4lite source.
 *		A.N.Kuznetsov	:	Don't time wait on completion of tidy
 *					close.
 *		Linus Torvalds	:	Fin/Shutdown & copied_seq changes.
 *		Linus Torvalds	:	Fixed BSD port reuse to work first syn
 *		Alan Cox	:	Reimplemented timers as per the RFC
 *					and using multiple timers for sanity.
 *		Alan Cox	:	Small bug fixes, and a lot of new
 *					comments.
 *		Alan Cox	:	Fixed dual reader crash by locking
 *					the buffers (much like datagram.c)
 *		Alan Cox	:	Fixed stuck sockets in probe. A probe
 *					now gets fed up of retrying without
 *					(even a no space) answer.
 *		Alan Cox	:	Extracted closing code better
 *		Alan Cox	:	Fixed the closing state machine to
 *					resemble the RFC.
 *		Alan Cox	:	More 'per spec' fixes.
 *		Jorge Cwik	:	Even faster checksumming.
 *		Alan Cox	:	tcp_data() doesn't ack illegal PSH
 *					only frames. At least one pc tcp stack
 *					generates them.
 *		Alan Cox	:	Cache last socket.
 *		Alan Cox	:	Per route irtt.
 *		Matt Day	:	poll()->select() match BSD precisely on error
 *		Alan Cox	:	New buffers
 *		Marc Tamsky	:	Various sk->prot->retransmits and
 *					sk->retransmits misupdating fixed.
 *					Fixed tcp_write_timeout: stuck close,
 *					and TCP syn retries gets used now.
 *		Mark Yarvis	:	In tcp_read_wakeup(), don't send an
 *					ack if state is TCP_CLOSED.
 *		Alan Cox	:	Look up device on a retransmit - routes may
 *					change. Doesn't yet cope with MSS shrink right
 *					but it's a start!
 *		Marc Tamsky	:	Closing in closing fixes.
 *		Mike Shaver	:	RFC1122 verifications.
 *		Alan Cox	:	rcv_saddr errors.
 *		Alan Cox	:	Block double connect().
 *		Alan Cox	:	Small hooks for enSKIP.
 *		Alexey Kuznetsov:	Path MTU discovery.
 *		Alan Cox	:	Support soft errors.
 *		Alan Cox	:	Fix MTU discovery pathological case
 *					when the remote claims no mtu!
 *		Marc Tamsky	:	TCP_CLOSE fix.
 *		Colin (G3TNE)	:	Send a reset on syn ack replies in
 *					window but wrong (fixes NT lpd problems)
 *		Pedro Roque	:	Better TCP window handling, delayed ack.
 *		Joerg Reuter	:	No modification of locked buffers in
 *					tcp_do_retransmit()
 *		Eric Schenk	:	Changed receiver side silly window
 *					avoidance algorithm to BSD style
 *					algorithm. This doubles throughput
 *					against machines running Solaris,
 *					and seems to result in general
 *					improvement.
 *	Stefan Magdalinski	:	adjusted tcp_readable() to fix FIONREAD
 *	Willy Konynenberg	:	Transparent proxying support.
 *	Mike McLagan		:	Routing by source
 *		Keith Owens	:	Do proper merging with partial SKB's in
 *					tcp_do_sendmsg to avoid burstiness.
 *		Eric Schenk	:	Fix fast close down bug with
 *					shutdown() followed by close().
 *		Andi Kleen 	:	Make poll agree with SIGIO
 *	Salvatore Sanfilippo	:	Support SO_LINGER with linger == 1 and
 *					lingertime == 0 (RFC 793 ABORT Call)
 *	Hirokazu Takahashi	:	Use copy_from_user() instead of
 *					csum_and_copy_from_user() if possible.
 *
 *		This program is free software; you can redistribute it and/or
 *		modify it under the terms of the GNU General Public License
 *		as published by the Free Software Foundation; either version
 *		2 of the License, or(at your option) any later version.
 *
 * Description of States:
 *
 *	TCP_SYN_SENT		sent a connection request, waiting for ack
 *
 *	TCP_SYN_RECV		received a connection request, sent ack,
 *				waiting for final ack in three-way handshake.
 *
 *	TCP_ESTABLISHED		connection established
 *
 *	TCP_FIN_WAIT1		our side has shutdown, waiting to complete
 *				transmission of remaining buffered data
 *
 *	TCP_FIN_WAIT2		all buffered data sent, waiting for remote
 *				to shutdown
 *
 *	TCP_CLOSING		both sides have shutdown but we still have
 *				data we have to finish sending
 *
 *	TCP_TIME_WAIT		timeout to catch resent junk before entering
 *				closed, can only be entered from FIN_WAIT2
 *				or CLOSING.  Required because the other end
 *				may not have gotten our last ACK causing it
 *				to retransmit the data packet (which we ignore)
 *
 *	TCP_CLOSE_WAIT		remote side has shutdown and is waiting for
 *				us to finish writing our data and to shutdown
 *				(we have to close() to move on to LAST_ACK)
 *
 *	TCP_LAST_ACK		out side has shutdown after remote has
 *				shutdown.  There may still be data in our
 *				buffer that we have to finish sending
 *
 *	TCP_CLOSE		socket is finished
 */

#define pr_fmt(fmt) "TCP: " fmt

#include <crypto/hash.h>
#include <linux/kernel.h>
#include <linux/module.h>
#include <linux/types.h>
#include <linux/fcntl.h>
#include <linux/poll.h>
#include <linux/inet_diag.h>
#include <linux/init.h>
#include <linux/fs.h>
#include <linux/skbuff.h>
#include <linux/scatterlist.h>
#include <linux/splice.h>
#include <linux/net.h>
#include <linux/socket.h>
#include <linux/random.h>
#include <linux/bootmem.h>
#include <linux/highmem.h>
#include <linux/swap.h>
#include <linux/cache.h>
#include <linux/err.h>
#include <linux/time.h>
#include <linux/slab.h>

#include <net/icmp.h>
#include <net/inet_common.h>
#include <net/tcp.h>
#include <net/xfrm.h>
#include <net/ip.h>
#include <net/sock.h>

#include <asm/uaccess.h>
#include <asm/ioctls.h>
#include <asm/unaligned.h>
#include <net/busy_poll.h>

int sysctl_tcp_min_tso_segs __read_mostly = 2;

int sysctl_tcp_autocorking __read_mostly = 1;

struct percpu_counter tcp_orphan_count;
EXPORT_SYMBOL_GPL(tcp_orphan_count);

long sysctl_tcp_mem[3] __read_mostly;
int sysctl_tcp_wmem[3] __read_mostly;
int sysctl_tcp_rmem[3] __read_mostly;

EXPORT_SYMBOL(sysctl_tcp_mem);
EXPORT_SYMBOL(sysctl_tcp_rmem);
EXPORT_SYMBOL(sysctl_tcp_wmem);

atomic_long_t tcp_memory_allocated;	/* Current allocated memory. */
EXPORT_SYMBOL(tcp_memory_allocated);

/*
 * Current number of TCP sockets.
 */
struct percpu_counter tcp_sockets_allocated;
EXPORT_SYMBOL(tcp_sockets_allocated);

/*
 * TCP splice context
 */
struct tcp_splice_state {
	struct pipe_inode_info *pipe;
	size_t len;
	unsigned int flags;
};

/*
 * Pressure flag: try to collapse.
 * Technical note: it is used by multiple contexts non atomically.
 * All the __sk_mem_schedule() is of this nature: accounting
 * is strict, actions are advisory and have some latency.
 */
int tcp_memory_pressure __read_mostly;
EXPORT_SYMBOL(tcp_memory_pressure);

void tcp_enter_memory_pressure(struct sock *sk)
{
	if (!tcp_memory_pressure) {
		NET_INC_STATS(sock_net(sk), LINUX_MIB_TCPMEMORYPRESSURES);
		tcp_memory_pressure = 1;
	}
}
EXPORT_SYMBOL(tcp_enter_memory_pressure);

/* Convert seconds to retransmits based on initial and max timeout */
static u8 secs_to_retrans(int seconds, int timeout, int rto_max)
{
	u8 res = 0;

	if (seconds > 0) {
		int period = timeout;

		res = 1;
		while (seconds > period && res < 255) {
			res++;
			timeout <<= 1;
			if (timeout > rto_max)
				timeout = rto_max;
			period += timeout;
		}
	}
	return res;
}

/* Convert retransmits to seconds based on initial and max timeout */
static int retrans_to_secs(u8 retrans, int timeout, int rto_max)
{
	int period = 0;

	if (retrans > 0) {
		period = timeout;
		while (--retrans) {
			timeout <<= 1;
			if (timeout > rto_max)
				timeout = rto_max;
			period += timeout;
		}
	}
	return period;
}

/* Address-family independent initialization for a tcp_sock.
 *
 * NOTE: A lot of things set to zero explicitly by call to
 *       sk_alloc() so need not be done here.
 */
void tcp_init_sock(struct sock *sk)
{
	struct inet_connection_sock *icsk = inet_csk(sk);
	struct tcp_sock *tp = tcp_sk(sk);

	tp->out_of_order_queue = RB_ROOT;
	tcp_init_xmit_timers(sk);
	tcp_prequeue_init(tp);
	INIT_LIST_HEAD(&tp->tsq_node);

	icsk->icsk_rto = TCP_TIMEOUT_INIT;
	tp->mdev_us = jiffies_to_usecs(TCP_TIMEOUT_INIT);
	minmax_reset(&tp->rtt_min, tcp_time_stamp, ~0U);

	/* So many TCP implementations out there (incorrectly) count the
	 * initial SYN frame in their delayed-ACK and congestion control
	 * algorithms that we must have the following bandaid to talk
	 * efficiently to them.  -DaveM
	 */
	tp->snd_cwnd = TCP_INIT_CWND;

	/* There's a bubble in the pipe until at least the first ACK. */
	tp->app_limited = ~0U;

	/* See draft-stevens-tcpca-spec-01 for discussion of the
	 * initialization of these values.
	 */
	tp->snd_ssthresh = TCP_INFINITE_SSTHRESH;
	tp->snd_cwnd_clamp = ~0;
	tp->mss_cache = TCP_MSS_DEFAULT;
	u64_stats_init(&tp->syncp);

	tp->reordering = sock_net(sk)->ipv4.sysctl_tcp_reordering;
	tcp_enable_early_retrans(tp);
	tcp_assign_congestion_control(sk);

	tp->tsoffset = 0;

	sk->sk_state = TCP_CLOSE;

	sk->sk_write_space = sk_stream_write_space;
	sock_set_flag(sk, SOCK_USE_WRITE_QUEUE);

	icsk->icsk_sync_mss = tcp_sync_mss;

	sk->sk_sndbuf = sysctl_tcp_wmem[1];
	sk->sk_rcvbuf = sysctl_tcp_rmem[1];

	local_bh_disable();
	sk_sockets_allocated_inc(sk);
	local_bh_enable();
}
EXPORT_SYMBOL(tcp_init_sock);

static void tcp_tx_timestamp(struct sock *sk, u16 tsflags, struct sk_buff *skb)
{
	if (tsflags && skb) {
		struct skb_shared_info *shinfo = skb_shinfo(skb);
		struct tcp_skb_cb *tcb = TCP_SKB_CB(skb);

		sock_tx_timestamp(sk, tsflags, &shinfo->tx_flags);
		if (tsflags & SOF_TIMESTAMPING_TX_ACK)
			tcb->txstamp_ack = 1;
		if (tsflags & SOF_TIMESTAMPING_TX_RECORD_MASK)
			shinfo->tskey = TCP_SKB_CB(skb)->seq + skb->len - 1;
	}
}

/*
 *	Wait for a TCP event.
 *
 *	Note that we don't need to lock the socket, as the upper poll layers
 *	take care of normal races (between the test and the event) and we don't
 *	go look at any of the socket buffers directly.
 */
unsigned int tcp_poll(struct file *file, struct socket *sock, poll_table *wait)
{
	unsigned int mask;
	struct sock *sk = sock->sk;
	const struct tcp_sock *tp = tcp_sk(sk);
	int state;

	sock_rps_record_flow(sk);

	sock_poll_wait(file, sk_sleep(sk), wait);

	state = sk_state_load(sk);
	if (state == TCP_LISTEN)
		return inet_csk_listen_poll(sk);

	/* Socket is not locked. We are protected from async events
	 * by poll logic and correct handling of state changes
	 * made by other threads is impossible in any case.
	 */

	mask = 0;

	/*
	 * POLLHUP is certainly not done right. But poll() doesn't
	 * have a notion of HUP in just one direction, and for a
	 * socket the read side is more interesting.
	 *
	 * Some poll() documentation says that POLLHUP is incompatible
	 * with the POLLOUT/POLLWR flags, so somebody should check this
	 * all. But careful, it tends to be safer to return too many
	 * bits than too few, and you can easily break real applications
	 * if you don't tell them that something has hung up!
	 *
	 * Check-me.
	 *
	 * Check number 1. POLLHUP is _UNMASKABLE_ event (see UNIX98 and
	 * our fs/select.c). It means that after we received EOF,
	 * poll always returns immediately, making impossible poll() on write()
	 * in state CLOSE_WAIT. One solution is evident --- to set POLLHUP
	 * if and only if shutdown has been made in both directions.
	 * Actually, it is interesting to look how Solaris and DUX
	 * solve this dilemma. I would prefer, if POLLHUP were maskable,
	 * then we could set it on SND_SHUTDOWN. BTW examples given
	 * in Stevens' books assume exactly this behaviour, it explains
	 * why POLLHUP is incompatible with POLLOUT.	--ANK
	 *
	 * NOTE. Check for TCP_CLOSE is added. The goal is to prevent
	 * blocking on fresh not-connected or disconnected socket. --ANK
	 */
	if (sk->sk_shutdown == SHUTDOWN_MASK || state == TCP_CLOSE)
		mask |= POLLHUP;
	if (sk->sk_shutdown & RCV_SHUTDOWN)
		mask |= POLLIN | POLLRDNORM | POLLRDHUP;

	/* Connected or passive Fast Open socket? */
	if (state != TCP_SYN_SENT &&
	    (state != TCP_SYN_RECV || tp->fastopen_rsk)) {
		int target = sock_rcvlowat(sk, 0, INT_MAX);

		if (tp->urg_seq == tp->copied_seq &&
		    !sock_flag(sk, SOCK_URGINLINE) &&
		    tp->urg_data)
			target++;

		if (tp->rcv_nxt - tp->copied_seq >= target)
			mask |= POLLIN | POLLRDNORM;

		if (!(sk->sk_shutdown & SEND_SHUTDOWN)) {
			if (sk_stream_is_writeable(sk)) {
				mask |= POLLOUT | POLLWRNORM;
			} else {  /* send SIGIO later */
				sk_set_bit(SOCKWQ_ASYNC_NOSPACE, sk);
				set_bit(SOCK_NOSPACE, &sk->sk_socket->flags);

				/* Race breaker. If space is freed after
				 * wspace test but before the flags are set,
				 * IO signal will be lost. Memory barrier
				 * pairs with the input side.
				 */
				smp_mb__after_atomic();
				if (sk_stream_is_writeable(sk))
					mask |= POLLOUT | POLLWRNORM;
			}
		} else
			mask |= POLLOUT | POLLWRNORM;

		if (tp->urg_data & TCP_URG_VALID)
			mask |= POLLPRI;
	} else if (state == TCP_SYN_SENT && inet_sk(sk)->defer_connect) {
		/* Active TCP fastopen socket with defer_connect
		 * Return POLLOUT so application can call write()
		 * in order for kernel to generate SYN+data
		 */
		mask |= POLLOUT | POLLWRNORM;
	}
	/* This barrier is coupled with smp_wmb() in tcp_reset() */
	smp_rmb();
	if (sk->sk_err || !skb_queue_empty(&sk->sk_error_queue))
		mask |= POLLERR;

	return mask;
}
EXPORT_SYMBOL(tcp_poll);

int tcp_ioctl(struct sock *sk, int cmd, unsigned long arg)
{
	struct tcp_sock *tp = tcp_sk(sk);
	int answ;
	bool slow;

	switch (cmd) {
	case SIOCINQ:
		if (sk->sk_state == TCP_LISTEN)
			return -EINVAL;

		slow = lock_sock_fast(sk);
		answ = tcp_inq(sk);
		unlock_sock_fast(sk, slow);
		break;
	case SIOCATMARK:
		answ = tp->urg_data && tp->urg_seq == tp->copied_seq;
		break;
	case SIOCOUTQ:
		if (sk->sk_state == TCP_LISTEN)
			return -EINVAL;

		if ((1 << sk->sk_state) & (TCPF_SYN_SENT | TCPF_SYN_RECV))
			answ = 0;
		else
			answ = tp->write_seq - tp->snd_una;
		break;
	case SIOCOUTQNSD:
		if (sk->sk_state == TCP_LISTEN)
			return -EINVAL;

		if ((1 << sk->sk_state) & (TCPF_SYN_SENT | TCPF_SYN_RECV))
			answ = 0;
		else
			answ = tp->write_seq - tp->snd_nxt;
		break;
	default:
		return -ENOIOCTLCMD;
	}

	return put_user(answ, (int __user *)arg);
}
EXPORT_SYMBOL(tcp_ioctl);

static inline void tcp_mark_push(struct tcp_sock *tp, struct sk_buff *skb)
{
	TCP_SKB_CB(skb)->tcp_flags |= TCPHDR_PSH;
	tp->pushed_seq = tp->write_seq;
}

static inline bool forced_push(const struct tcp_sock *tp)
{
	return after(tp->write_seq, tp->pushed_seq + (tp->max_window >> 1));
}

static void skb_entail(struct sock *sk, struct sk_buff *skb)
{
	struct tcp_sock *tp = tcp_sk(sk);
	struct tcp_skb_cb *tcb = TCP_SKB_CB(skb);

	skb->csum    = 0;
	tcb->seq     = tcb->end_seq = tp->write_seq;
	tcb->tcp_flags = TCPHDR_ACK;
	tcb->sacked  = 0;
	__skb_header_release(skb);
	tcp_add_write_queue_tail(sk, skb);
	sk->sk_wmem_queued += skb->truesize;
	sk_mem_charge(sk, skb->truesize);
	if (tp->nonagle & TCP_NAGLE_PUSH)
		tp->nonagle &= ~TCP_NAGLE_PUSH;

	tcp_slow_start_after_idle_check(sk);
}

static inline void tcp_mark_urg(struct tcp_sock *tp, int flags)
{
	if (flags & MSG_OOB)
		tp->snd_up = tp->write_seq;
}

/* If a not yet filled skb is pushed, do not send it if
 * we have data packets in Qdisc or NIC queues :
 * Because TX completion will happen shortly, it gives a chance
 * to coalesce future sendmsg() payload into this skb, without
 * need for a timer, and with no latency trade off.
 * As packets containing data payload have a bigger truesize
 * than pure acks (dataless) packets, the last checks prevent
 * autocorking if we only have an ACK in Qdisc/NIC queues,
 * or if TX completion was delayed after we processed ACK packet.
 */
static bool tcp_should_autocork(struct sock *sk, struct sk_buff *skb,
				int size_goal)
{
	return skb->len < size_goal &&
	       sysctl_tcp_autocorking &&
	       skb != tcp_write_queue_head(sk) &&
	       atomic_read(&sk->sk_wmem_alloc) > skb->truesize;
}

static void tcp_push(struct sock *sk, int flags, int mss_now,
		     int nonagle, int size_goal)
{
	struct tcp_sock *tp = tcp_sk(sk);
	struct sk_buff *skb;

	if (!tcp_send_head(sk))
		return;

	skb = tcp_write_queue_tail(sk);
	if (!(flags & MSG_MORE) || forced_push(tp))
		tcp_mark_push(tp, skb);

	tcp_mark_urg(tp, flags);

	if (tcp_should_autocork(sk, skb, size_goal)) {

		/* avoid atomic op if TSQ_THROTTLED bit is already set */
		if (!test_bit(TSQ_THROTTLED, &tp->tsq_flags)) {
			NET_INC_STATS(sock_net(sk), LINUX_MIB_TCPAUTOCORKING);
			set_bit(TSQ_THROTTLED, &tp->tsq_flags);
		}
		/* It is possible TX completion already happened
		 * before we set TSQ_THROTTLED.
		 */
		if (atomic_read(&sk->sk_wmem_alloc) > skb->truesize)
			return;
	}

	if (flags & MSG_MORE)
		nonagle = TCP_NAGLE_CORK;

	__tcp_push_pending_frames(sk, mss_now, nonagle);
}

static int tcp_splice_data_recv(read_descriptor_t *rd_desc, struct sk_buff *skb,
				unsigned int offset, size_t len)
{
	struct tcp_splice_state *tss = rd_desc->arg.data;
	int ret;

	ret = skb_splice_bits(skb, skb->sk, offset, tss->pipe,
			      min(rd_desc->count, len), tss->flags);
	if (ret > 0)
		rd_desc->count -= ret;
	return ret;
}

static int __tcp_splice_read(struct sock *sk, struct tcp_splice_state *tss)
{
	/* Store TCP splice context information in read_descriptor_t. */
	read_descriptor_t rd_desc = {
		.arg.data = tss,
		.count	  = tss->len,
	};

	return tcp_read_sock(sk, &rd_desc, tcp_splice_data_recv);
}

/**
 *  tcp_splice_read - splice data from TCP socket to a pipe
 * @sock:	socket to splice from
 * @ppos:	position (not valid)
 * @pipe:	pipe to splice to
 * @len:	number of bytes to splice
 * @flags:	splice modifier flags
 *
 * Description:
 *    Will read pages from given socket and fill them into a pipe.
 *
 **/
ssize_t tcp_splice_read(struct socket *sock, loff_t *ppos,
			struct pipe_inode_info *pipe, size_t len,
			unsigned int flags)
{
	struct sock *sk = sock->sk;
	struct tcp_splice_state tss = {
		.pipe = pipe,
		.len = len,
		.flags = flags,
	};
	long timeo;
	ssize_t spliced;
	int ret;

	sock_rps_record_flow(sk);
	/*
	 * We can't seek on a socket input
	 */
	if (unlikely(*ppos))
		return -ESPIPE;

	ret = spliced = 0;

	lock_sock(sk);

	timeo = sock_rcvtimeo(sk, sock->file->f_flags & O_NONBLOCK);
	while (tss.len) {
		ret = __tcp_splice_read(sk, &tss);
		if (ret < 0)
			break;
		else if (!ret) {
			if (spliced)
				break;
			if (sock_flag(sk, SOCK_DONE))
				break;
			if (sk->sk_err) {
				ret = sock_error(sk);
				break;
			}
			if (sk->sk_shutdown & RCV_SHUTDOWN)
				break;
			if (sk->sk_state == TCP_CLOSE) {
				/*
				 * This occurs when user tries to read
				 * from never connected socket.
				 */
				if (!sock_flag(sk, SOCK_DONE))
					ret = -ENOTCONN;
				break;
			}
			if (!timeo) {
				ret = -EAGAIN;
				break;
			}
			/* if __tcp_splice_read() got nothing while we have
			 * an skb in receive queue, we do not want to loop.
			 * This might happen with URG data.
			 */
			if (!skb_queue_empty(&sk->sk_receive_queue))
				break;
			sk_wait_data(sk, &timeo, NULL);
			if (signal_pending(current)) {
				ret = sock_intr_errno(timeo);
				break;
			}
			continue;
		}
		tss.len -= ret;
		spliced += ret;

		if (!timeo)
			break;
		release_sock(sk);
		lock_sock(sk);

		if (sk->sk_err || sk->sk_state == TCP_CLOSE ||
		    (sk->sk_shutdown & RCV_SHUTDOWN) ||
		    signal_pending(current))
			break;
	}

	release_sock(sk);

	if (spliced)
		return spliced;

	return ret;
}
EXPORT_SYMBOL(tcp_splice_read);

struct sk_buff *sk_stream_alloc_skb(struct sock *sk, int size, gfp_t gfp,
				    bool force_schedule)
{
	struct sk_buff *skb;

	/* The TCP header must be at least 32-bit aligned.  */
	size = ALIGN(size, 4);

	if (unlikely(tcp_under_memory_pressure(sk)))
		sk_mem_reclaim_partial(sk);

	skb = alloc_skb_fclone(size + sk->sk_prot->max_header, gfp);
	if (likely(skb)) {
		bool mem_scheduled;

		if (force_schedule) {
			mem_scheduled = true;
			sk_forced_mem_schedule(sk, skb->truesize);
		} else {
			mem_scheduled = sk_wmem_schedule(sk, skb->truesize);
		}
		if (likely(mem_scheduled)) {
			skb_reserve(skb, sk->sk_prot->max_header);
			/*
			 * Make sure that we have exactly size bytes
			 * available to the caller, no more, no less.
			 */
			skb->reserved_tailroom = skb->end - skb->tail - size;
			return skb;
		}
		__kfree_skb(skb);
	} else {
		sk->sk_prot->enter_memory_pressure(sk);
		sk_stream_moderate_sndbuf(sk);
	}
	return NULL;
}

static unsigned int tcp_xmit_size_goal(struct sock *sk, u32 mss_now,
				       int large_allowed)
{
	struct tcp_sock *tp = tcp_sk(sk);
	u32 new_size_goal, size_goal;

	if (!large_allowed || !sk_can_gso(sk))
		return mss_now;

	/* Note : tcp_tso_autosize() will eventually split this later */
	new_size_goal = sk->sk_gso_max_size - 1 - MAX_TCP_HEADER;
	new_size_goal = tcp_bound_to_half_wnd(tp, new_size_goal);

	/* We try hard to avoid divides here */
	size_goal = tp->gso_segs * mss_now;
	if (unlikely(new_size_goal < size_goal ||
		     new_size_goal >= size_goal + mss_now)) {
		tp->gso_segs = min_t(u16, new_size_goal / mss_now,
				     sk->sk_gso_max_segs);
		size_goal = tp->gso_segs * mss_now;
	}

	return max(size_goal, mss_now);
}

static int tcp_send_mss(struct sock *sk, int *size_goal, int flags)
{
	int mss_now;

	mss_now = tcp_current_mss(sk);
	*size_goal = tcp_xmit_size_goal(sk, mss_now, !(flags & MSG_OOB));

	return mss_now;
}

static ssize_t do_tcp_sendpages(struct sock *sk, struct page *page, int offset,
				size_t size, int flags)
{
	struct tcp_sock *tp = tcp_sk(sk);
	int mss_now, size_goal;
	int err;
	ssize_t copied;
	long timeo = sock_sndtimeo(sk, flags & MSG_DONTWAIT);

	/* Wait for a connection to finish. One exception is TCP Fast Open
	 * (passive side) where data is allowed to be sent before a connection
	 * is fully established.
	 */
	if (((1 << sk->sk_state) & ~(TCPF_ESTABLISHED | TCPF_CLOSE_WAIT)) &&
	    !tcp_passive_fastopen(sk)) {
		err = sk_stream_wait_connect(sk, &timeo);
		if (err != 0)
			goto out_err;
	}

	sk_clear_bit(SOCKWQ_ASYNC_NOSPACE, sk);

	mss_now = tcp_send_mss(sk, &size_goal, flags);
	copied = 0;

	err = -EPIPE;
	if (sk->sk_err || (sk->sk_shutdown & SEND_SHUTDOWN))
		goto out_err;

	while (size > 0) {
		struct sk_buff *skb = tcp_write_queue_tail(sk);
		int copy, i;
		bool can_coalesce;

		if (!tcp_send_head(sk) || (copy = size_goal - skb->len) <= 0 ||
		    !tcp_skb_can_collapse_to(skb)) {
new_segment:
			if (!sk_stream_memory_free(sk))
				goto wait_for_sndbuf;

			skb = sk_stream_alloc_skb(sk, 0, sk->sk_allocation,
						  skb_queue_empty(&sk->sk_write_queue));
			if (!skb)
				goto wait_for_memory;

			skb_entail(sk, skb);
			copy = size_goal;
		}

		if (copy > size)
			copy = size;

		i = skb_shinfo(skb)->nr_frags;
		can_coalesce = skb_can_coalesce(skb, i, page, offset);
		if (!can_coalesce && i >= sysctl_max_skb_frags) {
			tcp_mark_push(tp, skb);
			goto new_segment;
		}
		if (!sk_wmem_schedule(sk, copy))
			goto wait_for_memory;

		if (can_coalesce) {
			skb_frag_size_add(&skb_shinfo(skb)->frags[i - 1], copy);
		} else {
			get_page(page);
			skb_fill_page_desc(skb, i, page, offset, copy);
		}
		skb_shinfo(skb)->tx_flags |= SKBTX_SHARED_FRAG;

		skb->len += copy;
		skb->data_len += copy;
		skb->truesize += copy;
		sk->sk_wmem_queued += copy;
		sk_mem_charge(sk, copy);
		skb->ip_summed = CHECKSUM_PARTIAL;
		tp->write_seq += copy;
		TCP_SKB_CB(skb)->end_seq += copy;
		tcp_skb_pcount_set(skb, 0);

		if (!copied)
			TCP_SKB_CB(skb)->tcp_flags &= ~TCPHDR_PSH;

		copied += copy;
		offset += copy;
		size -= copy;
		if (!size)
			goto out;

		if (skb->len < size_goal || (flags & MSG_OOB))
			continue;

		if (forced_push(tp)) {
			tcp_mark_push(tp, skb);
			__tcp_push_pending_frames(sk, mss_now, TCP_NAGLE_PUSH);
		} else if (skb == tcp_send_head(sk))
			tcp_push_one(sk, mss_now);
		continue;

wait_for_sndbuf:
		set_bit(SOCK_NOSPACE, &sk->sk_socket->flags);
wait_for_memory:
		tcp_push(sk, flags & ~MSG_MORE, mss_now,
			 TCP_NAGLE_PUSH, size_goal);

		err = sk_stream_wait_memory(sk, &timeo);
		if (err != 0)
			goto do_error;

		mss_now = tcp_send_mss(sk, &size_goal, flags);
	}

out:
	if (copied) {
		tcp_tx_timestamp(sk, sk->sk_tsflags, tcp_write_queue_tail(sk));
		if (!(flags & MSG_SENDPAGE_NOTLAST))
			tcp_push(sk, flags, mss_now, tp->nonagle, size_goal);
	}
	return copied;

do_error:
	if (copied)
		goto out;
out_err:
	/* make sure we wake any epoll edge trigger waiter */
	if (unlikely(skb_queue_len(&sk->sk_write_queue) == 0 && err == -EAGAIN))
		sk->sk_write_space(sk);
	return sk_stream_error(sk, flags, err);
}

int tcp_sendpage(struct sock *sk, struct page *page, int offset,
		 size_t size, int flags)
{
	ssize_t res;

	if (!(sk->sk_route_caps & NETIF_F_SG) ||
	    !sk_check_csum_caps(sk))
		return sock_no_sendpage(sk->sk_socket, page, offset, size,
					flags);

	lock_sock(sk);

	tcp_rate_check_app_limited(sk);  /* is sending application-limited? */

	res = do_tcp_sendpages(sk, page, offset, size, flags);
	release_sock(sk);
	return res;
}
EXPORT_SYMBOL(tcp_sendpage);

/* Do not bother using a page frag for very small frames.
 * But use this heuristic only for the first skb in write queue.
 *
 * Having no payload in skb->head allows better SACK shifting
 * in tcp_shift_skb_data(), reducing sack/rack overhead, because
 * write queue has less skbs.
 * Each skb can hold up to MAX_SKB_FRAGS * 32Kbytes, or ~0.5 MB.
 * This also speeds up tso_fragment(), since it wont fallback
 * to tcp_fragment().
 */
static int linear_payload_sz(bool first_skb)
{
	if (first_skb)
		return SKB_WITH_OVERHEAD(2048 - MAX_TCP_HEADER);
	return 0;
}

static int select_size(const struct sock *sk, bool sg, bool first_skb)
{
	const struct tcp_sock *tp = tcp_sk(sk);
	int tmp = tp->mss_cache;

	if (sg) {
		if (sk_can_gso(sk)) {
			tmp = linear_payload_sz(first_skb);
		} else {
			int pgbreak = SKB_MAX_HEAD(MAX_TCP_HEADER);

			if (tmp >= pgbreak &&
			    tmp <= pgbreak + (MAX_SKB_FRAGS - 1) * PAGE_SIZE)
				tmp = pgbreak;
		}
	}

	return tmp;
}

void tcp_free_fastopen_req(struct tcp_sock *tp)
{
	if (tp->fastopen_req) {
		kfree(tp->fastopen_req);
		tp->fastopen_req = NULL;
	}
}

static int tcp_sendmsg_fastopen(struct sock *sk, struct msghdr *msg,
				int *copied, size_t size)
{
	struct tcp_sock *tp = tcp_sk(sk);
	struct inet_sock *inet = inet_sk(sk);
	struct sockaddr *uaddr = msg->msg_name;
	int err, flags;

	if (!(sysctl_tcp_fastopen & TFO_CLIENT_ENABLE) ||
	    (uaddr && msg->msg_namelen >= sizeof(uaddr->sa_family) &&
	     uaddr->sa_family == AF_UNSPEC))
		return -EOPNOTSUPP;
	if (tp->fastopen_req)
		return -EALREADY; /* Another Fast Open is in progress */

	tp->fastopen_req = kzalloc(sizeof(struct tcp_fastopen_request),
				   sk->sk_allocation);
	if (unlikely(!tp->fastopen_req))
		return -ENOBUFS;
	tp->fastopen_req->data = msg;
	tp->fastopen_req->size = size;

	if (inet->defer_connect) {
		err = tcp_connect(sk);
		/* Same failure procedure as in tcp_v4/6_connect */
		if (err) {
			tcp_set_state(sk, TCP_CLOSE);
			inet->inet_dport = 0;
			sk->sk_route_caps = 0;
		}
	}
	flags = (msg->msg_flags & MSG_DONTWAIT) ? O_NONBLOCK : 0;
	err = __inet_stream_connect(sk->sk_socket, uaddr,
				    msg->msg_namelen, flags);
	/* fastopen_req could already be freed in __inet_stream_connect
	 * if the connection times out or gets rst
	 */
	if (tp->fastopen_req) {
		*copied = tp->fastopen_req->copied;
		tcp_free_fastopen_req(tp);
		inet->defer_connect = 0;
	}
	return err;
}

int tcp_sendmsg(struct sock *sk, struct msghdr *msg, size_t size)
{
	struct tcp_sock *tp = tcp_sk(sk);
	struct sk_buff *skb;
	struct sockcm_cookie sockc;
	int flags, err, copied = 0;
	int mss_now = 0, size_goal, copied_syn = 0;
	bool process_backlog = false;
	bool sg;
	long timeo;

	lock_sock(sk);

	flags = msg->msg_flags;
<<<<<<< HEAD
	if (unlikely(flags & MSG_FASTOPEN || inet_sk(sk)->defer_connect)) {
=======
	if ((flags & MSG_FASTOPEN) && !tp->repair) {
>>>>>>> 6ba89b52
		err = tcp_sendmsg_fastopen(sk, msg, &copied_syn, size);
		if (err == -EINPROGRESS && copied_syn > 0)
			goto out;
		else if (err)
			goto out_err;
	}

	timeo = sock_sndtimeo(sk, flags & MSG_DONTWAIT);

	tcp_rate_check_app_limited(sk);  /* is sending application-limited? */

	/* Wait for a connection to finish. One exception is TCP Fast Open
	 * (passive side) where data is allowed to be sent before a connection
	 * is fully established.
	 */
	if (((1 << sk->sk_state) & ~(TCPF_ESTABLISHED | TCPF_CLOSE_WAIT)) &&
	    !tcp_passive_fastopen(sk)) {
		err = sk_stream_wait_connect(sk, &timeo);
		if (err != 0)
			goto do_error;
	}

	if (unlikely(tp->repair)) {
		if (tp->repair_queue == TCP_RECV_QUEUE) {
			copied = tcp_send_rcvq(sk, msg, size);
			goto out_nopush;
		}

		err = -EINVAL;
		if (tp->repair_queue == TCP_NO_QUEUE)
			goto out_err;

		/* 'common' sending to sendq */
	}

	sockc.tsflags = sk->sk_tsflags;
	if (msg->msg_controllen) {
		err = sock_cmsg_send(sk, msg, &sockc);
		if (unlikely(err)) {
			err = -EINVAL;
			goto out_err;
		}
	}

	/* This should be in poll */
	sk_clear_bit(SOCKWQ_ASYNC_NOSPACE, sk);

	/* Ok commence sending. */
	copied = 0;

restart:
	mss_now = tcp_send_mss(sk, &size_goal, flags);

	err = -EPIPE;
	if (sk->sk_err || (sk->sk_shutdown & SEND_SHUTDOWN))
		goto do_error;

	sg = !!(sk->sk_route_caps & NETIF_F_SG);

	while (msg_data_left(msg)) {
		int copy = 0;
		int max = size_goal;

		skb = tcp_write_queue_tail(sk);
		if (tcp_send_head(sk)) {
			if (skb->ip_summed == CHECKSUM_NONE)
				max = mss_now;
			copy = max - skb->len;
		}

		if (copy <= 0 || !tcp_skb_can_collapse_to(skb)) {
			bool first_skb;

new_segment:
			/* Allocate new segment. If the interface is SG,
			 * allocate skb fitting to single page.
			 */
			if (!sk_stream_memory_free(sk))
				goto wait_for_sndbuf;

			if (process_backlog && sk_flush_backlog(sk)) {
				process_backlog = false;
				goto restart;
			}
			first_skb = skb_queue_empty(&sk->sk_write_queue);
			skb = sk_stream_alloc_skb(sk,
						  select_size(sk, sg, first_skb),
						  sk->sk_allocation,
						  first_skb);
			if (!skb)
				goto wait_for_memory;

			process_backlog = true;
			/*
			 * Check whether we can use HW checksum.
			 */
			if (sk_check_csum_caps(sk))
				skb->ip_summed = CHECKSUM_PARTIAL;

			skb_entail(sk, skb);
			copy = size_goal;
			max = size_goal;

			/* All packets are restored as if they have
			 * already been sent. skb_mstamp isn't set to
			 * avoid wrong rtt estimation.
			 */
			if (tp->repair)
				TCP_SKB_CB(skb)->sacked |= TCPCB_REPAIRED;
		}

		/* Try to append data to the end of skb. */
		if (copy > msg_data_left(msg))
			copy = msg_data_left(msg);

		/* Where to copy to? */
		if (skb_availroom(skb) > 0) {
			/* We have some space in skb head. Superb! */
			copy = min_t(int, copy, skb_availroom(skb));
			err = skb_add_data_nocache(sk, skb, &msg->msg_iter, copy);
			if (err)
				goto do_fault;
		} else {
			bool merge = true;
			int i = skb_shinfo(skb)->nr_frags;
			struct page_frag *pfrag = sk_page_frag(sk);

			if (!sk_page_frag_refill(sk, pfrag))
				goto wait_for_memory;

			if (!skb_can_coalesce(skb, i, pfrag->page,
					      pfrag->offset)) {
				if (i >= sysctl_max_skb_frags || !sg) {
					tcp_mark_push(tp, skb);
					goto new_segment;
				}
				merge = false;
			}

			copy = min_t(int, copy, pfrag->size - pfrag->offset);

			if (!sk_wmem_schedule(sk, copy))
				goto wait_for_memory;

			err = skb_copy_to_page_nocache(sk, &msg->msg_iter, skb,
						       pfrag->page,
						       pfrag->offset,
						       copy);
			if (err)
				goto do_error;

			/* Update the skb. */
			if (merge) {
				skb_frag_size_add(&skb_shinfo(skb)->frags[i - 1], copy);
			} else {
				skb_fill_page_desc(skb, i, pfrag->page,
						   pfrag->offset, copy);
				get_page(pfrag->page);
			}
			pfrag->offset += copy;
		}

		if (!copied)
			TCP_SKB_CB(skb)->tcp_flags &= ~TCPHDR_PSH;

		tp->write_seq += copy;
		TCP_SKB_CB(skb)->end_seq += copy;
		tcp_skb_pcount_set(skb, 0);

		copied += copy;
		if (!msg_data_left(msg)) {
			if (unlikely(flags & MSG_EOR))
				TCP_SKB_CB(skb)->eor = 1;
			goto out;
		}

		if (skb->len < max || (flags & MSG_OOB) || unlikely(tp->repair))
			continue;

		if (forced_push(tp)) {
			tcp_mark_push(tp, skb);
			__tcp_push_pending_frames(sk, mss_now, TCP_NAGLE_PUSH);
		} else if (skb == tcp_send_head(sk))
			tcp_push_one(sk, mss_now);
		continue;

wait_for_sndbuf:
		set_bit(SOCK_NOSPACE, &sk->sk_socket->flags);
wait_for_memory:
		if (copied)
			tcp_push(sk, flags & ~MSG_MORE, mss_now,
				 TCP_NAGLE_PUSH, size_goal);

		err = sk_stream_wait_memory(sk, &timeo);
		if (err != 0)
			goto do_error;

		mss_now = tcp_send_mss(sk, &size_goal, flags);
	}

out:
	if (copied) {
		tcp_tx_timestamp(sk, sockc.tsflags, tcp_write_queue_tail(sk));
		tcp_push(sk, flags, mss_now, tp->nonagle, size_goal);
	}
out_nopush:
	release_sock(sk);
	return copied + copied_syn;

do_fault:
	if (!skb->len) {
		tcp_unlink_write_queue(skb, sk);
		/* It is the one place in all of TCP, except connection
		 * reset, where we can be unlinking the send_head.
		 */
		tcp_check_send_head(sk, skb);
		sk_wmem_free_skb(sk, skb);
	}

do_error:
	if (copied + copied_syn)
		goto out;
out_err:
	err = sk_stream_error(sk, flags, err);
	/* make sure we wake any epoll edge trigger waiter */
	if (unlikely(skb_queue_len(&sk->sk_write_queue) == 0 && err == -EAGAIN))
		sk->sk_write_space(sk);
	release_sock(sk);
	return err;
}
EXPORT_SYMBOL(tcp_sendmsg);

/*
 *	Handle reading urgent data. BSD has very simple semantics for
 *	this, no blocking and very strange errors 8)
 */

static int tcp_recv_urg(struct sock *sk, struct msghdr *msg, int len, int flags)
{
	struct tcp_sock *tp = tcp_sk(sk);

	/* No URG data to read. */
	if (sock_flag(sk, SOCK_URGINLINE) || !tp->urg_data ||
	    tp->urg_data == TCP_URG_READ)
		return -EINVAL;	/* Yes this is right ! */

	if (sk->sk_state == TCP_CLOSE && !sock_flag(sk, SOCK_DONE))
		return -ENOTCONN;

	if (tp->urg_data & TCP_URG_VALID) {
		int err = 0;
		char c = tp->urg_data;

		if (!(flags & MSG_PEEK))
			tp->urg_data = TCP_URG_READ;

		/* Read urgent data. */
		msg->msg_flags |= MSG_OOB;

		if (len > 0) {
			if (!(flags & MSG_TRUNC))
				err = memcpy_to_msg(msg, &c, 1);
			len = 1;
		} else
			msg->msg_flags |= MSG_TRUNC;

		return err ? -EFAULT : len;
	}

	if (sk->sk_state == TCP_CLOSE || (sk->sk_shutdown & RCV_SHUTDOWN))
		return 0;

	/* Fixed the recv(..., MSG_OOB) behaviour.  BSD docs and
	 * the available implementations agree in this case:
	 * this call should never block, independent of the
	 * blocking state of the socket.
	 * Mike <pall@rz.uni-karlsruhe.de>
	 */
	return -EAGAIN;
}

static int tcp_peek_sndq(struct sock *sk, struct msghdr *msg, int len)
{
	struct sk_buff *skb;
	int copied = 0, err = 0;

	/* XXX -- need to support SO_PEEK_OFF */

	skb_queue_walk(&sk->sk_write_queue, skb) {
		err = skb_copy_datagram_msg(skb, 0, msg, skb->len);
		if (err)
			break;

		copied += skb->len;
	}

	return err ?: copied;
}

/* Clean up the receive buffer for full frames taken by the user,
 * then send an ACK if necessary.  COPIED is the number of bytes
 * tcp_recvmsg has given to the user so far, it speeds up the
 * calculation of whether or not we must ACK for the sake of
 * a window update.
 */
static void tcp_cleanup_rbuf(struct sock *sk, int copied)
{
	struct tcp_sock *tp = tcp_sk(sk);
	bool time_to_ack = false;

	struct sk_buff *skb = skb_peek(&sk->sk_receive_queue);

	WARN(skb && !before(tp->copied_seq, TCP_SKB_CB(skb)->end_seq),
	     "cleanup rbuf bug: copied %X seq %X rcvnxt %X\n",
	     tp->copied_seq, TCP_SKB_CB(skb)->end_seq, tp->rcv_nxt);

	if (inet_csk_ack_scheduled(sk)) {
		const struct inet_connection_sock *icsk = inet_csk(sk);
		   /* Delayed ACKs frequently hit locked sockets during bulk
		    * receive. */
		if (icsk->icsk_ack.blocked ||
		    /* Once-per-two-segments ACK was not sent by tcp_input.c */
		    tp->rcv_nxt - tp->rcv_wup > icsk->icsk_ack.rcv_mss ||
		    /*
		     * If this read emptied read buffer, we send ACK, if
		     * connection is not bidirectional, user drained
		     * receive buffer and there was a small segment
		     * in queue.
		     */
		    (copied > 0 &&
		     ((icsk->icsk_ack.pending & ICSK_ACK_PUSHED2) ||
		      ((icsk->icsk_ack.pending & ICSK_ACK_PUSHED) &&
		       !icsk->icsk_ack.pingpong)) &&
		      !atomic_read(&sk->sk_rmem_alloc)))
			time_to_ack = true;
	}

	/* We send an ACK if we can now advertise a non-zero window
	 * which has been raised "significantly".
	 *
	 * Even if window raised up to infinity, do not send window open ACK
	 * in states, where we will not receive more. It is useless.
	 */
	if (copied > 0 && !time_to_ack && !(sk->sk_shutdown & RCV_SHUTDOWN)) {
		__u32 rcv_window_now = tcp_receive_window(tp);

		/* Optimize, __tcp_select_window() is not cheap. */
		if (2*rcv_window_now <= tp->window_clamp) {
			__u32 new_window = __tcp_select_window(sk);

			/* Send ACK now, if this read freed lots of space
			 * in our buffer. Certainly, new_window is new window.
			 * We can advertise it now, if it is not less than current one.
			 * "Lots" means "at least twice" here.
			 */
			if (new_window && new_window >= 2 * rcv_window_now)
				time_to_ack = true;
		}
	}
	if (time_to_ack)
		tcp_send_ack(sk);
}

static void tcp_prequeue_process(struct sock *sk)
{
	struct sk_buff *skb;
	struct tcp_sock *tp = tcp_sk(sk);

	NET_INC_STATS(sock_net(sk), LINUX_MIB_TCPPREQUEUED);

	while ((skb = __skb_dequeue(&tp->ucopy.prequeue)) != NULL)
		sk_backlog_rcv(sk, skb);

	/* Clear memory counter. */
	tp->ucopy.memory = 0;
}

static struct sk_buff *tcp_recv_skb(struct sock *sk, u32 seq, u32 *off)
{
	struct sk_buff *skb;
	u32 offset;

	while ((skb = skb_peek(&sk->sk_receive_queue)) != NULL) {
		offset = seq - TCP_SKB_CB(skb)->seq;
		if (unlikely(TCP_SKB_CB(skb)->tcp_flags & TCPHDR_SYN)) {
			pr_err_once("%s: found a SYN, please report !\n", __func__);
			offset--;
		}
		if (offset < skb->len || (TCP_SKB_CB(skb)->tcp_flags & TCPHDR_FIN)) {
			*off = offset;
			return skb;
		}
		/* This looks weird, but this can happen if TCP collapsing
		 * splitted a fat GRO packet, while we released socket lock
		 * in skb_splice_bits()
		 */
		sk_eat_skb(sk, skb);
	}
	return NULL;
}

/*
 * This routine provides an alternative to tcp_recvmsg() for routines
 * that would like to handle copying from skbuffs directly in 'sendfile'
 * fashion.
 * Note:
 *	- It is assumed that the socket was locked by the caller.
 *	- The routine does not block.
 *	- At present, there is no support for reading OOB data
 *	  or for 'peeking' the socket using this routine
 *	  (although both would be easy to implement).
 */
int tcp_read_sock(struct sock *sk, read_descriptor_t *desc,
		  sk_read_actor_t recv_actor)
{
	struct sk_buff *skb;
	struct tcp_sock *tp = tcp_sk(sk);
	u32 seq = tp->copied_seq;
	u32 offset;
	int copied = 0;

	if (sk->sk_state == TCP_LISTEN)
		return -ENOTCONN;
	while ((skb = tcp_recv_skb(sk, seq, &offset)) != NULL) {
		if (offset < skb->len) {
			int used;
			size_t len;

			len = skb->len - offset;
			/* Stop reading if we hit a patch of urgent data */
			if (tp->urg_data) {
				u32 urg_offset = tp->urg_seq - seq;
				if (urg_offset < len)
					len = urg_offset;
				if (!len)
					break;
			}
			used = recv_actor(desc, skb, offset, len);
			if (used <= 0) {
				if (!copied)
					copied = used;
				break;
			} else if (used <= len) {
				seq += used;
				copied += used;
				offset += used;
			}
			/* If recv_actor drops the lock (e.g. TCP splice
			 * receive) the skb pointer might be invalid when
			 * getting here: tcp_collapse might have deleted it
			 * while aggregating skbs from the socket queue.
			 */
			skb = tcp_recv_skb(sk, seq - 1, &offset);
			if (!skb)
				break;
			/* TCP coalescing might have appended data to the skb.
			 * Try to splice more frags
			 */
			if (offset + 1 != skb->len)
				continue;
		}
		if (TCP_SKB_CB(skb)->tcp_flags & TCPHDR_FIN) {
			sk_eat_skb(sk, skb);
			++seq;
			break;
		}
		sk_eat_skb(sk, skb);
		if (!desc->count)
			break;
		tp->copied_seq = seq;
	}
	tp->copied_seq = seq;

	tcp_rcv_space_adjust(sk);

	/* Clean up data we have read: This will do ACK frames. */
	if (copied > 0) {
		tcp_recv_skb(sk, seq, &offset);
		tcp_cleanup_rbuf(sk, copied);
	}
	return copied;
}
EXPORT_SYMBOL(tcp_read_sock);

int tcp_peek_len(struct socket *sock)
{
	return tcp_inq(sock->sk);
}
EXPORT_SYMBOL(tcp_peek_len);

/*
 *	This routine copies from a sock struct into the user buffer.
 *
 *	Technical note: in 2.3 we work on _locked_ socket, so that
 *	tricks with *seq access order and skb->users are not required.
 *	Probably, code can be easily improved even more.
 */

int tcp_recvmsg(struct sock *sk, struct msghdr *msg, size_t len, int nonblock,
		int flags, int *addr_len)
{
	struct tcp_sock *tp = tcp_sk(sk);
	int copied = 0;
	u32 peek_seq;
	u32 *seq;
	unsigned long used;
	int err;
	int target;		/* Read at least this many bytes */
	long timeo;
	struct task_struct *user_recv = NULL;
	struct sk_buff *skb, *last;
	u32 urg_hole = 0;

	if (unlikely(flags & MSG_ERRQUEUE))
		return inet_recv_error(sk, msg, len, addr_len);

	if (sk_can_busy_loop(sk) && skb_queue_empty(&sk->sk_receive_queue) &&
	    (sk->sk_state == TCP_ESTABLISHED))
		sk_busy_loop(sk, nonblock);

	lock_sock(sk);

	err = -ENOTCONN;
	if (sk->sk_state == TCP_LISTEN)
		goto out;

	timeo = sock_rcvtimeo(sk, nonblock);

	/* Urgent data needs to be handled specially. */
	if (flags & MSG_OOB)
		goto recv_urg;

	if (unlikely(tp->repair)) {
		err = -EPERM;
		if (!(flags & MSG_PEEK))
			goto out;

		if (tp->repair_queue == TCP_SEND_QUEUE)
			goto recv_sndq;

		err = -EINVAL;
		if (tp->repair_queue == TCP_NO_QUEUE)
			goto out;

		/* 'common' recv queue MSG_PEEK-ing */
	}

	seq = &tp->copied_seq;
	if (flags & MSG_PEEK) {
		peek_seq = tp->copied_seq;
		seq = &peek_seq;
	}

	target = sock_rcvlowat(sk, flags & MSG_WAITALL, len);

	do {
		u32 offset;

		/* Are we at urgent data? Stop if we have read anything or have SIGURG pending. */
		if (tp->urg_data && tp->urg_seq == *seq) {
			if (copied)
				break;
			if (signal_pending(current)) {
				copied = timeo ? sock_intr_errno(timeo) : -EAGAIN;
				break;
			}
		}

		/* Next get a buffer. */

		last = skb_peek_tail(&sk->sk_receive_queue);
		skb_queue_walk(&sk->sk_receive_queue, skb) {
			last = skb;
			/* Now that we have two receive queues this
			 * shouldn't happen.
			 */
			if (WARN(before(*seq, TCP_SKB_CB(skb)->seq),
				 "recvmsg bug: copied %X seq %X rcvnxt %X fl %X\n",
				 *seq, TCP_SKB_CB(skb)->seq, tp->rcv_nxt,
				 flags))
				break;

			offset = *seq - TCP_SKB_CB(skb)->seq;
			if (unlikely(TCP_SKB_CB(skb)->tcp_flags & TCPHDR_SYN)) {
				pr_err_once("%s: found a SYN, please report !\n", __func__);
				offset--;
			}
			if (offset < skb->len)
				goto found_ok_skb;
			if (TCP_SKB_CB(skb)->tcp_flags & TCPHDR_FIN)
				goto found_fin_ok;
			WARN(!(flags & MSG_PEEK),
			     "recvmsg bug 2: copied %X seq %X rcvnxt %X fl %X\n",
			     *seq, TCP_SKB_CB(skb)->seq, tp->rcv_nxt, flags);
		}

		/* Well, if we have backlog, try to process it now yet. */

		if (copied >= target && !sk->sk_backlog.tail)
			break;

		if (copied) {
			if (sk->sk_err ||
			    sk->sk_state == TCP_CLOSE ||
			    (sk->sk_shutdown & RCV_SHUTDOWN) ||
			    !timeo ||
			    signal_pending(current))
				break;
		} else {
			if (sock_flag(sk, SOCK_DONE))
				break;

			if (sk->sk_err) {
				copied = sock_error(sk);
				break;
			}

			if (sk->sk_shutdown & RCV_SHUTDOWN)
				break;

			if (sk->sk_state == TCP_CLOSE) {
				if (!sock_flag(sk, SOCK_DONE)) {
					/* This occurs when user tries to read
					 * from never connected socket.
					 */
					copied = -ENOTCONN;
					break;
				}
				break;
			}

			if (!timeo) {
				copied = -EAGAIN;
				break;
			}

			if (signal_pending(current)) {
				copied = sock_intr_errno(timeo);
				break;
			}
		}

		tcp_cleanup_rbuf(sk, copied);

		if (!sysctl_tcp_low_latency && tp->ucopy.task == user_recv) {
			/* Install new reader */
			if (!user_recv && !(flags & (MSG_TRUNC | MSG_PEEK))) {
				user_recv = current;
				tp->ucopy.task = user_recv;
				tp->ucopy.msg = msg;
			}

			tp->ucopy.len = len;

			WARN_ON(tp->copied_seq != tp->rcv_nxt &&
				!(flags & (MSG_PEEK | MSG_TRUNC)));

			/* Ugly... If prequeue is not empty, we have to
			 * process it before releasing socket, otherwise
			 * order will be broken at second iteration.
			 * More elegant solution is required!!!
			 *
			 * Look: we have the following (pseudo)queues:
			 *
			 * 1. packets in flight
			 * 2. backlog
			 * 3. prequeue
			 * 4. receive_queue
			 *
			 * Each queue can be processed only if the next ones
			 * are empty. At this point we have empty receive_queue.
			 * But prequeue _can_ be not empty after 2nd iteration,
			 * when we jumped to start of loop because backlog
			 * processing added something to receive_queue.
			 * We cannot release_sock(), because backlog contains
			 * packets arrived _after_ prequeued ones.
			 *
			 * Shortly, algorithm is clear --- to process all
			 * the queues in order. We could make it more directly,
			 * requeueing packets from backlog to prequeue, if
			 * is not empty. It is more elegant, but eats cycles,
			 * unfortunately.
			 */
			if (!skb_queue_empty(&tp->ucopy.prequeue))
				goto do_prequeue;

			/* __ Set realtime policy in scheduler __ */
		}

		if (copied >= target) {
			/* Do not sleep, just process backlog. */
			release_sock(sk);
			lock_sock(sk);
		} else {
			sk_wait_data(sk, &timeo, last);
		}

		if (user_recv) {
			int chunk;

			/* __ Restore normal policy in scheduler __ */

			chunk = len - tp->ucopy.len;
			if (chunk != 0) {
				NET_ADD_STATS(sock_net(sk), LINUX_MIB_TCPDIRECTCOPYFROMBACKLOG, chunk);
				len -= chunk;
				copied += chunk;
			}

			if (tp->rcv_nxt == tp->copied_seq &&
			    !skb_queue_empty(&tp->ucopy.prequeue)) {
do_prequeue:
				tcp_prequeue_process(sk);

				chunk = len - tp->ucopy.len;
				if (chunk != 0) {
					NET_ADD_STATS(sock_net(sk), LINUX_MIB_TCPDIRECTCOPYFROMPREQUEUE, chunk);
					len -= chunk;
					copied += chunk;
				}
			}
		}
		if ((flags & MSG_PEEK) &&
		    (peek_seq - copied - urg_hole != tp->copied_seq)) {
			net_dbg_ratelimited("TCP(%s:%d): Application bug, race in MSG_PEEK\n",
					    current->comm,
					    task_pid_nr(current));
			peek_seq = tp->copied_seq;
		}
		continue;

	found_ok_skb:
		/* Ok so how much can we use? */
		used = skb->len - offset;
		if (len < used)
			used = len;

		/* Do we have urgent data here? */
		if (tp->urg_data) {
			u32 urg_offset = tp->urg_seq - *seq;
			if (urg_offset < used) {
				if (!urg_offset) {
					if (!sock_flag(sk, SOCK_URGINLINE)) {
						++*seq;
						urg_hole++;
						offset++;
						used--;
						if (!used)
							goto skip_copy;
					}
				} else
					used = urg_offset;
			}
		}

		if (!(flags & MSG_TRUNC)) {
			err = skb_copy_datagram_msg(skb, offset, msg, used);
			if (err) {
				/* Exception. Bailout! */
				if (!copied)
					copied = -EFAULT;
				break;
			}
		}

		*seq += used;
		copied += used;
		len -= used;

		tcp_rcv_space_adjust(sk);

skip_copy:
		if (tp->urg_data && after(tp->copied_seq, tp->urg_seq)) {
			tp->urg_data = 0;
			tcp_fast_path_check(sk);
		}
		if (used + offset < skb->len)
			continue;

		if (TCP_SKB_CB(skb)->tcp_flags & TCPHDR_FIN)
			goto found_fin_ok;
		if (!(flags & MSG_PEEK))
			sk_eat_skb(sk, skb);
		continue;

	found_fin_ok:
		/* Process the FIN. */
		++*seq;
		if (!(flags & MSG_PEEK))
			sk_eat_skb(sk, skb);
		break;
	} while (len > 0);

	if (user_recv) {
		if (!skb_queue_empty(&tp->ucopy.prequeue)) {
			int chunk;

			tp->ucopy.len = copied > 0 ? len : 0;

			tcp_prequeue_process(sk);

			if (copied > 0 && (chunk = len - tp->ucopy.len) != 0) {
				NET_ADD_STATS(sock_net(sk), LINUX_MIB_TCPDIRECTCOPYFROMPREQUEUE, chunk);
				len -= chunk;
				copied += chunk;
			}
		}

		tp->ucopy.task = NULL;
		tp->ucopy.len = 0;
	}

	/* According to UNIX98, msg_name/msg_namelen are ignored
	 * on connected socket. I was just happy when found this 8) --ANK
	 */

	/* Clean up data we have read: This will do ACK frames. */
	tcp_cleanup_rbuf(sk, copied);

	release_sock(sk);
	return copied;

out:
	release_sock(sk);
	return err;

recv_urg:
	err = tcp_recv_urg(sk, msg, len, flags);
	goto out;

recv_sndq:
	err = tcp_peek_sndq(sk, msg, len);
	goto out;
}
EXPORT_SYMBOL(tcp_recvmsg);

void tcp_set_state(struct sock *sk, int state)
{
	int oldstate = sk->sk_state;

	switch (state) {
	case TCP_ESTABLISHED:
		if (oldstate != TCP_ESTABLISHED)
			TCP_INC_STATS(sock_net(sk), TCP_MIB_CURRESTAB);
		break;

	case TCP_CLOSE:
		if (oldstate == TCP_CLOSE_WAIT || oldstate == TCP_ESTABLISHED)
			TCP_INC_STATS(sock_net(sk), TCP_MIB_ESTABRESETS);

		sk->sk_prot->unhash(sk);
		if (inet_csk(sk)->icsk_bind_hash &&
		    !(sk->sk_userlocks & SOCK_BINDPORT_LOCK))
			inet_put_port(sk);
		/* fall through */
	default:
		if (oldstate == TCP_ESTABLISHED)
			TCP_DEC_STATS(sock_net(sk), TCP_MIB_CURRESTAB);
	}

	/* Change state AFTER socket is unhashed to avoid closed
	 * socket sitting in hash tables.
	 */
	sk_state_store(sk, state);

#ifdef STATE_TRACE
	SOCK_DEBUG(sk, "TCP sk=%p, State %s -> %s\n", sk, statename[oldstate], statename[state]);
#endif
}
EXPORT_SYMBOL_GPL(tcp_set_state);

/*
 *	State processing on a close. This implements the state shift for
 *	sending our FIN frame. Note that we only send a FIN for some
 *	states. A shutdown() may have already sent the FIN, or we may be
 *	closed.
 */

static const unsigned char new_state[16] = {
  /* current state:        new state:      action:	*/
  [0 /* (Invalid) */]	= TCP_CLOSE,
  [TCP_ESTABLISHED]	= TCP_FIN_WAIT1 | TCP_ACTION_FIN,
  [TCP_SYN_SENT]	= TCP_CLOSE,
  [TCP_SYN_RECV]	= TCP_FIN_WAIT1 | TCP_ACTION_FIN,
  [TCP_FIN_WAIT1]	= TCP_FIN_WAIT1,
  [TCP_FIN_WAIT2]	= TCP_FIN_WAIT2,
  [TCP_TIME_WAIT]	= TCP_CLOSE,
  [TCP_CLOSE]		= TCP_CLOSE,
  [TCP_CLOSE_WAIT]	= TCP_LAST_ACK  | TCP_ACTION_FIN,
  [TCP_LAST_ACK]	= TCP_LAST_ACK,
  [TCP_LISTEN]		= TCP_CLOSE,
  [TCP_CLOSING]		= TCP_CLOSING,
  [TCP_NEW_SYN_RECV]	= TCP_CLOSE,	/* should not happen ! */
};

static int tcp_close_state(struct sock *sk)
{
	int next = (int)new_state[sk->sk_state];
	int ns = next & TCP_STATE_MASK;

	tcp_set_state(sk, ns);

	return next & TCP_ACTION_FIN;
}

/*
 *	Shutdown the sending side of a connection. Much like close except
 *	that we don't receive shut down or sock_set_flag(sk, SOCK_DEAD).
 */

void tcp_shutdown(struct sock *sk, int how)
{
	/*	We need to grab some memory, and put together a FIN,
	 *	and then put it into the queue to be sent.
	 *		Tim MacKenzie(tym@dibbler.cs.monash.edu.au) 4 Dec '92.
	 */
	if (!(how & SEND_SHUTDOWN))
		return;

	/* If we've already sent a FIN, or it's a closed state, skip this. */
	if ((1 << sk->sk_state) &
	    (TCPF_ESTABLISHED | TCPF_SYN_SENT |
	     TCPF_SYN_RECV | TCPF_CLOSE_WAIT)) {
		/* Clear out any half completed packets.  FIN if needed. */
		if (tcp_close_state(sk))
			tcp_send_fin(sk);
	}
}
EXPORT_SYMBOL(tcp_shutdown);

bool tcp_check_oom(struct sock *sk, int shift)
{
	bool too_many_orphans, out_of_socket_memory;

	too_many_orphans = tcp_too_many_orphans(sk, shift);
	out_of_socket_memory = tcp_out_of_memory(sk);

	if (too_many_orphans)
		net_info_ratelimited("too many orphaned sockets\n");
	if (out_of_socket_memory)
		net_info_ratelimited("out of memory -- consider tuning tcp_mem\n");
	return too_many_orphans || out_of_socket_memory;
}

void tcp_close(struct sock *sk, long timeout)
{
	struct sk_buff *skb;
	int data_was_unread = 0;
	int state;

	lock_sock(sk);
	sk->sk_shutdown = SHUTDOWN_MASK;

	if (sk->sk_state == TCP_LISTEN) {
		tcp_set_state(sk, TCP_CLOSE);

		/* Special case. */
		inet_csk_listen_stop(sk);

		goto adjudge_to_death;
	}

	/*  We need to flush the recv. buffs.  We do this only on the
	 *  descriptor close, not protocol-sourced closes, because the
	 *  reader process may not have drained the data yet!
	 */
	while ((skb = __skb_dequeue(&sk->sk_receive_queue)) != NULL) {
		u32 len = TCP_SKB_CB(skb)->end_seq - TCP_SKB_CB(skb)->seq;

		if (TCP_SKB_CB(skb)->tcp_flags & TCPHDR_FIN)
			len--;
		data_was_unread += len;
		__kfree_skb(skb);
	}

	sk_mem_reclaim(sk);

	/* If socket has been already reset (e.g. in tcp_reset()) - kill it. */
	if (sk->sk_state == TCP_CLOSE)
		goto adjudge_to_death;

	/* As outlined in RFC 2525, section 2.17, we send a RST here because
	 * data was lost. To witness the awful effects of the old behavior of
	 * always doing a FIN, run an older 2.1.x kernel or 2.0.x, start a bulk
	 * GET in an FTP client, suspend the process, wait for the client to
	 * advertise a zero window, then kill -9 the FTP client, wheee...
	 * Note: timeout is always zero in such a case.
	 */
	if (unlikely(tcp_sk(sk)->repair)) {
		sk->sk_prot->disconnect(sk, 0);
	} else if (data_was_unread) {
		/* Unread data was tossed, zap the connection. */
		NET_INC_STATS(sock_net(sk), LINUX_MIB_TCPABORTONCLOSE);
		tcp_set_state(sk, TCP_CLOSE);
		tcp_send_active_reset(sk, sk->sk_allocation);
	} else if (sock_flag(sk, SOCK_LINGER) && !sk->sk_lingertime) {
		/* Check zero linger _after_ checking for unread data. */
		sk->sk_prot->disconnect(sk, 0);
		NET_INC_STATS(sock_net(sk), LINUX_MIB_TCPABORTONDATA);
	} else if (tcp_close_state(sk)) {
		/* We FIN if the application ate all the data before
		 * zapping the connection.
		 */

		/* RED-PEN. Formally speaking, we have broken TCP state
		 * machine. State transitions:
		 *
		 * TCP_ESTABLISHED -> TCP_FIN_WAIT1
		 * TCP_SYN_RECV	-> TCP_FIN_WAIT1 (forget it, it's impossible)
		 * TCP_CLOSE_WAIT -> TCP_LAST_ACK
		 *
		 * are legal only when FIN has been sent (i.e. in window),
		 * rather than queued out of window. Purists blame.
		 *
		 * F.e. "RFC state" is ESTABLISHED,
		 * if Linux state is FIN-WAIT-1, but FIN is still not sent.
		 *
		 * The visible declinations are that sometimes
		 * we enter time-wait state, when it is not required really
		 * (harmless), do not send active resets, when they are
		 * required by specs (TCP_ESTABLISHED, TCP_CLOSE_WAIT, when
		 * they look as CLOSING or LAST_ACK for Linux)
		 * Probably, I missed some more holelets.
		 * 						--ANK
		 * XXX (TFO) - To start off we don't support SYN+ACK+FIN
		 * in a single packet! (May consider it later but will
		 * probably need API support or TCP_CORK SYN-ACK until
		 * data is written and socket is closed.)
		 */
		tcp_send_fin(sk);
	}

	sk_stream_wait_close(sk, timeout);

adjudge_to_death:
	state = sk->sk_state;
	sock_hold(sk);
	sock_orphan(sk);

	/* It is the last release_sock in its life. It will remove backlog. */
	release_sock(sk);


	/* Now socket is owned by kernel and we acquire BH lock
	   to finish close. No need to check for user refs.
	 */
	local_bh_disable();
	bh_lock_sock(sk);
	WARN_ON(sock_owned_by_user(sk));

	percpu_counter_inc(sk->sk_prot->orphan_count);

	/* Have we already been destroyed by a softirq or backlog? */
	if (state != TCP_CLOSE && sk->sk_state == TCP_CLOSE)
		goto out;

	/*	This is a (useful) BSD violating of the RFC. There is a
	 *	problem with TCP as specified in that the other end could
	 *	keep a socket open forever with no application left this end.
	 *	We use a 1 minute timeout (about the same as BSD) then kill
	 *	our end. If they send after that then tough - BUT: long enough
	 *	that we won't make the old 4*rto = almost no time - whoops
	 *	reset mistake.
	 *
	 *	Nope, it was not mistake. It is really desired behaviour
	 *	f.e. on http servers, when such sockets are useless, but
	 *	consume significant resources. Let's do it with special
	 *	linger2	option.					--ANK
	 */

	if (sk->sk_state == TCP_FIN_WAIT2) {
		struct tcp_sock *tp = tcp_sk(sk);
		if (tp->linger2 < 0) {
			tcp_set_state(sk, TCP_CLOSE);
			tcp_send_active_reset(sk, GFP_ATOMIC);
			__NET_INC_STATS(sock_net(sk),
					LINUX_MIB_TCPABORTONLINGER);
		} else {
			const int tmo = tcp_fin_time(sk);

			if (tmo > TCP_TIMEWAIT_LEN) {
				inet_csk_reset_keepalive_timer(sk,
						tmo - TCP_TIMEWAIT_LEN);
			} else {
				tcp_time_wait(sk, TCP_FIN_WAIT2, tmo);
				goto out;
			}
		}
	}
	if (sk->sk_state != TCP_CLOSE) {
		sk_mem_reclaim(sk);
		if (tcp_check_oom(sk, 0)) {
			tcp_set_state(sk, TCP_CLOSE);
			tcp_send_active_reset(sk, GFP_ATOMIC);
			__NET_INC_STATS(sock_net(sk),
					LINUX_MIB_TCPABORTONMEMORY);
		} else if (!check_net(sock_net(sk))) {
			/* Not possible to send reset; just close */
			tcp_set_state(sk, TCP_CLOSE);
		}
	}

	if (sk->sk_state == TCP_CLOSE) {
		struct request_sock *req = tcp_sk(sk)->fastopen_rsk;
		/* We could get here with a non-NULL req if the socket is
		 * aborted (e.g., closed with unread data) before 3WHS
		 * finishes.
		 */
		if (req)
			reqsk_fastopen_remove(sk, req, false);
		inet_csk_destroy_sock(sk);
	}
	/* Otherwise, socket is reprieved until protocol close. */

out:
	bh_unlock_sock(sk);
	local_bh_enable();
	sock_put(sk);
}
EXPORT_SYMBOL(tcp_close);

/* These states need RST on ABORT according to RFC793 */

static inline bool tcp_need_reset(int state)
{
	return (1 << state) &
	       (TCPF_ESTABLISHED | TCPF_CLOSE_WAIT | TCPF_FIN_WAIT1 |
		TCPF_FIN_WAIT2 | TCPF_SYN_RECV);
}

int tcp_disconnect(struct sock *sk, int flags)
{
	struct inet_sock *inet = inet_sk(sk);
	struct inet_connection_sock *icsk = inet_csk(sk);
	struct tcp_sock *tp = tcp_sk(sk);
	int err = 0;
	int old_state = sk->sk_state;

	if (old_state != TCP_CLOSE)
		tcp_set_state(sk, TCP_CLOSE);

	/* ABORT function of RFC793 */
	if (old_state == TCP_LISTEN) {
		inet_csk_listen_stop(sk);
	} else if (unlikely(tp->repair)) {
		sk->sk_err = ECONNABORTED;
	} else if (tcp_need_reset(old_state) ||
		   (tp->snd_nxt != tp->write_seq &&
		    (1 << old_state) & (TCPF_CLOSING | TCPF_LAST_ACK))) {
		/* The last check adjusts for discrepancy of Linux wrt. RFC
		 * states
		 */
		tcp_send_active_reset(sk, gfp_any());
		sk->sk_err = ECONNRESET;
	} else if (old_state == TCP_SYN_SENT)
		sk->sk_err = ECONNRESET;

	tcp_clear_xmit_timers(sk);
	__skb_queue_purge(&sk->sk_receive_queue);
	tcp_write_queue_purge(sk);
	skb_rbtree_purge(&tp->out_of_order_queue);

	inet->inet_dport = 0;

	if (!(sk->sk_userlocks & SOCK_BINDADDR_LOCK))
		inet_reset_saddr(sk);

	sk->sk_shutdown = 0;
	sock_reset_flag(sk, SOCK_DONE);
	tp->srtt_us = 0;
	tp->write_seq += tp->max_window + 2;
	if (tp->write_seq == 0)
		tp->write_seq = 1;
	icsk->icsk_backoff = 0;
	tp->snd_cwnd = 2;
	icsk->icsk_probes_out = 0;
	tp->packets_out = 0;
	tp->snd_ssthresh = TCP_INFINITE_SSTHRESH;
	tp->snd_cwnd_cnt = 0;
	tp->window_clamp = 0;
	tcp_set_ca_state(sk, TCP_CA_Open);
	tp->is_sack_reneg = 0;
	tcp_clear_retrans(tp);
	inet_csk_delack_init(sk);
	/* Initialize rcv_mss to TCP_MIN_MSS to avoid division by 0
	 * issue in __tcp_select_window()
	 */
	icsk->icsk_ack.rcv_mss = TCP_MIN_MSS;
	tcp_init_send_head(sk);
	memset(&tp->rx_opt, 0, sizeof(tp->rx_opt));
	__sk_dst_reset(sk);
	dst_release(sk->sk_rx_dst);
	sk->sk_rx_dst = NULL;
	tcp_saved_syn_free(tp);

	/* Clean up fastopen related fields */
	tcp_free_fastopen_req(tp);
	inet->defer_connect = 0;

	WARN_ON(inet->inet_num && !icsk->icsk_bind_hash);

	if (sk->sk_frag.page) {
		put_page(sk->sk_frag.page);
		sk->sk_frag.page = NULL;
		sk->sk_frag.offset = 0;
	}

	sk->sk_error_report(sk);
	return err;
}
EXPORT_SYMBOL(tcp_disconnect);

static inline bool tcp_can_repair_sock(const struct sock *sk)
{
	return ns_capable(sock_net(sk)->user_ns, CAP_NET_ADMIN) &&
		((1 << sk->sk_state) & (TCPF_CLOSE | TCPF_ESTABLISHED));
}

static int tcp_repair_set_window(struct tcp_sock *tp, char __user *optbuf, int len)
{
	struct tcp_repair_window opt;

	if (!tp->repair)
		return -EPERM;

	if (len != sizeof(opt))
		return -EINVAL;

	if (copy_from_user(&opt, optbuf, sizeof(opt)))
		return -EFAULT;

	if (opt.max_window < opt.snd_wnd)
		return -EINVAL;

	if (after(opt.snd_wl1, tp->rcv_nxt + opt.rcv_wnd))
		return -EINVAL;

	if (after(opt.rcv_wup, tp->rcv_nxt))
		return -EINVAL;

	tp->snd_wl1	= opt.snd_wl1;
	tp->snd_wnd	= opt.snd_wnd;
	tp->max_window	= opt.max_window;

	tp->rcv_wnd	= opt.rcv_wnd;
	tp->rcv_wup	= opt.rcv_wup;

	return 0;
}

static int tcp_repair_options_est(struct tcp_sock *tp,
		struct tcp_repair_opt __user *optbuf, unsigned int len)
{
	struct tcp_repair_opt opt;

	while (len >= sizeof(opt)) {
		if (copy_from_user(&opt, optbuf, sizeof(opt)))
			return -EFAULT;

		optbuf++;
		len -= sizeof(opt);

		switch (opt.opt_code) {
		case TCPOPT_MSS:
			tp->rx_opt.mss_clamp = opt.opt_val;
			break;
		case TCPOPT_WINDOW:
			{
				u16 snd_wscale = opt.opt_val & 0xFFFF;
				u16 rcv_wscale = opt.opt_val >> 16;

				if (snd_wscale > 14 || rcv_wscale > 14)
					return -EFBIG;

				tp->rx_opt.snd_wscale = snd_wscale;
				tp->rx_opt.rcv_wscale = rcv_wscale;
				tp->rx_opt.wscale_ok = 1;
			}
			break;
		case TCPOPT_SACK_PERM:
			if (opt.opt_val != 0)
				return -EINVAL;

			tp->rx_opt.sack_ok |= TCP_SACK_SEEN;
			if (sysctl_tcp_fack)
				tcp_enable_fack(tp);
			break;
		case TCPOPT_TIMESTAMP:
			if (opt.opt_val != 0)
				return -EINVAL;

			tp->rx_opt.tstamp_ok = 1;
			break;
		}
	}

	return 0;
}

/*
 *	Socket option code for TCP.
 */
static int do_tcp_setsockopt(struct sock *sk, int level,
		int optname, char __user *optval, unsigned int optlen)
{
	struct tcp_sock *tp = tcp_sk(sk);
	struct inet_connection_sock *icsk = inet_csk(sk);
	struct net *net = sock_net(sk);
	int val;
	int err = 0;

	/* These are data/string values, all the others are ints */
	switch (optname) {
	case TCP_CONGESTION: {
		char name[TCP_CA_NAME_MAX];

		if (optlen < 1)
			return -EINVAL;

		val = strncpy_from_user(name, optval,
					min_t(long, TCP_CA_NAME_MAX-1, optlen));
		if (val < 0)
			return -EFAULT;
		name[val] = 0;

		lock_sock(sk);
		err = tcp_set_congestion_control(sk, name);
		release_sock(sk);
		return err;
	}
	default:
		/* fallthru */
		break;
	}

	if (optlen < sizeof(int))
		return -EINVAL;

	if (get_user(val, (int __user *)optval))
		return -EFAULT;

	lock_sock(sk);

	switch (optname) {
	case TCP_MAXSEG:
		/* Values greater than interface MTU won't take effect. However
		 * at the point when this call is done we typically don't yet
		 * know which interface is going to be used */
		if (val < TCP_MIN_MSS || val > MAX_TCP_WINDOW) {
			err = -EINVAL;
			break;
		}
		tp->rx_opt.user_mss = val;
		break;

	case TCP_NODELAY:
		if (val) {
			/* TCP_NODELAY is weaker than TCP_CORK, so that
			 * this option on corked socket is remembered, but
			 * it is not activated until cork is cleared.
			 *
			 * However, when TCP_NODELAY is set we make
			 * an explicit push, which overrides even TCP_CORK
			 * for currently queued segments.
			 */
			tp->nonagle |= TCP_NAGLE_OFF|TCP_NAGLE_PUSH;
			tcp_push_pending_frames(sk);
		} else {
			tp->nonagle &= ~TCP_NAGLE_OFF;
		}
		break;

	case TCP_THIN_LINEAR_TIMEOUTS:
		if (val < 0 || val > 1)
			err = -EINVAL;
		else
			tp->thin_lto = val;
		break;

	case TCP_THIN_DUPACK:
		if (val < 0 || val > 1)
			err = -EINVAL;
		else {
			tp->thin_dupack = val;
			if (tp->thin_dupack)
				tcp_disable_early_retrans(tp);
		}
		break;

	case TCP_REPAIR:
		if (!tcp_can_repair_sock(sk))
			err = -EPERM;
		else if (val == 1) {
			tp->repair = 1;
			sk->sk_reuse = SK_FORCE_REUSE;
			tp->repair_queue = TCP_NO_QUEUE;
		} else if (val == 0) {
			tp->repair = 0;
			sk->sk_reuse = SK_NO_REUSE;
			tcp_send_window_probe(sk);
		} else
			err = -EINVAL;

		break;

	case TCP_REPAIR_QUEUE:
		if (!tp->repair)
			err = -EPERM;
		else if ((unsigned int)val < TCP_QUEUES_NR)
			tp->repair_queue = val;
		else
			err = -EINVAL;
		break;

	case TCP_QUEUE_SEQ:
		if (sk->sk_state != TCP_CLOSE)
			err = -EPERM;
		else if (tp->repair_queue == TCP_SEND_QUEUE)
			tp->write_seq = val;
		else if (tp->repair_queue == TCP_RECV_QUEUE)
			tp->rcv_nxt = val;
		else
			err = -EINVAL;
		break;

	case TCP_REPAIR_OPTIONS:
		if (!tp->repair)
			err = -EINVAL;
		else if (sk->sk_state == TCP_ESTABLISHED)
			err = tcp_repair_options_est(tp,
					(struct tcp_repair_opt __user *)optval,
					optlen);
		else
			err = -EPERM;
		break;

	case TCP_CORK:
		/* When set indicates to always queue non-full frames.
		 * Later the user clears this option and we transmit
		 * any pending partial frames in the queue.  This is
		 * meant to be used alongside sendfile() to get properly
		 * filled frames when the user (for example) must write
		 * out headers with a write() call first and then use
		 * sendfile to send out the data parts.
		 *
		 * TCP_CORK can be set together with TCP_NODELAY and it is
		 * stronger than TCP_NODELAY.
		 */
		if (val) {
			tp->nonagle |= TCP_NAGLE_CORK;
		} else {
			tp->nonagle &= ~TCP_NAGLE_CORK;
			if (tp->nonagle&TCP_NAGLE_OFF)
				tp->nonagle |= TCP_NAGLE_PUSH;
			tcp_push_pending_frames(sk);
		}
		break;

	case TCP_KEEPIDLE:
		if (val < 1 || val > MAX_TCP_KEEPIDLE)
			err = -EINVAL;
		else {
			tp->keepalive_time = val * HZ;
			if (sock_flag(sk, SOCK_KEEPOPEN) &&
			    !((1 << sk->sk_state) &
			      (TCPF_CLOSE | TCPF_LISTEN))) {
				u32 elapsed = keepalive_time_elapsed(tp);
				if (tp->keepalive_time > elapsed)
					elapsed = tp->keepalive_time - elapsed;
				else
					elapsed = 0;
				inet_csk_reset_keepalive_timer(sk, elapsed);
			}
		}
		break;
	case TCP_KEEPINTVL:
		if (val < 1 || val > MAX_TCP_KEEPINTVL)
			err = -EINVAL;
		else
			tp->keepalive_intvl = val * HZ;
		break;
	case TCP_KEEPCNT:
		if (val < 1 || val > MAX_TCP_KEEPCNT)
			err = -EINVAL;
		else
			tp->keepalive_probes = val;
		break;
	case TCP_SYNCNT:
		if (val < 1 || val > MAX_TCP_SYNCNT)
			err = -EINVAL;
		else
			icsk->icsk_syn_retries = val;
		break;

	case TCP_SAVE_SYN:
		if (val < 0 || val > 1)
			err = -EINVAL;
		else
			tp->save_syn = val;
		break;

	case TCP_LINGER2:
		if (val < 0)
			tp->linger2 = -1;
		else if (val > net->ipv4.sysctl_tcp_fin_timeout / HZ)
			tp->linger2 = 0;
		else
			tp->linger2 = val * HZ;
		break;

	case TCP_DEFER_ACCEPT:
		/* Translate value in seconds to number of retransmits */
		icsk->icsk_accept_queue.rskq_defer_accept =
			secs_to_retrans(val, TCP_TIMEOUT_INIT / HZ,
					TCP_RTO_MAX / HZ);
		break;

	case TCP_WINDOW_CLAMP:
		if (!val) {
			if (sk->sk_state != TCP_CLOSE) {
				err = -EINVAL;
				break;
			}
			tp->window_clamp = 0;
		} else
			tp->window_clamp = val < SOCK_MIN_RCVBUF / 2 ?
						SOCK_MIN_RCVBUF / 2 : val;
		break;

	case TCP_QUICKACK:
		if (!val) {
			icsk->icsk_ack.pingpong = 1;
		} else {
			icsk->icsk_ack.pingpong = 0;
			if ((1 << sk->sk_state) &
			    (TCPF_ESTABLISHED | TCPF_CLOSE_WAIT) &&
			    inet_csk_ack_scheduled(sk)) {
				icsk->icsk_ack.pending |= ICSK_ACK_PUSHED;
				tcp_cleanup_rbuf(sk, 1);
				if (!(val & 1))
					icsk->icsk_ack.pingpong = 1;
			}
		}
		break;

#ifdef CONFIG_TCP_MD5SIG
	case TCP_MD5SIG:
		if ((1 << sk->sk_state) & (TCPF_CLOSE | TCPF_LISTEN))
			err = tp->af_specific->md5_parse(sk, optval, optlen);
		else
			err = -EINVAL;
		break;
#endif
	case TCP_USER_TIMEOUT:
		/* Cap the max time in ms TCP will retry or probe the window
		 * before giving up and aborting (ETIMEDOUT) a connection.
		 */
		if (val < 0)
			err = -EINVAL;
		else
			icsk->icsk_user_timeout = msecs_to_jiffies(val);
		break;

	case TCP_FASTOPEN:
		if (val >= 0 && ((1 << sk->sk_state) & (TCPF_CLOSE |
		    TCPF_LISTEN))) {
			tcp_fastopen_init_key_once(true);

			fastopen_queue_tune(sk, val);
		} else {
			err = -EINVAL;
		}
		break;
	case TCP_FASTOPEN_CONNECT:
		if (val > 1 || val < 0) {
			err = -EINVAL;
		} else if (sysctl_tcp_fastopen & TFO_CLIENT_ENABLE) {
			if (sk->sk_state == TCP_CLOSE)
				tp->fastopen_connect = val;
			else
				err = -EINVAL;
		} else {
			err = -EOPNOTSUPP;
		}
		break;
	case TCP_TIMESTAMP:
		if (!tp->repair)
			err = -EPERM;
		else
			tp->tsoffset = val - tcp_time_stamp;
		break;
	case TCP_REPAIR_WINDOW:
		err = tcp_repair_set_window(tp, optval, optlen);
		break;
	case TCP_NOTSENT_LOWAT:
		tp->notsent_lowat = val;
		sk->sk_write_space(sk);
		break;
	default:
		err = -ENOPROTOOPT;
		break;
	}

	release_sock(sk);
	return err;
}

int tcp_setsockopt(struct sock *sk, int level, int optname, char __user *optval,
		   unsigned int optlen)
{
	const struct inet_connection_sock *icsk = inet_csk(sk);

	if (level != SOL_TCP)
		return icsk->icsk_af_ops->setsockopt(sk, level, optname,
						     optval, optlen);
	return do_tcp_setsockopt(sk, level, optname, optval, optlen);
}
EXPORT_SYMBOL(tcp_setsockopt);

#ifdef CONFIG_COMPAT
int compat_tcp_setsockopt(struct sock *sk, int level, int optname,
			  char __user *optval, unsigned int optlen)
{
	if (level != SOL_TCP)
		return inet_csk_compat_setsockopt(sk, level, optname,
						  optval, optlen);
	return do_tcp_setsockopt(sk, level, optname, optval, optlen);
}
EXPORT_SYMBOL(compat_tcp_setsockopt);
#endif

/* Return information about state of tcp endpoint in API format. */
void tcp_get_info(struct sock *sk, struct tcp_info *info)
{
	const struct tcp_sock *tp = tcp_sk(sk); /* iff sk_type == SOCK_STREAM */
	const struct inet_connection_sock *icsk = inet_csk(sk);
	u32 now = tcp_time_stamp, intv;
	unsigned int start;
	int notsent_bytes;
	u64 rate64;
	u32 rate;

	memset(info, 0, sizeof(*info));
	if (sk->sk_type != SOCK_STREAM)
		return;

	info->tcpi_state = sk_state_load(sk);

	info->tcpi_ca_state = icsk->icsk_ca_state;
	info->tcpi_retransmits = icsk->icsk_retransmits;
	info->tcpi_probes = icsk->icsk_probes_out;
	info->tcpi_backoff = icsk->icsk_backoff;

	if (tp->rx_opt.tstamp_ok)
		info->tcpi_options |= TCPI_OPT_TIMESTAMPS;
	if (tcp_is_sack(tp))
		info->tcpi_options |= TCPI_OPT_SACK;
	if (tp->rx_opt.wscale_ok) {
		info->tcpi_options |= TCPI_OPT_WSCALE;
		info->tcpi_snd_wscale = tp->rx_opt.snd_wscale;
		info->tcpi_rcv_wscale = tp->rx_opt.rcv_wscale;
	}

	if (tp->ecn_flags & TCP_ECN_OK)
		info->tcpi_options |= TCPI_OPT_ECN;
	if (tp->ecn_flags & TCP_ECN_SEEN)
		info->tcpi_options |= TCPI_OPT_ECN_SEEN;
	if (tp->syn_data_acked)
		info->tcpi_options |= TCPI_OPT_SYN_DATA;

	info->tcpi_rto = jiffies_to_usecs(icsk->icsk_rto);
	info->tcpi_ato = jiffies_to_usecs(icsk->icsk_ack.ato);
	info->tcpi_snd_mss = tp->mss_cache;
	info->tcpi_rcv_mss = icsk->icsk_ack.rcv_mss;

	if (info->tcpi_state == TCP_LISTEN) {
		info->tcpi_unacked = sk->sk_ack_backlog;
		info->tcpi_sacked = sk->sk_max_ack_backlog;
	} else {
		info->tcpi_unacked = tp->packets_out;
		info->tcpi_sacked = tp->sacked_out;
	}
	info->tcpi_lost = tp->lost_out;
	info->tcpi_retrans = tp->retrans_out;
	info->tcpi_fackets = tp->fackets_out;

	info->tcpi_last_data_sent = jiffies_to_msecs(now - tp->lsndtime);
	info->tcpi_last_data_recv = jiffies_to_msecs(now - icsk->icsk_ack.lrcvtime);
	info->tcpi_last_ack_recv = jiffies_to_msecs(now - tp->rcv_tstamp);

	info->tcpi_pmtu = icsk->icsk_pmtu_cookie;
	info->tcpi_rcv_ssthresh = tp->rcv_ssthresh;
	info->tcpi_rtt = tp->srtt_us >> 3;
	info->tcpi_rttvar = tp->mdev_us >> 2;
	info->tcpi_snd_ssthresh = tp->snd_ssthresh;
	info->tcpi_snd_cwnd = tp->snd_cwnd;
	info->tcpi_advmss = tp->advmss;
	info->tcpi_reordering = tp->reordering;

	info->tcpi_rcv_rtt = jiffies_to_usecs(tp->rcv_rtt_est.rtt)>>3;
	info->tcpi_rcv_space = tp->rcvq_space.space;

	info->tcpi_total_retrans = tp->total_retrans;

	rate = READ_ONCE(sk->sk_pacing_rate);
	rate64 = rate != ~0U ? rate : ~0ULL;
	put_unaligned(rate64, &info->tcpi_pacing_rate);

	rate = READ_ONCE(sk->sk_max_pacing_rate);
	rate64 = rate != ~0U ? rate : ~0ULL;
	put_unaligned(rate64, &info->tcpi_max_pacing_rate);

	do {
		start = u64_stats_fetch_begin_irq(&tp->syncp);
		put_unaligned(tp->bytes_acked, &info->tcpi_bytes_acked);
		put_unaligned(tp->bytes_received, &info->tcpi_bytes_received);
	} while (u64_stats_fetch_retry_irq(&tp->syncp, start));
	info->tcpi_segs_out = tp->segs_out;
	info->tcpi_segs_in = tp->segs_in;

	notsent_bytes = READ_ONCE(tp->write_seq) - READ_ONCE(tp->snd_nxt);
	info->tcpi_notsent_bytes = max(0, notsent_bytes);

	info->tcpi_min_rtt = tcp_min_rtt(tp);
	info->tcpi_data_segs_in = tp->data_segs_in;
	info->tcpi_data_segs_out = tp->data_segs_out;

	info->tcpi_delivery_rate_app_limited = tp->rate_app_limited ? 1 : 0;
	rate = READ_ONCE(tp->rate_delivered);
	intv = READ_ONCE(tp->rate_interval_us);
	if (rate && intv) {
		rate64 = (u64)rate * tp->mss_cache * USEC_PER_SEC;
		do_div(rate64, intv);
		put_unaligned(rate64, &info->tcpi_delivery_rate);
	}
}
EXPORT_SYMBOL_GPL(tcp_get_info);

static int do_tcp_getsockopt(struct sock *sk, int level,
		int optname, char __user *optval, int __user *optlen)
{
	struct inet_connection_sock *icsk = inet_csk(sk);
	struct tcp_sock *tp = tcp_sk(sk);
	struct net *net = sock_net(sk);
	int val, len;

	if (get_user(len, optlen))
		return -EFAULT;

	len = min_t(unsigned int, len, sizeof(int));

	if (len < 0)
		return -EINVAL;

	switch (optname) {
	case TCP_MAXSEG:
		val = tp->mss_cache;
		if (!val && ((1 << sk->sk_state) & (TCPF_CLOSE | TCPF_LISTEN)))
			val = tp->rx_opt.user_mss;
		if (tp->repair)
			val = tp->rx_opt.mss_clamp;
		break;
	case TCP_NODELAY:
		val = !!(tp->nonagle&TCP_NAGLE_OFF);
		break;
	case TCP_CORK:
		val = !!(tp->nonagle&TCP_NAGLE_CORK);
		break;
	case TCP_KEEPIDLE:
		val = keepalive_time_when(tp) / HZ;
		break;
	case TCP_KEEPINTVL:
		val = keepalive_intvl_when(tp) / HZ;
		break;
	case TCP_KEEPCNT:
		val = keepalive_probes(tp);
		break;
	case TCP_SYNCNT:
		val = icsk->icsk_syn_retries ? : net->ipv4.sysctl_tcp_syn_retries;
		break;
	case TCP_LINGER2:
		val = tp->linger2;
		if (val >= 0)
			val = (val ? : net->ipv4.sysctl_tcp_fin_timeout) / HZ;
		break;
	case TCP_DEFER_ACCEPT:
		val = retrans_to_secs(icsk->icsk_accept_queue.rskq_defer_accept,
				      TCP_TIMEOUT_INIT / HZ, TCP_RTO_MAX / HZ);
		break;
	case TCP_WINDOW_CLAMP:
		val = tp->window_clamp;
		break;
	case TCP_INFO: {
		struct tcp_info info;

		if (get_user(len, optlen))
			return -EFAULT;

		tcp_get_info(sk, &info);

		len = min_t(unsigned int, len, sizeof(info));
		if (put_user(len, optlen))
			return -EFAULT;
		if (copy_to_user(optval, &info, len))
			return -EFAULT;
		return 0;
	}
	case TCP_CC_INFO: {
		const struct tcp_congestion_ops *ca_ops;
		union tcp_cc_info info;
		size_t sz = 0;
		int attr;

		if (get_user(len, optlen))
			return -EFAULT;

		ca_ops = icsk->icsk_ca_ops;
		if (ca_ops && ca_ops->get_info)
			sz = ca_ops->get_info(sk, ~0U, &attr, &info);

		len = min_t(unsigned int, len, sz);
		if (put_user(len, optlen))
			return -EFAULT;
		if (copy_to_user(optval, &info, len))
			return -EFAULT;
		return 0;
	}
	case TCP_QUICKACK:
		val = !icsk->icsk_ack.pingpong;
		break;

	case TCP_CONGESTION:
		if (get_user(len, optlen))
			return -EFAULT;
		len = min_t(unsigned int, len, TCP_CA_NAME_MAX);
		if (put_user(len, optlen))
			return -EFAULT;
		if (copy_to_user(optval, icsk->icsk_ca_ops->name, len))
			return -EFAULT;
		return 0;

	case TCP_THIN_LINEAR_TIMEOUTS:
		val = tp->thin_lto;
		break;
	case TCP_THIN_DUPACK:
		val = tp->thin_dupack;
		break;

	case TCP_REPAIR:
		val = tp->repair;
		break;

	case TCP_REPAIR_QUEUE:
		if (tp->repair)
			val = tp->repair_queue;
		else
			return -EINVAL;
		break;

	case TCP_REPAIR_WINDOW: {
		struct tcp_repair_window opt;

		if (get_user(len, optlen))
			return -EFAULT;

		if (len != sizeof(opt))
			return -EINVAL;

		if (!tp->repair)
			return -EPERM;

		opt.snd_wl1	= tp->snd_wl1;
		opt.snd_wnd	= tp->snd_wnd;
		opt.max_window	= tp->max_window;
		opt.rcv_wnd	= tp->rcv_wnd;
		opt.rcv_wup	= tp->rcv_wup;

		if (copy_to_user(optval, &opt, len))
			return -EFAULT;
		return 0;
	}
	case TCP_QUEUE_SEQ:
		if (tp->repair_queue == TCP_SEND_QUEUE)
			val = tp->write_seq;
		else if (tp->repair_queue == TCP_RECV_QUEUE)
			val = tp->rcv_nxt;
		else
			return -EINVAL;
		break;

	case TCP_USER_TIMEOUT:
		val = jiffies_to_msecs(icsk->icsk_user_timeout);
		break;

	case TCP_FASTOPEN:
		val = icsk->icsk_accept_queue.fastopenq.max_qlen;
		break;

	case TCP_FASTOPEN_CONNECT:
		val = tp->fastopen_connect;
		break;

	case TCP_TIMESTAMP:
		val = tcp_time_stamp + tp->tsoffset;
		break;
	case TCP_NOTSENT_LOWAT:
		val = tp->notsent_lowat;
		break;
	case TCP_SAVE_SYN:
		val = tp->save_syn;
		break;
	case TCP_SAVED_SYN: {
		if (get_user(len, optlen))
			return -EFAULT;

		lock_sock(sk);
		if (tp->saved_syn) {
			if (len < tp->saved_syn[0]) {
				if (put_user(tp->saved_syn[0], optlen)) {
					release_sock(sk);
					return -EFAULT;
				}
				release_sock(sk);
				return -EINVAL;
			}
			len = tp->saved_syn[0];
			if (put_user(len, optlen)) {
				release_sock(sk);
				return -EFAULT;
			}
			if (copy_to_user(optval, tp->saved_syn + 1, len)) {
				release_sock(sk);
				return -EFAULT;
			}
			tcp_saved_syn_free(tp);
			release_sock(sk);
		} else {
			release_sock(sk);
			len = 0;
			if (put_user(len, optlen))
				return -EFAULT;
		}
		return 0;
	}
	default:
		return -ENOPROTOOPT;
	}

	if (put_user(len, optlen))
		return -EFAULT;
	if (copy_to_user(optval, &val, len))
		return -EFAULT;
	return 0;
}

int tcp_getsockopt(struct sock *sk, int level, int optname, char __user *optval,
		   int __user *optlen)
{
	struct inet_connection_sock *icsk = inet_csk(sk);

	if (level != SOL_TCP)
		return icsk->icsk_af_ops->getsockopt(sk, level, optname,
						     optval, optlen);
	return do_tcp_getsockopt(sk, level, optname, optval, optlen);
}
EXPORT_SYMBOL(tcp_getsockopt);

#ifdef CONFIG_COMPAT
int compat_tcp_getsockopt(struct sock *sk, int level, int optname,
			  char __user *optval, int __user *optlen)
{
	if (level != SOL_TCP)
		return inet_csk_compat_getsockopt(sk, level, optname,
						  optval, optlen);
	return do_tcp_getsockopt(sk, level, optname, optval, optlen);
}
EXPORT_SYMBOL(compat_tcp_getsockopt);
#endif

#ifdef CONFIG_TCP_MD5SIG
static DEFINE_PER_CPU(struct tcp_md5sig_pool, tcp_md5sig_pool);
static DEFINE_MUTEX(tcp_md5sig_mutex);
static bool tcp_md5sig_pool_populated = false;

static void __tcp_alloc_md5sig_pool(void)
{
	struct crypto_ahash *hash;
	int cpu;

	hash = crypto_alloc_ahash("md5", 0, CRYPTO_ALG_ASYNC);
	if (IS_ERR(hash))
		return;

	for_each_possible_cpu(cpu) {
		void *scratch = per_cpu(tcp_md5sig_pool, cpu).scratch;
		struct ahash_request *req;

		if (!scratch) {
			scratch = kmalloc_node(sizeof(union tcp_md5sum_block) +
					       sizeof(struct tcphdr),
					       GFP_KERNEL,
					       cpu_to_node(cpu));
			if (!scratch)
				return;
			per_cpu(tcp_md5sig_pool, cpu).scratch = scratch;
		}
		if (per_cpu(tcp_md5sig_pool, cpu).md5_req)
			continue;

		req = ahash_request_alloc(hash, GFP_KERNEL);
		if (!req)
			return;

		ahash_request_set_callback(req, 0, NULL, NULL);

		per_cpu(tcp_md5sig_pool, cpu).md5_req = req;
	}
	/* before setting tcp_md5sig_pool_populated, we must commit all writes
	 * to memory. See smp_rmb() in tcp_get_md5sig_pool()
	 */
	smp_wmb();
	tcp_md5sig_pool_populated = true;
}

bool tcp_alloc_md5sig_pool(void)
{
	if (unlikely(!tcp_md5sig_pool_populated)) {
		mutex_lock(&tcp_md5sig_mutex);

		if (!tcp_md5sig_pool_populated)
			__tcp_alloc_md5sig_pool();

		mutex_unlock(&tcp_md5sig_mutex);
	}
	return tcp_md5sig_pool_populated;
}
EXPORT_SYMBOL(tcp_alloc_md5sig_pool);


/**
 *	tcp_get_md5sig_pool - get md5sig_pool for this user
 *
 *	We use percpu structure, so if we succeed, we exit with preemption
 *	and BH disabled, to make sure another thread or softirq handling
 *	wont try to get same context.
 */
struct tcp_md5sig_pool *tcp_get_md5sig_pool(void)
{
	local_bh_disable();

	if (tcp_md5sig_pool_populated) {
		/* coupled with smp_wmb() in __tcp_alloc_md5sig_pool() */
		smp_rmb();
		return this_cpu_ptr(&tcp_md5sig_pool);
	}
	local_bh_enable();
	return NULL;
}
EXPORT_SYMBOL(tcp_get_md5sig_pool);

int tcp_md5_hash_skb_data(struct tcp_md5sig_pool *hp,
			  const struct sk_buff *skb, unsigned int header_len)
{
	struct scatterlist sg;
	const struct tcphdr *tp = tcp_hdr(skb);
	struct ahash_request *req = hp->md5_req;
	unsigned int i;
	const unsigned int head_data_len = skb_headlen(skb) > header_len ?
					   skb_headlen(skb) - header_len : 0;
	const struct skb_shared_info *shi = skb_shinfo(skb);
	struct sk_buff *frag_iter;

	sg_init_table(&sg, 1);

	sg_set_buf(&sg, ((u8 *) tp) + header_len, head_data_len);
	ahash_request_set_crypt(req, &sg, NULL, head_data_len);
	if (crypto_ahash_update(req))
		return 1;

	for (i = 0; i < shi->nr_frags; ++i) {
		const struct skb_frag_struct *f = &shi->frags[i];
		unsigned int offset = f->page_offset;
		struct page *page = skb_frag_page(f) + (offset >> PAGE_SHIFT);

		sg_set_page(&sg, page, skb_frag_size(f),
			    offset_in_page(offset));
		ahash_request_set_crypt(req, &sg, NULL, skb_frag_size(f));
		if (crypto_ahash_update(req))
			return 1;
	}

	skb_walk_frags(skb, frag_iter)
		if (tcp_md5_hash_skb_data(hp, frag_iter, 0))
			return 1;

	return 0;
}
EXPORT_SYMBOL(tcp_md5_hash_skb_data);

int tcp_md5_hash_key(struct tcp_md5sig_pool *hp, const struct tcp_md5sig_key *key)
{
	struct scatterlist sg;

	sg_init_one(&sg, key->key, key->keylen);
	ahash_request_set_crypt(hp->md5_req, &sg, NULL, key->keylen);
	return crypto_ahash_update(hp->md5_req);
}
EXPORT_SYMBOL(tcp_md5_hash_key);

#endif

void tcp_done(struct sock *sk)
{
	struct request_sock *req = tcp_sk(sk)->fastopen_rsk;

	if (sk->sk_state == TCP_SYN_SENT || sk->sk_state == TCP_SYN_RECV)
		TCP_INC_STATS(sock_net(sk), TCP_MIB_ATTEMPTFAILS);

	tcp_set_state(sk, TCP_CLOSE);
	tcp_clear_xmit_timers(sk);
	if (req)
		reqsk_fastopen_remove(sk, req, false);

	sk->sk_shutdown = SHUTDOWN_MASK;

	if (!sock_flag(sk, SOCK_DEAD))
		sk->sk_state_change(sk);
	else
		inet_csk_destroy_sock(sk);
}
EXPORT_SYMBOL_GPL(tcp_done);

int tcp_abort(struct sock *sk, int err)
{
	if (!sk_fullsock(sk)) {
		if (sk->sk_state == TCP_NEW_SYN_RECV) {
			struct request_sock *req = inet_reqsk(sk);

			local_bh_disable();
			inet_csk_reqsk_queue_drop_and_put(req->rsk_listener,
							  req);
			local_bh_enable();
			return 0;
		}
		return -EOPNOTSUPP;
	}

	/* Don't race with userspace socket closes such as tcp_close. */
	lock_sock(sk);

	if (sk->sk_state == TCP_LISTEN) {
		tcp_set_state(sk, TCP_CLOSE);
		inet_csk_listen_stop(sk);
	}

	/* Don't race with BH socket closes such as inet_csk_listen_stop. */
	local_bh_disable();
	bh_lock_sock(sk);

	if (!sock_flag(sk, SOCK_DEAD)) {
		sk->sk_err = err;
		/* This barrier is coupled with smp_rmb() in tcp_poll() */
		smp_wmb();
		sk->sk_error_report(sk);
		if (tcp_need_reset(sk->sk_state))
			tcp_send_active_reset(sk, GFP_ATOMIC);
		tcp_done(sk);
	}

	bh_unlock_sock(sk);
	local_bh_enable();
	release_sock(sk);
	return 0;
}
EXPORT_SYMBOL_GPL(tcp_abort);

extern struct tcp_congestion_ops tcp_reno;

static __initdata unsigned long thash_entries;
static int __init set_thash_entries(char *str)
{
	ssize_t ret;

	if (!str)
		return 0;

	ret = kstrtoul(str, 0, &thash_entries);
	if (ret)
		return 0;

	return 1;
}
__setup("thash_entries=", set_thash_entries);

static void __init tcp_init_mem(void)
{
	unsigned long limit = nr_free_buffer_pages() / 16;

	limit = max(limit, 128UL);
	sysctl_tcp_mem[0] = limit / 4 * 3;		/* 4.68 % */
	sysctl_tcp_mem[1] = limit;			/* 6.25 % */
	sysctl_tcp_mem[2] = sysctl_tcp_mem[0] * 2;	/* 9.37 % */
}

void __init tcp_init(void)
{
	int max_rshare, max_wshare, cnt;
	unsigned long limit;
	unsigned int i;

	BUILD_BUG_ON(sizeof(struct tcp_skb_cb) >
		     FIELD_SIZEOF(struct sk_buff, cb));

	percpu_counter_init(&tcp_sockets_allocated, 0, GFP_KERNEL);
	percpu_counter_init(&tcp_orphan_count, 0, GFP_KERNEL);
	tcp_hashinfo.bind_bucket_cachep =
		kmem_cache_create("tcp_bind_bucket",
				  sizeof(struct inet_bind_bucket), 0,
				  SLAB_HWCACHE_ALIGN|SLAB_PANIC, NULL);

	/* Size and allocate the main established and bind bucket
	 * hash tables.
	 *
	 * The methodology is similar to that of the buffer cache.
	 */
	tcp_hashinfo.ehash =
		alloc_large_system_hash("TCP established",
					sizeof(struct inet_ehash_bucket),
					thash_entries,
					17, /* one slot per 128 KB of memory */
					0,
					NULL,
					&tcp_hashinfo.ehash_mask,
					0,
					thash_entries ? 0 : 512 * 1024);
	for (i = 0; i <= tcp_hashinfo.ehash_mask; i++)
		INIT_HLIST_NULLS_HEAD(&tcp_hashinfo.ehash[i].chain, i);

	if (inet_ehash_locks_alloc(&tcp_hashinfo))
		panic("TCP: failed to alloc ehash_locks");
	tcp_hashinfo.bhash =
		alloc_large_system_hash("TCP bind",
					sizeof(struct inet_bind_hashbucket),
					tcp_hashinfo.ehash_mask + 1,
					17, /* one slot per 128 KB of memory */
					0,
					&tcp_hashinfo.bhash_size,
					NULL,
					0,
					64 * 1024);
	tcp_hashinfo.bhash_size = 1U << tcp_hashinfo.bhash_size;
	for (i = 0; i < tcp_hashinfo.bhash_size; i++) {
		spin_lock_init(&tcp_hashinfo.bhash[i].lock);
		INIT_HLIST_HEAD(&tcp_hashinfo.bhash[i].chain);
	}


	cnt = tcp_hashinfo.ehash_mask + 1;

	tcp_death_row.sysctl_max_tw_buckets = cnt / 2;
	sysctl_tcp_max_orphans = cnt / 2;
	sysctl_max_syn_backlog = max(128, cnt / 256);

	tcp_init_mem();
	/* Set per-socket limits to no more than 1/128 the pressure threshold */
	limit = nr_free_buffer_pages() << (PAGE_SHIFT - 7);
	max_wshare = min(4UL*1024*1024, limit);
	max_rshare = min(6UL*1024*1024, limit);

	sysctl_tcp_wmem[0] = SK_MEM_QUANTUM;
	sysctl_tcp_wmem[1] = 16*1024;
	sysctl_tcp_wmem[2] = max(64*1024, max_wshare);

	sysctl_tcp_rmem[0] = SK_MEM_QUANTUM;
	sysctl_tcp_rmem[1] = 87380;
	sysctl_tcp_rmem[2] = max(87380, max_rshare);

	pr_info("Hash tables configured (established %u bind %u)\n",
		tcp_hashinfo.ehash_mask + 1, tcp_hashinfo.bhash_size);

	tcp_metrics_init();
	BUG_ON(tcp_register_congestion_control(&tcp_reno) != 0);
	tcp_tasklet_init();
}<|MERGE_RESOLUTION|>--- conflicted
+++ resolved
@@ -1140,11 +1140,8 @@
 	lock_sock(sk);
 
 	flags = msg->msg_flags;
-<<<<<<< HEAD
-	if (unlikely(flags & MSG_FASTOPEN || inet_sk(sk)->defer_connect)) {
-=======
-	if ((flags & MSG_FASTOPEN) && !tp->repair) {
->>>>>>> 6ba89b52
+	if (unlikely(flags & MSG_FASTOPEN || inet_sk(sk)->defer_connect) &&
+	    !tp->repair) {
 		err = tcp_sendmsg_fastopen(sk, msg, &copied_syn, size);
 		if (err == -EINPROGRESS && copied_syn > 0)
 			goto out;
