--- conflicted
+++ resolved
@@ -417,11 +417,8 @@
 		return "VMID_CP_SPSS_SP";
 	case VMID_CP_SPSS_SP_SHARED:
 		return "VMID_CP_SPSS_SP_SHARED";
-<<<<<<< HEAD
-=======
 	case VMID_CP_SPSS_HLOS_SHARED:
 		return "VMID_CP_SPSS_HLOS_SHARED";
->>>>>>> 70be28c9
 	case VMID_INVAL:
 		return "VMID_INVAL";
 	default:
