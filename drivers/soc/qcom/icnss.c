--- conflicted
+++ resolved
@@ -2575,12 +2575,8 @@
 		icnss_ignore_qmi_timeout(true);
 
 		fw_down_data.crashed = !!notif->crashed;
-<<<<<<< HEAD
-		if (test_bit(ICNSS_FW_READY, &priv->state))
-=======
 		if (test_bit(ICNSS_FW_READY, &priv->state) &&
 		    !test_bit(ICNSS_DRIVER_UNLOADING, &priv->state))
->>>>>>> 38ef2dbc
 			icnss_call_driver_uevent(priv,
 						 ICNSS_UEVENT_FW_DOWN,
 						 &fw_down_data);
@@ -2724,12 +2720,8 @@
 		icnss_ignore_qmi_timeout(true);
 
 		fw_down_data.crashed = event_data->crashed;
-<<<<<<< HEAD
-		if (test_bit(ICNSS_FW_READY, &priv->state))
-=======
 		if (test_bit(ICNSS_FW_READY, &priv->state) &&
 		    !test_bit(ICNSS_DRIVER_UNLOADING, &priv->state))
->>>>>>> 38ef2dbc
 			icnss_call_driver_uevent(priv,
 						 ICNSS_UEVENT_FW_DOWN,
 						 &fw_down_data);
