/**
 * core.c - DesignWare USB3 DRD Controller Core file
 *
 * Copyright (C) 2010-2011 Texas Instruments Incorporated - http://www.ti.com
 *
 * Authors: Felipe Balbi <balbi@ti.com>,
 *	    Sebastian Andrzej Siewior <bigeasy@linutronix.de>
 *
 * This program is free software: you can redistribute it and/or modify
 * it under the terms of the GNU General Public License version 2  of
 * the License as published by the Free Software Foundation.
 *
 * This program is distributed in the hope that it will be useful,
 * but WITHOUT ANY WARRANTY; without even the implied warranty of
 * MERCHANTABILITY or FITNESS FOR A PARTICULAR PURPOSE.  See the
 * GNU General Public License for more details.
 *
 * You should have received a copy of the GNU General Public License
 * along with this program.  If not, see <http://www.gnu.org/licenses/>.
 */

#include <linux/version.h>
#include <linux/module.h>
#include <linux/kernel.h>
#include <linux/slab.h>
#include <linux/spinlock.h>
#include <linux/platform_device.h>
#include <linux/pm_runtime.h>
#include <linux/interrupt.h>
#include <linux/ioport.h>
#include <linux/io.h>
#include <linux/list.h>
#include <linux/delay.h>
#include <linux/dma-mapping.h>
#include <linux/of.h>
#include <linux/acpi.h>
#include <linux/pinctrl/consumer.h>
#include <linux/irq.h>

#include <linux/usb/ch9.h>
#include <linux/usb/gadget.h>
#include <linux/usb/of.h>
#include <linux/usb/otg.h>

#include "core.h"
#include "gadget.h"
#include "io.h"

#include "debug.h"

#define DWC3_DEFAULT_AUTOSUSPEND_DELAY	5000 /* ms */

static int count;
static struct dwc3 *dwc3_instance[DWC_CTRL_COUNT];

void dwc3_usb3_phy_suspend(struct dwc3 *dwc, int suspend)
{
	u32			reg;

	reg = dwc3_readl(dwc->regs, DWC3_GUSB3PIPECTL(0));

	if (suspend)
		reg |= DWC3_GUSB3PIPECTL_SUSPHY;
	else
		reg &= ~DWC3_GUSB3PIPECTL_SUSPHY;

	dwc3_writel(dwc->regs, DWC3_GUSB3PIPECTL(0), reg);
}

/**
 * dwc3_get_dr_mode - Validates and sets dr_mode
 * @dwc: pointer to our context structure
 */
static int dwc3_get_dr_mode(struct dwc3 *dwc)
{
	enum usb_dr_mode mode;
	struct device *dev = dwc->dev;
	unsigned int hw_mode;


	dwc->is_drd = 0;
	mode = dwc->dr_mode;
	hw_mode = DWC3_GHWPARAMS0_MODE(dwc->hwparams.hwparams0);

	switch (hw_mode) {
	case DWC3_GHWPARAMS0_MODE_GADGET:
		if (IS_ENABLED(CONFIG_USB_DWC3_HOST)) {
			dev_err(dev,
				"Controller does not support host mode.\n");
			return -EINVAL;
		}
		mode = USB_DR_MODE_PERIPHERAL;
		break;
	case DWC3_GHWPARAMS0_MODE_HOST:
		if (IS_ENABLED(CONFIG_USB_DWC3_GADGET)) {
			dev_err(dev,
				"Controller does not support device mode.\n");
			return -EINVAL;
		}
		mode = USB_DR_MODE_HOST;
		break;
	default:
		if (IS_ENABLED(CONFIG_USB_DWC3_HOST))
			mode = USB_DR_MODE_HOST;
		else if (IS_ENABLED(CONFIG_USB_DWC3_GADGET))
			mode = USB_DR_MODE_PERIPHERAL;
	}

	if (mode != dwc->dr_mode) {
		dev_warn(dev,
			 "Configuration mismatch. dr_mode forced to %s\n",
			 mode == USB_DR_MODE_HOST ? "host" : "gadget");

		dwc->dr_mode = mode;
	}

	if (dwc->dr_mode == USB_DR_MODE_OTG)
		dwc->is_drd = 1;

	return 0;
}

void dwc3_set_mode(struct dwc3 *dwc, u32 mode)
{
	u32 reg;

	reg = dwc3_readl(dwc->regs, DWC3_GCTL);
	reg &= ~(DWC3_GCTL_PRTCAPDIR(DWC3_GCTL_PRTCAP_OTG));
	reg |= DWC3_GCTL_PRTCAPDIR(mode);
	dwc3_writel(dwc->regs, DWC3_GCTL, reg);

	/*
	 * Set this bit so that device attempts three more times at SS, even
	 * if it failed previously to operate in SS mode.
	 */
	reg |= DWC3_GCTL_U2RSTECN;
	reg &= ~(DWC3_GCTL_SOFITPSYNC);
	reg &= ~(DWC3_GCTL_PWRDNSCALEMASK);
	reg |= DWC3_GCTL_PWRDNSCALE(2);
	reg |= DWC3_GCTL_U2EXIT_LFPS;
	dwc3_writel(dwc->regs, DWC3_GCTL, reg);

	if (mode == DWC3_GCTL_PRTCAP_OTG || mode == DWC3_GCTL_PRTCAP_HOST) {
		/*
		 * Allow ITP generated off of ref clk based counter instead
		 * of UTMI/ULPI clk based counter, when superspeed only is
		 * active so that UTMI/ULPI PHY can be suspened.
		 *
		 * Starting with revision 2.50A, GFLADJ_REFCLK_LPM_SEL is used
		 * instead.
		 */
		if (dwc->revision < DWC3_REVISION_250A) {
			reg = dwc3_readl(dwc->regs, DWC3_GCTL);
			reg |= DWC3_GCTL_SOFITPSYNC;
			dwc3_writel(dwc->regs, DWC3_GCTL, reg);
		} else {
			reg = dwc3_readl(dwc->regs, DWC3_GFLADJ);
			reg |= DWC3_GFLADJ_REFCLK_LPM_SEL;
			dwc3_writel(dwc->regs, DWC3_GFLADJ, reg);
		}
	}
}

u32 dwc3_core_fifo_space(struct dwc3_ep *dep, u8 type)
{
	struct dwc3		*dwc = dep->dwc;
	u32			reg;

	dwc3_writel(dwc->regs, DWC3_GDBGFIFOSPACE,
			DWC3_GDBGFIFOSPACE_NUM(dep->number) |
			DWC3_GDBGFIFOSPACE_TYPE(type));

	reg = dwc3_readl(dwc->regs, DWC3_GDBGFIFOSPACE);

	return DWC3_GDBGFIFOSPACE_SPACE_AVAILABLE(reg);
}

/**
 * Peforms initialization of HS and SS PHYs.
 * If used as a part of POR or init sequence it is recommended
 * that we should perform hard reset of the PHYs prior to invoking
 * this function.
 * @dwc: pointer to our context structure
*/
static int dwc3_init_usb_phys(struct dwc3 *dwc)
{
	int		ret;

	/* Bring up PHYs */
	ret = usb_phy_init(dwc->usb2_phy);
	if (ret) {
		pr_err("%s: usb_phy_init(dwc->usb2_phy) returned %d\n",
				__func__, ret);
		return ret;
	}

	if (dwc->maximum_speed == USB_SPEED_HIGH)
		goto generic_phy_init;

	ret = usb_phy_init(dwc->usb3_phy);
	if (ret == -EBUSY) {
		/*
		 * Setting Max speed as high when USB3 PHY initialiation
		 * is failing and USB superspeed can't be supported.
		 */
		dwc->maximum_speed = USB_SPEED_HIGH;
	} else if (ret) {
		pr_err("%s: usb_phy_init(dwc->usb3_phy) returned %d\n",
				__func__, ret);
		return ret;
	}

generic_phy_init:
	ret = phy_init(dwc->usb2_generic_phy);
	if (ret < 0)
		return ret;

	ret = phy_init(dwc->usb3_generic_phy);
	if (ret < 0) {
		phy_exit(dwc->usb2_generic_phy);
		return ret;
	}

	return 0;
}

/**
 * dwc3_core_reset - Issues core soft reset and PHY reset
 * @dwc: pointer to our context structure
 */
static int dwc3_core_reset(struct dwc3 *dwc)
{
	int		ret;
	u32	reg;

	/* Reset PHYs */
	usb_phy_reset(dwc->usb2_phy);

	if (dwc->maximum_speed == USB_SPEED_SUPER)
		usb_phy_reset(dwc->usb3_phy);

	/* Initialize PHYs */
	ret = dwc3_init_usb_phys(dwc);
	if (ret) {
		pr_err("%s: dwc3_init_phys returned %d\n",
				__func__, ret);
		return ret;
	}

	reg = dwc3_readl(dwc->regs, DWC3_GUSB3PIPECTL(0));
	reg &= ~DWC3_GUSB3PIPECTL_DELAYP1TRANS;

	/* core exits U1/U2/U3 only in PHY power state P1/P2/P3 respectively */
	if (dwc->revision <= DWC3_REVISION_310A)
		reg |= DWC3_GUSB3PIPECTL_UX_EXIT_PX;

	dwc3_writel(dwc->regs, DWC3_GUSB3PIPECTL(0), reg);

	dwc3_notify_event(dwc, DWC3_CONTROLLER_RESET_EVENT, 0);

	dwc3_notify_event(dwc, DWC3_CONTROLLER_POST_RESET_EVENT, 0);

	return 0;
}

/**
 * dwc3_soft_reset - Issue soft reset
 * @dwc: Pointer to our controller context structure
 */
static int dwc3_soft_reset(struct dwc3 *dwc)
{
	unsigned long timeout;
	u32 reg;

	timeout = jiffies + msecs_to_jiffies(500);
	dwc3_writel(dwc->regs, DWC3_DCTL, DWC3_DCTL_CSFTRST);
	do {
		reg = dwc3_readl(dwc->regs, DWC3_DCTL);
		if (!(reg & DWC3_DCTL_CSFTRST))
			break;

		if (time_after(jiffies, timeout)) {
			dev_err(dwc->dev, "Reset Timed Out\n");
			return -ETIMEDOUT;
		}

		cpu_relax();
	} while (true);

	return 0;
}

/*
 * dwc3_frame_length_adjustment - Adjusts frame length if required
 * @dwc3: Pointer to our controller context structure
 */
static void dwc3_frame_length_adjustment(struct dwc3 *dwc)
{
	u32 reg;
	u32 dft;

	if (dwc->revision < DWC3_REVISION_250A)
		return;

	if (dwc->fladj == 0)
		return;

	reg = dwc3_readl(dwc->regs, DWC3_GFLADJ);
	dft = reg & DWC3_GFLADJ_30MHZ_MASK;
	if (!dev_WARN_ONCE(dwc->dev, dft == dwc->fladj,
	    "request value same as default, ignoring\n")) {
		reg &= ~DWC3_GFLADJ_30MHZ_MASK;
		reg |= DWC3_GFLADJ_30MHZ_SDBND_SEL | dwc->fladj;
		dwc3_writel(dwc->regs, DWC3_GFLADJ, reg);
	}
}

/**
 * dwc3_free_one_event_buffer - Frees one event buffer
 * @dwc: Pointer to our controller context structure
 * @evt: Pointer to event buffer to be freed
 */
static void dwc3_free_one_event_buffer(struct dwc3 *dwc,
		struct dwc3_event_buffer *evt)
{
	dma_free_coherent(dwc->sysdev, evt->length, evt->buf, evt->dma);
}

/**
 * dwc3_alloc_one_event_buffer - Allocates one event buffer structure
 * @dwc: Pointer to our controller context structure
 * @length: size of the event buffer
 *
 * Returns a pointer to the allocated event buffer structure on success
 * otherwise ERR_PTR(errno).
 */
static struct dwc3_event_buffer *dwc3_alloc_one_event_buffer(struct dwc3 *dwc,
		unsigned length)
{
	struct dwc3_event_buffer	*evt;

	evt = devm_kzalloc(dwc->dev, sizeof(*evt), GFP_KERNEL);
	if (!evt)
		return ERR_PTR(-ENOMEM);

	evt->dwc	= dwc;
	evt->length	= length;
	evt->buf	= dma_alloc_coherent(dwc->sysdev, length,
			&evt->dma, GFP_KERNEL);
	if (!evt->buf)
		return ERR_PTR(-ENOMEM);

	return evt;
}

/**
 * dwc3_free_event_buffers - frees all allocated event buffers
 * @dwc: Pointer to our controller context structure
 */
static void dwc3_free_event_buffers(struct dwc3 *dwc)
{
	struct dwc3_event_buffer	*evt;

	evt = dwc->ev_buf;
	if (evt)
		dwc3_free_one_event_buffer(dwc, evt);

	/* free GSI related event buffers */
	dwc3_notify_event(dwc, DWC3_GSI_EVT_BUF_FREE, 0);
}

/**
 * dwc3_alloc_event_buffers - Allocates @num event buffers of size @length
 * @dwc: pointer to our controller context structure
 * @length: size of event buffer
 *
 * Returns 0 on success otherwise negative errno. In the error case, dwc
 * may contain some buffers allocated but not all which were requested.
 */
static int dwc3_alloc_event_buffers(struct dwc3 *dwc, unsigned length)
{
	struct dwc3_event_buffer *evt;

	evt = dwc3_alloc_one_event_buffer(dwc, length);
	if (IS_ERR(evt)) {
		dev_err(dwc->dev, "can't allocate event buffer\n");
		return PTR_ERR(evt);
	}
	dwc->ev_buf = evt;

	/* alloc GSI related event buffers */
	dwc3_notify_event(dwc, DWC3_GSI_EVT_BUF_ALLOC, 0);
	return 0;
}

/**
 * dwc3_event_buffers_setup - setup our allocated event buffers
 * @dwc: pointer to our controller context structure
 *
 * Returns 0 on success otherwise negative errno.
 */
int dwc3_event_buffers_setup(struct dwc3 *dwc)
{
	struct dwc3_event_buffer	*evt;

	evt = dwc->ev_buf;
	dwc3_trace(trace_dwc3_core,
			"Event buf %pK dma %08llx length %d\n",
			evt->buf, (unsigned long long) evt->dma,
			evt->length);

	evt->lpos = 0;

	dwc3_writel(dwc->regs, DWC3_GEVNTADRLO(0),
			lower_32_bits(evt->dma));
	dwc3_writel(dwc->regs, DWC3_GEVNTADRHI(0),
			upper_32_bits(evt->dma));
	dwc3_writel(dwc->regs, DWC3_GEVNTSIZ(0),
			DWC3_GEVNTSIZ_SIZE(evt->length));
	dwc3_writel(dwc->regs, DWC3_GEVNTCOUNT(0), 0);

	/* setup GSI related event buffers */
	dwc3_notify_event(dwc, DWC3_GSI_EVT_BUF_SETUP, 0);
	return 0;
}

static void dwc3_event_buffers_cleanup(struct dwc3 *dwc)
{
	struct dwc3_event_buffer	*evt;

	if (!dwc->ev_buf)
		return;

	evt = dwc->ev_buf;

	evt->lpos = 0;

	dwc3_writel(dwc->regs, DWC3_GEVNTADRLO(0), 0);
	dwc3_writel(dwc->regs, DWC3_GEVNTADRHI(0), 0);
	dwc3_writel(dwc->regs, DWC3_GEVNTSIZ(0), DWC3_GEVNTSIZ_INTMASK
			| DWC3_GEVNTSIZ_SIZE(0));
	dwc3_writel(dwc->regs, DWC3_GEVNTCOUNT(0), 0);

	/* cleanup GSI related event buffers */
	dwc3_notify_event(dwc, DWC3_GSI_EVT_BUF_CLEANUP, 0);
}

static int dwc3_alloc_scratch_buffers(struct dwc3 *dwc)
{
	if (!dwc->has_hibernation)
		return 0;

	if (!dwc->nr_scratch)
		return 0;

	dwc->scratchbuf = kmalloc_array(dwc->nr_scratch,
			DWC3_SCRATCHBUF_SIZE, GFP_KERNEL);
	if (!dwc->scratchbuf)
		return -ENOMEM;

	return 0;
}

static int dwc3_setup_scratch_buffers(struct dwc3 *dwc)
{
	dma_addr_t scratch_addr;
	u32 param;
	int ret;

	if (!dwc->has_hibernation)
		return 0;

	if (!dwc->nr_scratch)
		return 0;

	 /* should never fall here */
	if (!WARN_ON(dwc->scratchbuf))
		return 0;

	scratch_addr = dma_map_single(dwc->sysdev, dwc->scratchbuf,
			dwc->nr_scratch * DWC3_SCRATCHBUF_SIZE,
			DMA_BIDIRECTIONAL);
	if (dma_mapping_error(dwc->sysdev, scratch_addr)) {
		dev_err(dwc->sysdev, "failed to map scratch buffer\n");
		ret = -EFAULT;
		goto err0;
	}

	dwc->scratch_addr = scratch_addr;

	param = lower_32_bits(scratch_addr);

	ret = dwc3_send_gadget_generic_command(dwc,
			DWC3_DGCMD_SET_SCRATCHPAD_ADDR_LO, param);
	if (ret < 0)
		goto err1;

	param = upper_32_bits(scratch_addr);

	ret = dwc3_send_gadget_generic_command(dwc,
			DWC3_DGCMD_SET_SCRATCHPAD_ADDR_HI, param);
	if (ret < 0)
		goto err1;

	return 0;

err1:
	dma_unmap_single(dwc->sysdev, dwc->scratch_addr, dwc->nr_scratch *
			DWC3_SCRATCHBUF_SIZE, DMA_BIDIRECTIONAL);

err0:
	return ret;
}

static void dwc3_free_scratch_buffers(struct dwc3 *dwc)
{
	if (!dwc->has_hibernation)
		return;

	if (!dwc->nr_scratch)
		return;

	 /* should never fall here */
	if (!WARN_ON(dwc->scratchbuf))
		return;

	dma_unmap_single(dwc->sysdev, dwc->scratch_addr, dwc->nr_scratch *
			DWC3_SCRATCHBUF_SIZE, DMA_BIDIRECTIONAL);
	kfree(dwc->scratchbuf);
}

static void dwc3_core_num_eps(struct dwc3 *dwc)
{
	struct dwc3_hwparams	*parms = &dwc->hwparams;

	dwc->num_in_eps = DWC3_NUM_IN_EPS(parms);
	dwc->num_out_eps = DWC3_NUM_EPS(parms) - dwc->num_in_eps;

	dwc3_trace(trace_dwc3_core, "found %d IN and %d OUT endpoints",
			dwc->num_in_eps, dwc->num_out_eps);
}

static void dwc3_cache_hwparams(struct dwc3 *dwc)
{
	struct dwc3_hwparams	*parms = &dwc->hwparams;

	parms->hwparams0 = dwc3_readl(dwc->regs, DWC3_GHWPARAMS0);
	parms->hwparams1 = dwc3_readl(dwc->regs, DWC3_GHWPARAMS1);
	parms->hwparams2 = dwc3_readl(dwc->regs, DWC3_GHWPARAMS2);
	parms->hwparams3 = dwc3_readl(dwc->regs, DWC3_GHWPARAMS3);
	parms->hwparams4 = dwc3_readl(dwc->regs, DWC3_GHWPARAMS4);
	parms->hwparams5 = dwc3_readl(dwc->regs, DWC3_GHWPARAMS5);
	parms->hwparams6 = dwc3_readl(dwc->regs, DWC3_GHWPARAMS6);
	parms->hwparams7 = dwc3_readl(dwc->regs, DWC3_GHWPARAMS7);
	parms->hwparams8 = dwc3_readl(dwc->regs, DWC3_GHWPARAMS8);
}

/**
 * dwc3_phy_setup - Configure USB PHY Interface of DWC3 Core
 * @dwc: Pointer to our controller context structure
 *
 * Returns 0 on success. The USB PHY interfaces are configured but not
 * initialized. The PHY interfaces and the PHYs get initialized together with
 * the core in dwc3_core_init.
 */
static int dwc3_phy_setup(struct dwc3 *dwc)
{
	u32 reg;
	int ret;

	reg = dwc3_readl(dwc->regs, DWC3_GUSB3PIPECTL(0));

	/*
	 * Make sure UX_EXIT_PX is cleared as that causes issues with some
	 * PHYs. Also, this bit is not supposed to be used in normal operation.
	 */
	reg &= ~DWC3_GUSB3PIPECTL_UX_EXIT_PX;

	/*
	 * Above 1.94a, it is recommended to set DWC3_GUSB3PIPECTL_SUSPHY
	 * to '0' during coreConsultant configuration. So default value
	 * will be '0' when the core is reset. Application needs to set it
	 * to '1' after the core initialization is completed.
	 */
	if (dwc->revision > DWC3_REVISION_194A)
		reg |= DWC3_GUSB3PIPECTL_SUSPHY;

	if (dwc->u2ss_inp3_quirk)
		reg |= DWC3_GUSB3PIPECTL_U2SSINP3OK;

	if (dwc->dis_rxdet_inp3_quirk)
		reg |= DWC3_GUSB3PIPECTL_DISRXDETINP3;

	if (dwc->req_p1p2p3_quirk)
		reg |= DWC3_GUSB3PIPECTL_REQP1P2P3;

	if (dwc->del_p1p2p3_quirk)
		reg |= DWC3_GUSB3PIPECTL_DEP1P2P3_EN;

	if (dwc->del_phy_power_chg_quirk)
		reg |= DWC3_GUSB3PIPECTL_DEPOCHANGE;

	if (dwc->lfps_filter_quirk)
		reg |= DWC3_GUSB3PIPECTL_LFPSFILT;

	if (dwc->rx_detect_poll_quirk)
		reg |= DWC3_GUSB3PIPECTL_RX_DETOPOLL;

	if (dwc->tx_de_emphasis_quirk)
		reg |= DWC3_GUSB3PIPECTL_TX_DEEPH(dwc->tx_de_emphasis);

	if (dwc->dis_u3_susphy_quirk)
		reg &= ~DWC3_GUSB3PIPECTL_SUSPHY;

	if (dwc->dis_del_phy_power_chg_quirk)
		reg &= ~DWC3_GUSB3PIPECTL_DEPOCHANGE;

	dwc3_writel(dwc->regs, DWC3_GUSB3PIPECTL(0), reg);

	reg = dwc3_readl(dwc->regs, DWC3_GUSB2PHYCFG(0));

	/* Select the HS PHY interface */
	switch (DWC3_GHWPARAMS3_HSPHY_IFC(dwc->hwparams.hwparams3)) {
	case DWC3_GHWPARAMS3_HSPHY_IFC_UTMI_ULPI:
		if (dwc->hsphy_interface &&
				!strncmp(dwc->hsphy_interface, "utmi", 4)) {
			reg &= ~DWC3_GUSB2PHYCFG_ULPI_UTMI;
			break;
		} else if (dwc->hsphy_interface &&
				!strncmp(dwc->hsphy_interface, "ulpi", 4)) {
			reg |= DWC3_GUSB2PHYCFG_ULPI_UTMI;
			dwc3_writel(dwc->regs, DWC3_GUSB2PHYCFG(0), reg);
		} else {
			/* Relying on default value. */
			if (!(reg & DWC3_GUSB2PHYCFG_ULPI_UTMI))
				break;
		}
		/* FALLTHROUGH */
	case DWC3_GHWPARAMS3_HSPHY_IFC_ULPI:
		/* Making sure the interface and PHY are operational */
		ret = dwc3_soft_reset(dwc);
		if (ret)
			return ret;

		udelay(1);

		ret = dwc3_ulpi_init(dwc);
		if (ret)
			return ret;
		/* FALLTHROUGH */
	default:
		break;
	}

	switch (dwc->hsphy_mode) {
	case USBPHY_INTERFACE_MODE_UTMI:
		reg &= ~(DWC3_GUSB2PHYCFG_PHYIF_MASK |
		       DWC3_GUSB2PHYCFG_USBTRDTIM_MASK);
		reg |= DWC3_GUSB2PHYCFG_PHYIF(UTMI_PHYIF_8_BIT) |
		       DWC3_GUSB2PHYCFG_USBTRDTIM(USBTRDTIM_UTMI_8_BIT);
		break;
	case USBPHY_INTERFACE_MODE_UTMIW:
		reg &= ~(DWC3_GUSB2PHYCFG_PHYIF_MASK |
		       DWC3_GUSB2PHYCFG_USBTRDTIM_MASK);
		reg |= DWC3_GUSB2PHYCFG_PHYIF(UTMI_PHYIF_16_BIT) |
		       DWC3_GUSB2PHYCFG_USBTRDTIM(USBTRDTIM_UTMI_16_BIT);
		break;
	default:
		break;
	}

	/*
	 * Above 1.94a, it is recommended to set DWC3_GUSB2PHYCFG_SUSPHY to
	 * '0' during coreConsultant configuration. So default value will
	 * be '0' when the core is reset. Application needs to set it to
	 * '1' after the core initialization is completed.
	 */
	if (dwc->revision > DWC3_REVISION_194A)
		reg |= DWC3_GUSB2PHYCFG_SUSPHY;

	if (dwc->dis_u2_susphy_quirk)
		reg &= ~DWC3_GUSB2PHYCFG_SUSPHY;

	if (dwc->dis_enblslpm_quirk)
		reg &= ~DWC3_GUSB2PHYCFG_ENBLSLPM;

	if (dwc->dis_u2_freeclk_exists_quirk)
		reg &= ~DWC3_GUSB2PHYCFG_U2_FREECLK_EXISTS;

	dwc3_writel(dwc->regs, DWC3_GUSB2PHYCFG(0), reg);

	return 0;
}

static void dwc3_core_exit(struct dwc3 *dwc)
{
	dwc3_event_buffers_cleanup(dwc);

	phy_exit(dwc->usb2_generic_phy);
	phy_exit(dwc->usb3_generic_phy);

	phy_power_off(dwc->usb2_generic_phy);
	phy_power_off(dwc->usb3_generic_phy);
}

/**
 * dwc3_core_init - Low-level initialization of DWC3 Core
 * @dwc: Pointer to our controller context structure
 *
 * Returns 0 on success otherwise negative errno.
 */
int dwc3_core_init(struct dwc3 *dwc)
{
	u32			hwparams4 = dwc->hwparams.hwparams4;
	u32			reg;
	int			ret;

	reg = dwc3_readl(dwc->regs, DWC3_GSNPSID);
	/* This should read as U3 followed by revision number */
	if ((reg & DWC3_GSNPSID_MASK) == 0x55330000) {
		/* Detected DWC_usb3 IP */
		dwc->revision = reg;
	} else if ((reg & DWC3_GSNPSID_MASK) == 0x33310000) {
		/* Detected DWC_usb31 IP */
		dwc->revision = dwc3_readl(dwc->regs, DWC3_VER_NUMBER);
		dwc->revision |= DWC3_REVISION_IS_DWC31;
	} else {
		dev_err(dwc->dev, "this is not a DesignWare USB3 DRD Core\n");
		ret = -ENODEV;
		goto err0;
	}

	/*
	 * Write Linux Version Code to our GUID register so it's easy to figure
	 * out which kernel version a bug was found.
	 */
	dwc3_writel(dwc->regs, DWC3_GUID, LINUX_VERSION_CODE);

	/* Handle USB2.0-only core configuration */
	if (DWC3_GHWPARAMS3_SSPHY_IFC(dwc->hwparams.hwparams3) ==
			DWC3_GHWPARAMS3_SSPHY_IFC_DIS) {
		if (dwc->max_hw_supp_speed == USB_SPEED_SUPER) {
			dwc->max_hw_supp_speed = USB_SPEED_HIGH;
			dwc->maximum_speed = dwc->max_hw_supp_speed;
		}
	}

	/*
	 * Workaround for STAR 9000961433 which affects only version
	 * 3.00a of the DWC_usb3 core. This prevents the controller
	 * interrupt from being masked while handling events. IMOD
	 * allows us to work around this issue. Enable it for the
	 * affected version.
	 */
	 if (!dwc->imod_interval && (dwc->revision == DWC3_REVISION_300A))
		dwc->imod_interval = 1;

	/* issue device SoftReset too */
	ret = dwc3_core_reset(dwc);
	if (ret)
		goto err0;

	/* issue device SoftReset too */
	ret = dwc3_soft_reset(dwc);
	if (ret)
		goto err0;

	ret = dwc3_phy_setup(dwc);
	if (ret)
		goto err0;

	reg = dwc3_readl(dwc->regs, DWC3_GCTL);
	reg &= ~DWC3_GCTL_SCALEDOWN_MASK;

	switch (DWC3_GHWPARAMS1_EN_PWROPT(dwc->hwparams.hwparams1)) {
	case DWC3_GHWPARAMS1_EN_PWROPT_CLK:
		/**
		 * WORKAROUND: DWC3 revisions between 2.10a and 2.50a have an
		 * issue which would cause xHCI compliance tests to fail.
		 *
		 * Because of that we cannot enable clock gating on such
		 * configurations.
		 *
		 * Refers to:
		 *
		 * STAR#9000588375: Clock Gating, SOF Issues when ref_clk-Based
		 * SOF/ITP Mode Used
		 */
		if ((dwc->dr_mode == USB_DR_MODE_HOST ||
				dwc->dr_mode == USB_DR_MODE_OTG) &&
				(dwc->revision >= DWC3_REVISION_210A &&
				dwc->revision <= DWC3_REVISION_250A))
			reg |= DWC3_GCTL_DSBLCLKGTNG | DWC3_GCTL_SOFITPSYNC;
		else
			reg &= ~DWC3_GCTL_DSBLCLKGTNG;
		break;
	case DWC3_GHWPARAMS1_EN_PWROPT_HIB:
		/* enable hibernation here */
		dwc->nr_scratch = DWC3_GHWPARAMS4_HIBER_SCRATCHBUFS(hwparams4);

		/*
		 * REVISIT Enabling this bit so that host-mode hibernation
		 * will work. Device-mode hibernation is not yet implemented.
		 */
		reg |= DWC3_GCTL_GBLHIBERNATIONEN;
		break;
	default:
		dwc3_trace(trace_dwc3_core, "No power optimization available\n");
	}

	/* check if current dwc3 is on simulation board */
	if (dwc->hwparams.hwparams6 & DWC3_GHWPARAMS6_EN_FPGA) {
		dwc3_trace(trace_dwc3_core,
				"running on FPGA platform\n");
		dwc->is_fpga = true;
	}

	WARN_ONCE(dwc->disable_scramble_quirk && !dwc->is_fpga,
			"disable_scramble cannot be used on non-FPGA builds\n");

	if (dwc->disable_scramble_quirk && dwc->is_fpga)
		reg |= DWC3_GCTL_DISSCRAMBLE;
	else
		reg &= ~DWC3_GCTL_DISSCRAMBLE;

	if (dwc->u2exit_lfps_quirk)
		reg |= DWC3_GCTL_U2EXIT_LFPS;

	/*
	 * WORKAROUND: DWC3 revisions <1.90a have a bug
	 * where the device can fail to connect at SuperSpeed
	 * and falls back to high-speed mode which causes
	 * the device to enter a Connect/Disconnect loop
	 */
	if (dwc->revision < DWC3_REVISION_190A)
		reg |= DWC3_GCTL_U2RSTECN;

	ret = dwc3_get_dr_mode(dwc);
	if (ret)
		goto err0;

	dwc3_core_num_eps(dwc);

	/*
	 * Disable clock gating to work around a known HW bug that causes the
	 * internal RAM clock to get stuck when entering low power modes.
	 */
	if (dwc->disable_clk_gating) {
		dev_dbg(dwc->dev, "Disabling controller clock gating.\n");
		reg |= DWC3_GCTL_DSBLCLKGTNG;
	}

	dwc3_writel(dwc->regs, DWC3_GCTL, reg);

	ret = dwc3_alloc_scratch_buffers(dwc);
	if (ret)
		goto err1;

	ret = dwc3_setup_scratch_buffers(dwc);
	if (ret)
		goto err2;

	/* Adjust Frame Length */
	dwc3_frame_length_adjustment(dwc);

	usb_phy_set_suspend(dwc->usb2_phy, 0);
	if (dwc->maximum_speed >= USB_SPEED_SUPER)
		usb_phy_set_suspend(dwc->usb3_phy, 0);
	ret = phy_power_on(dwc->usb2_generic_phy);
	if (ret < 0)
		goto err2;

	switch (dwc->dr_mode) {
	case USB_DR_MODE_PERIPHERAL:
		dwc3_set_mode(dwc, DWC3_GCTL_PRTCAP_DEVICE);
		break;
	case USB_DR_MODE_HOST:
		dwc3_set_mode(dwc, DWC3_GCTL_PRTCAP_HOST);
		break;
	case USB_DR_MODE_OTG:
		dwc3_set_mode(dwc, DWC3_GCTL_PRTCAP_OTG);
		break;
	default:
		dev_warn(dwc->dev, "Unsupported mode %d\n", dwc->dr_mode);
		break;
	}

	/*
	 * ENDXFER polling is available on version 3.10a and later of
	 * the DWC_usb3 controller. It is NOT available in the
	 * DWC_usb31 controller.
	 */
	if (!dwc3_is_usb31(dwc) && dwc->revision >= DWC3_REVISION_310A) {
		reg = dwc3_readl(dwc->regs, DWC3_GUCTL2);
		reg |= DWC3_GUCTL2_RST_ACTBITLATER;
		dwc3_writel(dwc->regs, DWC3_GUCTL2, reg);
	}

	/*
	 * Workaround for STAR 9001198391 which affects dwc3 core
	 * version 3.20a only. Default HP timer value is incorrectly
	 * set to 3us. Reprogram HP timer value to support USB 3.1
	 * HP timer ECN.
	 */
	if (!dwc3_is_usb31(dwc) &&  dwc->revision == DWC3_REVISION_320A) {
		reg = dwc3_readl(dwc->regs, DWC3_GUCTL2);
		reg &= ~DWC3_GUCTL2_HP_TIMER_MASK;
		reg |= DWC3_GUCTL2_HP_TIMER(11);
		dwc3_writel(dwc->regs, DWC3_GUCTL2, reg);
	}

	/*
	 * Workaround for STAR 9001285599 which affects dwc3 core version 3.20a
	 * only. If the PM TIMER ECN is enabled thru GUCTL2[19], then link
	 * compliance test (TD7.21) may fail. If the ECN is not enabled
	 * GUCTL2[19] = 0), the controller will use the old timer value (5us),
	 * which is still fine for Link Compliance test. Hence Do not enable
	 * PM TIMER ECN in V3.20a by setting GUCTL2[19] by default,
	 * instead use GUCTL2[19] = 0.
	 */
	if (dwc->revision == DWC3_REVISION_320A) {
		reg = dwc3_readl(dwc->regs, DWC3_GUCTL2);
		reg &= ~DWC3_GUCTL2_LC_TIMER;
		dwc3_writel(dwc->regs, DWC3_GUCTL2, reg);
	}

	/*
	 * Enable hardware control of sending remote wakeup in HS when
	 * the device is in the L1 state.
	 */
	if (dwc->revision >= DWC3_REVISION_290A) {
		reg = dwc3_readl(dwc->regs, DWC3_GUCTL1);
		reg |= DWC3_GUCTL1_DEV_L1_EXIT_BY_HW;
		dwc3_writel(dwc->regs, DWC3_GUCTL1, reg);
	}

	/*
	 * Enable evicting endpoint cache after flow control for bulk
	 * endpoints for dwc3 core version 3.00a and 3.20a
	 */
	if (dwc->revision == DWC3_REVISION_300A ||
			dwc->revision == DWC3_REVISION_320A) {
		reg = dwc3_readl(dwc->regs, DWC3_GUCTL2);
		reg |= DWC3_GUCTL2_ENABLE_EP_CACHE_EVICT;
		dwc3_writel(dwc->regs, DWC3_GUCTL2, reg);
	}

	return 0;

err2:
	dwc3_free_scratch_buffers(dwc);
err1:
	usb_phy_shutdown(dwc->usb2_phy);
	usb_phy_shutdown(dwc->usb3_phy);
	phy_exit(dwc->usb2_generic_phy);
	phy_exit(dwc->usb3_generic_phy);

err0:
	return ret;
}

static int dwc3_core_get_phy(struct dwc3 *dwc)
{
	struct device		*dev = dwc->dev;
	struct device_node	*node = dev->of_node;
	int ret;

	if (node) {
		dwc->usb2_phy = devm_usb_get_phy_by_phandle(dev, "usb-phy", 0);
		dwc->usb3_phy = devm_usb_get_phy_by_phandle(dev, "usb-phy", 1);
	} else {
		dwc->usb2_phy = devm_usb_get_phy(dev, USB_PHY_TYPE_USB2);
		dwc->usb3_phy = devm_usb_get_phy(dev, USB_PHY_TYPE_USB3);
	}

	if (IS_ERR(dwc->usb2_phy)) {
		ret = PTR_ERR(dwc->usb2_phy);
		if (ret == -ENXIO || ret == -ENODEV) {
			dwc->usb2_phy = NULL;
		} else if (ret == -EPROBE_DEFER) {
			return ret;
		} else {
			dev_err(dev, "no usb2 phy configured\n");
			return ret;
		}
	}

	if (IS_ERR(dwc->usb3_phy)) {
		ret = PTR_ERR(dwc->usb3_phy);
		if (ret == -ENXIO || ret == -ENODEV) {
			dwc->usb3_phy = NULL;
		} else if (ret == -EPROBE_DEFER) {
			return ret;
		} else {
			dev_err(dev, "no usb3 phy configured\n");
			return ret;
		}
	}

	dwc->usb2_generic_phy = devm_phy_get(dev, "usb2-phy");
	if (IS_ERR(dwc->usb2_generic_phy)) {
		ret = PTR_ERR(dwc->usb2_generic_phy);
		if (ret == -ENOSYS || ret == -ENODEV) {
			dwc->usb2_generic_phy = NULL;
		} else if (ret == -EPROBE_DEFER) {
			return ret;
		} else {
			dev_err(dev, "no usb2 phy configured\n");
			return ret;
		}
	}

	dwc->usb3_generic_phy = devm_phy_get(dev, "usb3-phy");
	if (IS_ERR(dwc->usb3_generic_phy)) {
		ret = PTR_ERR(dwc->usb3_generic_phy);
		if (ret == -ENOSYS || ret == -ENODEV) {
			dwc->usb3_generic_phy = NULL;
		} else if (ret == -EPROBE_DEFER) {
			return ret;
		} else {
			dev_err(dev, "no usb3 phy configured\n");
			return ret;
		}
	}

	return 0;
}

static int dwc3_core_init_mode(struct dwc3 *dwc)
{
	struct device *dev = dwc->dev;
	int ret;

	if (dwc->dr_mode == USB_DR_MODE_OTG ||
			dwc->dr_mode == USB_DR_MODE_PERIPHERAL) {
		ret = dwc3_gadget_init(dwc);
		if (ret) {
			if (ret != -EPROBE_DEFER)
				dev_err(dev, "failed to initialize gadget\n");
			return ret;
		}
	}

	return 0;
}

static void dwc3_core_exit_mode(struct dwc3 *dwc)
{
	if (dwc->dr_mode == USB_DR_MODE_PERIPHERAL ||
			dwc->dr_mode == USB_DR_MODE_OTG)
		dwc3_gadget_exit(dwc);
}

/* XHCI reset, resets other CORE registers as well, re-init those */
void dwc3_post_host_reset_core_init(struct dwc3 *dwc)
{
	dwc3_core_init(dwc);
	dwc3_gadget_restart(dwc);
}

static void (*notify_event)(struct dwc3 *, unsigned int, unsigned int);
void dwc3_set_notifier(void (*notify)(struct dwc3 *, unsigned int,
							unsigned int))
{
	notify_event = notify;
}
EXPORT_SYMBOL(dwc3_set_notifier);

int dwc3_notify_event(struct dwc3 *dwc, unsigned int event, unsigned int value)
{
	int ret = 0;

	if (dwc->notify_event)
		dwc->notify_event(dwc, event, value);
	else
		ret = -ENODEV;

	return ret;
}
EXPORT_SYMBOL(dwc3_notify_event);

int dwc3_core_pre_init(struct dwc3 *dwc)
{
	int ret = 0;

	dwc3_cache_hwparams(dwc);
	if (!dwc->ev_buf) {
		ret = dwc3_alloc_event_buffers(dwc, DWC3_EVENT_BUFFERS_SIZE);
		if (ret) {
			dev_err(dwc->dev, "failed to allocate event buffers\n");
			ret = -ENOMEM;
		}
	}

	return ret;
}

#define DWC3_ALIGN_MASK		(16 - 1)

/* check whether the core supports IMOD */
bool dwc3_has_imod(struct dwc3 *dwc)
{
	return ((dwc3_is_usb3(dwc) &&
		dwc->revision >= DWC3_REVISION_300A) ||
		(dwc3_is_usb31(dwc) &&
		dwc->revision >= DWC3_USB31_REVISION_120A));
}

static int dwc3_probe(struct platform_device *pdev)
{
	struct device		*dev = &pdev->dev;
	struct resource		*res;
	struct dwc3		*dwc;
	u8			lpm_nyet_threshold;
	u8			tx_de_emphasis;
	u8			hird_threshold;
	int			irq;

	int			ret;

	void __iomem		*regs;
	void			*mem;

	if (count >= DWC_CTRL_COUNT) {
		dev_err(dev, "Err dwc instance %d >= %d available\n",
				count, DWC_CTRL_COUNT);
		ret = -EINVAL;
		return ret;
	}

	mem = devm_kzalloc(dev, sizeof(*dwc) + DWC3_ALIGN_MASK, GFP_KERNEL);
	if (!mem)
		return -ENOMEM;

	dwc = PTR_ALIGN(mem, DWC3_ALIGN_MASK + 1);
	dwc->mem = mem;
	dwc->dev = dev;

	dwc->notify_event = notify_event;
	res = platform_get_resource(pdev, IORESOURCE_IRQ, 0);
	if (!res) {
		dev_err(dev, "missing IRQ\n");
		return -ENODEV;
	}
	dwc->xhci_resources[1].start = res->start;
	dwc->xhci_resources[1].end = res->end;
	dwc->xhci_resources[1].flags = res->flags;
	dwc->xhci_resources[1].name = res->name;

	irq = platform_get_irq(to_platform_device(dwc->dev), 0);

	/* will be enabled in dwc3_msm_resume() */
	irq_set_status_flags(irq, IRQ_NOAUTOEN);
	ret = devm_request_irq(dev, irq, dwc3_interrupt, IRQF_SHARED, "dwc3",
			dwc);
	if (ret) {
		dev_err(dwc->dev, "failed to request irq #%d --> %d\n",
				irq, ret);
		return -ENODEV;
	}

	dwc->irq = irq;
	res = platform_get_resource(pdev, IORESOURCE_MEM, 0);
	if (!res) {
		dev_err(dev, "missing memory resource\n");
		return -ENODEV;
	}

	dwc->reg_phys = res->start;
	dwc->xhci_resources[0].start = res->start;
	dwc->xhci_resources[0].end = dwc->xhci_resources[0].start +
					DWC3_XHCI_REGS_END;
	dwc->xhci_resources[0].flags = res->flags;
	dwc->xhci_resources[0].name = res->name;

	res->start += DWC3_GLOBALS_REGS_START;

	/*
	 * Request memory region but exclude xHCI regs,
	 * since it will be requested by the xhci-plat driver.
	 */
	regs = devm_ioremap_resource(dev, res);
	if (IS_ERR(regs)) {
		ret = PTR_ERR(regs);
		goto err0;
	}

	dwc->regs	= regs;
	dwc->regs_size	= resource_size(res);

	/* default to highest possible threshold */
	lpm_nyet_threshold = 0xf;

	/* default to -3.5dB de-emphasis */
	tx_de_emphasis = 1;

	/*
	 * default to assert utmi_sleep_n and use maximum allowed HIRD
	 * threshold value of 0b1100
	 */
	hird_threshold = 12;

	dwc->maximum_speed = usb_get_maximum_speed(dev);
	dwc->max_hw_supp_speed = dwc->maximum_speed;
	dwc->dr_mode = usb_get_dr_mode(dev);

	if (dwc->dr_mode == USB_DR_MODE_UNKNOWN) {
		dwc->dr_mode = USB_DR_MODE_OTG;
		dwc->is_drd = 1;
	}

	dwc->hsphy_mode = of_usb_get_phy_mode(dev->of_node);

	dwc->sysdev_is_parent = device_property_read_bool(dev,
				"linux,sysdev_is_parent");
	if (dwc->sysdev_is_parent)
		dwc->sysdev = dwc->dev->parent;
	else
		dwc->sysdev = dwc->dev;

	dwc->has_lpm_erratum = device_property_read_bool(dev,
				"snps,has-lpm-erratum");
	device_property_read_u8(dev, "snps,lpm-nyet-threshold",
				&lpm_nyet_threshold);
	dwc->is_utmi_l1_suspend = device_property_read_bool(dev,
				"snps,is-utmi-l1-suspend");
	device_property_read_u8(dev, "snps,hird-threshold",
				&hird_threshold);

	device_property_read_u32(dev, "snps,xhci-imod-value",
			&dwc->xhci_imod_value);

	dwc->core_id = -1;
	device_property_read_u32(dev, "usb-core-id", &dwc->core_id);

	dwc->usb3_lpm_capable = device_property_read_bool(dev,
				"snps,usb3_lpm_capable");

	dwc->needs_fifo_resize = device_property_read_bool(dev,
				"tx-fifo-resize");

	dwc->disable_scramble_quirk = device_property_read_bool(dev,
				"snps,disable_scramble_quirk");
	dwc->u2exit_lfps_quirk = device_property_read_bool(dev,
				"snps,u2exit_lfps_quirk");
	dwc->u2ss_inp3_quirk = device_property_read_bool(dev,
				"snps,u2ss_inp3_quirk");
	dwc->req_p1p2p3_quirk = device_property_read_bool(dev,
				"snps,req_p1p2p3_quirk");
	dwc->del_p1p2p3_quirk = device_property_read_bool(dev,
				"snps,del_p1p2p3_quirk");
	dwc->del_phy_power_chg_quirk = device_property_read_bool(dev,
				"snps,del_phy_power_chg_quirk");
	dwc->lfps_filter_quirk = device_property_read_bool(dev,
				"snps,lfps_filter_quirk");
	dwc->rx_detect_poll_quirk = device_property_read_bool(dev,
				"snps,rx_detect_poll_quirk");
	dwc->dis_u3_susphy_quirk = device_property_read_bool(dev,
				"snps,dis_u3_susphy_quirk");
	dwc->dis_u2_susphy_quirk = device_property_read_bool(dev,
				"snps,dis_u2_susphy_quirk");
	dwc->dis_enblslpm_quirk = device_property_read_bool(dev,
				"snps,dis_enblslpm_quirk");
	dwc->dis_rxdet_inp3_quirk = device_property_read_bool(dev,
				"snps,dis_rxdet_inp3_quirk");
	dwc->dis_u2_freeclk_exists_quirk = device_property_read_bool(dev,
				"snps,dis-u2-freeclk-exists-quirk");
	dwc->dis_del_phy_power_chg_quirk = device_property_read_bool(dev,
				"snps,dis-del-phy-power-chg-quirk");

	dwc->tx_de_emphasis_quirk = device_property_read_bool(dev,
				"snps,tx_de_emphasis_quirk");
	device_property_read_u8(dev, "snps,tx_de_emphasis",
				&tx_de_emphasis);
	device_property_read_string(dev, "snps,hsphy_interface",
				    &dwc->hsphy_interface);
	device_property_read_u32(dev, "snps,quirk-frame-length-adjustment",
				 &dwc->fladj);
	dwc->disable_clk_gating = device_property_read_bool(dev,
				"snps,disable-clk-gating");
	dwc->enable_bus_suspend = device_property_read_bool(dev,
					"snps,bus-suspend-enable");
	dwc->usb3_u1u2_disable = device_property_read_bool(dev,
					"snps,usb3-u1u2-disable");
	dwc->usb2_l1_disable = device_property_read_bool(dev,
					"snps,usb2-l1-disable");
	if (dwc->enable_bus_suspend) {
		pm_runtime_set_autosuspend_delay(dev, 500);
		pm_runtime_use_autosuspend(dev);
	}

	dwc->lpm_nyet_threshold = lpm_nyet_threshold;
	dwc->tx_de_emphasis = tx_de_emphasis;

	dwc->hird_threshold = hird_threshold
		| (dwc->is_utmi_l1_suspend << 4);

	init_waitqueue_head(&dwc->wait_linkstate);
	platform_set_drvdata(pdev, dwc);

	ret = dwc3_core_get_phy(dwc);
	if (ret)
		goto err0;

	spin_lock_init(&dwc->lock);

	dwc->dwc_wq = alloc_ordered_workqueue("dwc_wq", WQ_HIGHPRI);
	if (!dwc->dwc_wq) {
		pr_err("%s: Unable to create workqueue dwc_wq\n", __func__);
		goto err0;
	}

	INIT_WORK(&dwc->bh_work, dwc3_bh_work);

	pm_runtime_no_callbacks(dev);
	pm_runtime_set_active(dev);
	pm_runtime_enable(dev);
	pm_runtime_forbid(dev);

	/* Check the maximum_speed parameter */
	switch (dwc->maximum_speed) {
	case USB_SPEED_LOW:
	case USB_SPEED_FULL:
	case USB_SPEED_HIGH:
	case USB_SPEED_SUPER:
	case USB_SPEED_SUPER_PLUS:
		break;
	default:
		dev_err(dev, "invalid maximum_speed parameter %d\n",
			dwc->maximum_speed);
		/* fall through */
	case USB_SPEED_UNKNOWN:
		/* default to superspeed */
		dwc->maximum_speed = USB_SPEED_SUPER;

		/*
		 * default to superspeed plus if we are capable.
		 */
		if (dwc3_is_usb31(dwc) &&
		    (DWC3_GHWPARAMS3_SSPHY_IFC(dwc->hwparams.hwparams3) ==
		     DWC3_GHWPARAMS3_SSPHY_IFC_GEN2))
			dwc->maximum_speed = USB_SPEED_SUPER_PLUS;

		dwc->max_hw_supp_speed = dwc->maximum_speed;
		break;
	}

	/* Adjust Frame Length */
	dwc3_frame_length_adjustment(dwc);

	/* Hardcode number of eps */
	dwc->num_in_eps = 16;
	dwc->num_out_eps = 16;

	ret = dwc3_core_init_mode(dwc);
	if (ret)
		goto err1;

<<<<<<< HEAD
	ret = dwc3_debugfs_init(dwc);
	if (ret) {
		dev_err(dev, "failed to initialize debugfs\n");
		goto err_core_init;
	}
=======
err5:
	dwc3_event_buffers_cleanup(dwc);
	dwc3_ulpi_exit(dwc);
>>>>>>> 8302b80f

	dwc->dwc_ipc_log_ctxt = ipc_log_context_create(NUM_LOG_PAGES,
					dev_name(dwc->dev), 0);
	if (!dwc->dwc_ipc_log_ctxt)
		dev_err(dwc->dev, "Error getting ipc_log_ctxt\n");

	dwc3_instance[count] = dwc;
	dwc->index = count;
	count++;

	pm_runtime_allow(dev);
	return 0;

err_core_init:
	dwc3_core_exit_mode(dwc);
err1:
	destroy_workqueue(dwc->dwc_wq);
err0:
	/*
	 * restore res->start back to its original value so that, in case the
	 * probe is deferred, we don't end up getting error in request the
	 * memory region the next time probe is called.
	 */
	res->start -= DWC3_GLOBALS_REGS_START;

	return ret;
}

static int dwc3_remove(struct platform_device *pdev)
{
	struct dwc3	*dwc = platform_get_drvdata(pdev);
	struct resource *res = platform_get_resource(pdev, IORESOURCE_MEM, 0);

	pm_runtime_get_sync(&pdev->dev);
	/*
	 * restore res->start back to its original value so that, in case the
	 * probe is deferred, we don't end up getting error in request the
	 * memory region the next time probe is called.
	 */
	res->start -= DWC3_GLOBALS_REGS_START;

	dwc3_debugfs_exit(dwc);
	dwc3_core_exit_mode(dwc);

	dwc3_core_exit(dwc);
	dwc3_ulpi_exit(dwc);

	destroy_workqueue(dwc->dwc_wq);

	pm_runtime_put_sync(&pdev->dev);
	pm_runtime_allow(&pdev->dev);
	pm_runtime_disable(&pdev->dev);

	dwc3_free_event_buffers(dwc);
	dwc3_free_scratch_buffers(dwc);

	ipc_log_context_destroy(dwc->dwc_ipc_log_ctxt);
	dwc->dwc_ipc_log_ctxt = NULL;
	count--;
	dwc3_instance[dwc->index] = NULL;

	return 0;
}

#ifdef CONFIG_PM
static int dwc3_suspend_common(struct dwc3 *dwc)
{
	unsigned long	flags;

	switch (dwc->dr_mode) {
	case USB_DR_MODE_PERIPHERAL:
	case USB_DR_MODE_OTG:
		spin_lock_irqsave(&dwc->lock, flags);
		dwc3_gadget_suspend(dwc);
		spin_unlock_irqrestore(&dwc->lock, flags);
		break;
	case USB_DR_MODE_HOST:
	default:
		/* do nothing */
		break;
	}

	dwc3_core_exit(dwc);

	return 0;
}

static int dwc3_resume_common(struct dwc3 *dwc)
{
	unsigned long	flags;
	int		ret;

	ret = dwc3_core_init(dwc);
	if (ret)
		return ret;

	switch (dwc->dr_mode) {
	case USB_DR_MODE_PERIPHERAL:
	case USB_DR_MODE_OTG:
		spin_lock_irqsave(&dwc->lock, flags);
		dwc3_gadget_resume(dwc);
		spin_unlock_irqrestore(&dwc->lock, flags);
		/* FALLTHROUGH */
	case USB_DR_MODE_HOST:
	default:
		/* do nothing */
		break;
	}

	return 0;
}

static int dwc3_runtime_checks(struct dwc3 *dwc)
{
	switch (dwc->dr_mode) {
	case USB_DR_MODE_PERIPHERAL:
	case USB_DR_MODE_OTG:
		if (dwc->connected)
			return -EBUSY;
		break;
	case USB_DR_MODE_HOST:
	default:
		/* do nothing */
		break;
	}

	return 0;
}

static int dwc3_runtime_suspend(struct device *dev)
{
	struct dwc3     *dwc = dev_get_drvdata(dev);
	int		ret;

	/* Check if platform glue driver handling PM, if not then handle here */
	if (!dwc3_notify_event(dwc, DWC3_CORE_PM_RESUME_EVENT, 0))
		return 0;

	ret = dwc3_suspend_common(dwc);
	if (ret)
		return ret;

	device_init_wakeup(dev, true);

	return 0;
}

static int dwc3_runtime_resume(struct device *dev)
{
	struct dwc3     *dwc = dev_get_drvdata(dev);
	int		ret;

	/* Check if platform glue driver handling PM, if not then handle here */
	if (!dwc3_notify_event(dwc, DWC3_CORE_PM_RESUME_EVENT, 0))
		return 0;

	device_init_wakeup(dev, false);

	ret = dwc3_resume_common(dwc);
	if (ret)
		return ret;

	switch (dwc->dr_mode) {
	case USB_DR_MODE_PERIPHERAL:
	case USB_DR_MODE_OTG:
		dwc3_gadget_process_pending_events(dwc);
		break;
	case USB_DR_MODE_HOST:
	default:
		/* do nothing */
		break;
	}

	pm_runtime_mark_last_busy(dev);
	pm_runtime_put(dev);

	return 0;
}

static int dwc3_runtime_idle(struct device *dev)
{
	struct dwc3     *dwc = dev_get_drvdata(dev);

	switch (dwc->dr_mode) {
	case USB_DR_MODE_PERIPHERAL:
	case USB_DR_MODE_OTG:
		if (dwc3_runtime_checks(dwc))
			return -EBUSY;
		break;
	case USB_DR_MODE_HOST:
	default:
		/* do nothing */
		break;
	}

	pm_runtime_mark_last_busy(dev);
	pm_runtime_autosuspend(dev);

	return 0;
}
#endif /* CONFIG_PM */

#ifdef CONFIG_PM_SLEEP
static int dwc3_suspend(struct device *dev)
{
	struct dwc3	*dwc = dev_get_drvdata(dev);
	int		ret;

	/* Check if platform glue driver handling PM, if not then handle here */
	if (!dwc3_notify_event(dwc, DWC3_CORE_PM_SUSPEND_EVENT, 0))
		return 0;

	ret = dwc3_suspend_common(dwc);
	if (ret)
		return ret;

	pinctrl_pm_select_sleep_state(dev);

	return 0;
}

static int dwc3_pm_restore(struct device *dev)
{
	/*
	 * Set the core as runtime active to prevent the runtime
	 * PM ops being called before the PM restore is completed.
	 */
	pm_runtime_disable(dev);
	pm_runtime_set_active(dev);
	pm_runtime_enable(dev);

	return 0;
}

static int dwc3_resume(struct device *dev)
{
	struct dwc3	*dwc = dev_get_drvdata(dev);
	int		ret;

	/* Check if platform glue driver handling PM, if not then handle here */
	if (!dwc3_notify_event(dwc, DWC3_CORE_PM_RESUME_EVENT, 0))
		return 0;

	pinctrl_pm_select_default_state(dev);

	ret = dwc3_resume_common(dwc);
	if (ret)
		return ret;

	pm_runtime_disable(dev);
	pm_runtime_set_active(dev);
	pm_runtime_enable(dev);

	return 0;
}
#endif /* CONFIG_PM_SLEEP */

static const struct dev_pm_ops dwc3_dev_pm_ops = {
	.suspend	= dwc3_suspend,
	.resume		= dwc3_resume,
	.freeze		= dwc3_suspend,
	.thaw		= dwc3_pm_restore,
	.poweroff	= dwc3_suspend,
	.restore	= dwc3_pm_restore,
	SET_RUNTIME_PM_OPS(dwc3_runtime_suspend, dwc3_runtime_resume,
			dwc3_runtime_idle)
};

#ifdef CONFIG_OF
static const struct of_device_id of_dwc3_match[] = {
	{
		.compatible = "snps,dwc3"
	},
	{
		.compatible = "synopsys,dwc3"
	},
	{ },
};
MODULE_DEVICE_TABLE(of, of_dwc3_match);
#endif

#ifdef CONFIG_ACPI

#define ACPI_ID_INTEL_BSW	"808622B7"

static const struct acpi_device_id dwc3_acpi_match[] = {
	{ ACPI_ID_INTEL_BSW, 0 },
	{ },
};
MODULE_DEVICE_TABLE(acpi, dwc3_acpi_match);
#endif

static struct platform_driver dwc3_driver = {
	.probe		= dwc3_probe,
	.remove		= dwc3_remove,
	.driver		= {
		.name	= "dwc3",
		.of_match_table	= of_match_ptr(of_dwc3_match),
		.acpi_match_table = ACPI_PTR(dwc3_acpi_match),
		.pm	= &dwc3_dev_pm_ops,
	},
};

module_platform_driver(dwc3_driver);

MODULE_ALIAS("platform:dwc3");
MODULE_AUTHOR("Felipe Balbi <balbi@ti.com>");
MODULE_LICENSE("GPL v2");
MODULE_DESCRIPTION("DesignWare USB3 DRD Controller Driver");<|MERGE_RESOLUTION|>--- conflicted
+++ resolved
@@ -1356,17 +1356,11 @@
 	if (ret)
 		goto err1;
 
-<<<<<<< HEAD
 	ret = dwc3_debugfs_init(dwc);
 	if (ret) {
 		dev_err(dev, "failed to initialize debugfs\n");
 		goto err_core_init;
 	}
-=======
-err5:
-	dwc3_event_buffers_cleanup(dwc);
-	dwc3_ulpi_exit(dwc);
->>>>>>> 8302b80f
 
 	dwc->dwc_ipc_log_ctxt = ipc_log_context_create(NUM_LOG_PAGES,
 					dev_name(dwc->dev), 0);
@@ -1382,6 +1376,7 @@
 
 err_core_init:
 	dwc3_core_exit_mode(dwc);
+
 err1:
 	destroy_workqueue(dwc->dwc_wq);
 err0:
