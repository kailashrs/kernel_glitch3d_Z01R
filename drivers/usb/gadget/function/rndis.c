/*
 * RNDIS MSG parser
 *
 * Authors:	Benedikt Spranger, Pengutronix
 *		Robert Schwebel, Pengutronix
 *
 *              This program is free software; you can redistribute it and/or
 *              modify it under the terms of the GNU General Public License
 *              version 2, as published by the Free Software Foundation.
 *
 *		This software was originally developed in conformance with
 *		Microsoft's Remote NDIS Specification License Agreement.
 *
 * 03/12/2004 Kai-Uwe Bloem <linux-development@auerswald.de>
 *		Fixed message length bug in init_response
 *
 * 03/25/2004 Kai-Uwe Bloem <linux-development@auerswald.de>
 *		Fixed rndis_rm_hdr length bug.
 *
 * Copyright (C) 2004 by David Brownell
 *		updates to merge with Linux 2.6, better match RNDIS spec
 */

#include <linux/module.h>
#include <linux/moduleparam.h>
#include <linux/kernel.h>
#include <linux/errno.h>
#include <linux/idr.h>
#include <linux/list.h>
#include <linux/proc_fs.h>
#include <linux/slab.h>
#include <linux/seq_file.h>
#include <linux/netdevice.h>

#include <asm/io.h>
#include <asm/byteorder.h>
#include <asm/unaligned.h>

#include "u_rndis.h"

#undef	VERBOSE_DEBUG

#include "rndis.h"

int rndis_ul_max_pkt_per_xfer_rcvd;
module_param(rndis_ul_max_pkt_per_xfer_rcvd, int, S_IRUGO);
MODULE_PARM_DESC(rndis_ul_max_pkt_per_xfer_rcvd,
		"Max num of REMOTE_NDIS_PACKET_MSGs received in a single transfer");

int rndis_ul_max_xfer_size_rcvd;
module_param(rndis_ul_max_xfer_size_rcvd, int, S_IRUGO);
MODULE_PARM_DESC(rndis_ul_max_xfer_size_rcvd,
		"Max size of bus transfer received");


/* The driver for your USB chip needs to support ep0 OUT to work with
 * RNDIS, plus all three CDC Ethernet endpoints (interrupt not optional).
 *
 * Windows hosts need an INF file like Documentation/usb/linux.inf
 * and will be happier if you provide the host_addr module parameter.
 */

#if 0
static int rndis_debug = 0;
module_param (rndis_debug, int, 0);
MODULE_PARM_DESC (rndis_debug, "enable debugging");
#else
#define rndis_debug		0
#endif

#ifdef CONFIG_USB_GADGET_DEBUG_FILES

#define	NAME_TEMPLATE "driver/rndis-%03d"

#endif /* CONFIG_USB_GADGET_DEBUG_FILES */

static DEFINE_IDA(rndis_ida);

/* Driver Version */
static const __le32 rndis_driver_version = cpu_to_le32(1);

/* Function Prototypes */
static rndis_resp_t *rndis_add_response(struct rndis_params *params,
					u32 length);

#ifdef CONFIG_USB_GADGET_DEBUG_FILES

static const struct file_operations rndis_proc_fops;

#endif /* CONFIG_USB_GADGET_DEBUG_FILES */

/* supported OIDs */
static const u32 oid_supported_list[] =
{
	/* the general stuff */
	RNDIS_OID_GEN_SUPPORTED_LIST,
	RNDIS_OID_GEN_HARDWARE_STATUS,
	RNDIS_OID_GEN_MEDIA_SUPPORTED,
	RNDIS_OID_GEN_MEDIA_IN_USE,
	RNDIS_OID_GEN_MAXIMUM_FRAME_SIZE,
	RNDIS_OID_GEN_LINK_SPEED,
	RNDIS_OID_GEN_TRANSMIT_BLOCK_SIZE,
	RNDIS_OID_GEN_RECEIVE_BLOCK_SIZE,
	RNDIS_OID_GEN_VENDOR_ID,
	RNDIS_OID_GEN_VENDOR_DESCRIPTION,
	RNDIS_OID_GEN_VENDOR_DRIVER_VERSION,
	RNDIS_OID_GEN_CURRENT_PACKET_FILTER,
	RNDIS_OID_GEN_MAXIMUM_TOTAL_SIZE,
	RNDIS_OID_GEN_MEDIA_CONNECT_STATUS,
	RNDIS_OID_GEN_PHYSICAL_MEDIUM,

	/* the statistical stuff */
	RNDIS_OID_GEN_XMIT_OK,
	RNDIS_OID_GEN_RCV_OK,
	RNDIS_OID_GEN_XMIT_ERROR,
	RNDIS_OID_GEN_RCV_ERROR,
	RNDIS_OID_GEN_RCV_NO_BUFFER,
#ifdef	RNDIS_OPTIONAL_STATS
	RNDIS_OID_GEN_DIRECTED_BYTES_XMIT,
	RNDIS_OID_GEN_DIRECTED_FRAMES_XMIT,
	RNDIS_OID_GEN_MULTICAST_BYTES_XMIT,
	RNDIS_OID_GEN_MULTICAST_FRAMES_XMIT,
	RNDIS_OID_GEN_BROADCAST_BYTES_XMIT,
	RNDIS_OID_GEN_BROADCAST_FRAMES_XMIT,
	RNDIS_OID_GEN_DIRECTED_BYTES_RCV,
	RNDIS_OID_GEN_DIRECTED_FRAMES_RCV,
	RNDIS_OID_GEN_MULTICAST_BYTES_RCV,
	RNDIS_OID_GEN_MULTICAST_FRAMES_RCV,
	RNDIS_OID_GEN_BROADCAST_BYTES_RCV,
	RNDIS_OID_GEN_BROADCAST_FRAMES_RCV,
	RNDIS_OID_GEN_RCV_CRC_ERROR,
	RNDIS_OID_GEN_TRANSMIT_QUEUE_LENGTH,
#endif	/* RNDIS_OPTIONAL_STATS */

	/* mandatory 802.3 */
	/* the general stuff */
	RNDIS_OID_802_3_PERMANENT_ADDRESS,
	RNDIS_OID_802_3_CURRENT_ADDRESS,
	RNDIS_OID_802_3_MULTICAST_LIST,
	RNDIS_OID_802_3_MAC_OPTIONS,
	RNDIS_OID_802_3_MAXIMUM_LIST_SIZE,

	/* the statistical stuff */
	RNDIS_OID_802_3_RCV_ERROR_ALIGNMENT,
	RNDIS_OID_802_3_XMIT_ONE_COLLISION,
	RNDIS_OID_802_3_XMIT_MORE_COLLISIONS,
#ifdef	RNDIS_OPTIONAL_STATS
	RNDIS_OID_802_3_XMIT_DEFERRED,
	RNDIS_OID_802_3_XMIT_MAX_COLLISIONS,
	RNDIS_OID_802_3_RCV_OVERRUN,
	RNDIS_OID_802_3_XMIT_UNDERRUN,
	RNDIS_OID_802_3_XMIT_HEARTBEAT_FAILURE,
	RNDIS_OID_802_3_XMIT_TIMES_CRS_LOST,
	RNDIS_OID_802_3_XMIT_LATE_COLLISIONS,
#endif	/* RNDIS_OPTIONAL_STATS */

#ifdef	RNDIS_PM
	/* PM and wakeup are "mandatory" for USB, but the RNDIS specs
	 * don't say what they mean ... and the NDIS specs are often
	 * confusing and/or ambiguous in this context.  (That is, more
	 * so than their specs for the other OIDs.)
	 *
	 * FIXME someone who knows what these should do, please
	 * implement them!
	 */

	/* power management */
	OID_PNP_CAPABILITIES,
	OID_PNP_QUERY_POWER,
	OID_PNP_SET_POWER,

#ifdef	RNDIS_WAKEUP
	/* wake up host */
	OID_PNP_ENABLE_WAKE_UP,
	OID_PNP_ADD_WAKE_UP_PATTERN,
	OID_PNP_REMOVE_WAKE_UP_PATTERN,
#endif	/* RNDIS_WAKEUP */
#endif	/* RNDIS_PM */
};


/* NDIS Functions */
static int gen_ndis_query_resp(struct rndis_params *params, u32 OID, u8 *buf,
			       unsigned buf_len, rndis_resp_t *r)
{
	int retval = -ENOTSUPP;
	u32 length = 4;	/* usually */
	__le32 *outbuf;
	int i, count;
	rndis_query_cmplt_type *resp;
	struct net_device *net;
	struct rtnl_link_stats64 temp;
	const struct rtnl_link_stats64 *stats;

	if (!r) return -ENOMEM;
	resp = (rndis_query_cmplt_type *)r->buf;

	if (!resp) return -ENOMEM;

	if (buf_len && rndis_debug > 1) {
		pr_debug("query OID %08x value, len %d:\n", OID, buf_len);
		for (i = 0; i < buf_len; i += 16) {
			pr_debug("%03d: %08x %08x %08x %08x\n", i,
				get_unaligned_le32(&buf[i]),
				get_unaligned_le32(&buf[i + 4]),
				get_unaligned_le32(&buf[i + 8]),
				get_unaligned_le32(&buf[i + 12]));
		}
	}

	/* response goes here, right after the header */
	outbuf = (__le32 *)&resp[1];
	resp->InformationBufferOffset = cpu_to_le32(16);

	net = params->dev;
	stats = dev_get_stats(net, &temp);

	switch (OID) {

	/* general oids (table 4-1) */

	/* mandatory */
	case RNDIS_OID_GEN_SUPPORTED_LIST:
		pr_debug("%s: RNDIS_OID_GEN_SUPPORTED_LIST\n", __func__);
		length = sizeof(oid_supported_list);
		count  = length / sizeof(u32);
		for (i = 0; i < count; i++)
			outbuf[i] = cpu_to_le32(oid_supported_list[i]);
		retval = 0;
		break;

	/* mandatory */
	case RNDIS_OID_GEN_HARDWARE_STATUS:
		pr_debug("%s: RNDIS_OID_GEN_HARDWARE_STATUS\n", __func__);
		/* Bogus question!
		 * Hardware must be ready to receive high level protocols.
		 * BTW:
		 * reddite ergo quae sunt Caesaris Caesari
		 * et quae sunt Dei Deo!
		 */
		*outbuf = cpu_to_le32(0);
		retval = 0;
		break;

	/* mandatory */
	case RNDIS_OID_GEN_MEDIA_SUPPORTED:
		pr_debug("%s: RNDIS_OID_GEN_MEDIA_SUPPORTED\n", __func__);
		*outbuf = cpu_to_le32(params->medium);
		retval = 0;
		break;

	/* mandatory */
	case RNDIS_OID_GEN_MEDIA_IN_USE:
		pr_debug("%s: RNDIS_OID_GEN_MEDIA_IN_USE\n", __func__);
		/* one medium, one transport... (maybe you do it better) */
		*outbuf = cpu_to_le32(params->medium);
		retval = 0;
		break;

	/* mandatory */
	case RNDIS_OID_GEN_MAXIMUM_FRAME_SIZE:
		pr_debug("%s: RNDIS_OID_GEN_MAXIMUM_FRAME_SIZE\n", __func__);
		if (params->dev) {
			*outbuf = cpu_to_le32(params->dev->mtu);
			retval = 0;
		}
		break;

	/* mandatory */
	case RNDIS_OID_GEN_LINK_SPEED:
		if (rndis_debug > 1)
			pr_debug("%s: RNDIS_OID_GEN_LINK_SPEED\n", __func__);
		if (params->media_state == RNDIS_MEDIA_STATE_DISCONNECTED)
			*outbuf = cpu_to_le32(0);
		else
			*outbuf = cpu_to_le32(params->speed);
		retval = 0;
		break;

	/* mandatory */
	case RNDIS_OID_GEN_TRANSMIT_BLOCK_SIZE:
		pr_debug("%s: RNDIS_OID_GEN_TRANSMIT_BLOCK_SIZE\n", __func__);
		if (params->dev) {
			*outbuf = cpu_to_le32(params->dev->mtu);
			retval = 0;
		}
		break;

	/* mandatory */
	case RNDIS_OID_GEN_RECEIVE_BLOCK_SIZE:
		pr_debug("%s: RNDIS_OID_GEN_RECEIVE_BLOCK_SIZE\n", __func__);
		if (params->dev) {
			*outbuf = cpu_to_le32(params->dev->mtu);
			retval = 0;
		}
		break;

	/* mandatory */
	case RNDIS_OID_GEN_VENDOR_ID:
		pr_debug("%s: RNDIS_OID_GEN_VENDOR_ID\n", __func__);
		*outbuf = cpu_to_le32(params->vendorID);
		retval = 0;
		break;

	/* mandatory */
	case RNDIS_OID_GEN_VENDOR_DESCRIPTION:
		pr_debug("%s: RNDIS_OID_GEN_VENDOR_DESCRIPTION\n", __func__);
		if (params->vendorDescr) {
			length = strlen(params->vendorDescr);
			memcpy(outbuf, params->vendorDescr, length);
		} else {
			outbuf[0] = 0;
		}
		retval = 0;
		break;

	case RNDIS_OID_GEN_VENDOR_DRIVER_VERSION:
		pr_debug("%s: RNDIS_OID_GEN_VENDOR_DRIVER_VERSION\n", __func__);
		/* Created as LE */
		*outbuf = rndis_driver_version;
		retval = 0;
		break;

	/* mandatory */
	case RNDIS_OID_GEN_CURRENT_PACKET_FILTER:
		pr_debug("%s: RNDIS_OID_GEN_CURRENT_PACKET_FILTER\n", __func__);
		*outbuf = cpu_to_le32(*params->filter);
		retval = 0;
		break;

	/* mandatory */
	case RNDIS_OID_GEN_MAXIMUM_TOTAL_SIZE:
		pr_debug("%s: RNDIS_OID_GEN_MAXIMUM_TOTAL_SIZE\n", __func__);
		*outbuf = cpu_to_le32(RNDIS_MAX_TOTAL_SIZE);
		retval = 0;
		break;

	/* mandatory */
	case RNDIS_OID_GEN_MEDIA_CONNECT_STATUS:
		if (rndis_debug > 1)
			pr_debug("%s: RNDIS_OID_GEN_MEDIA_CONNECT_STATUS\n", __func__);
		*outbuf = cpu_to_le32(params->media_state);
		retval = 0;
		break;

	case RNDIS_OID_GEN_PHYSICAL_MEDIUM:
		pr_debug("%s: RNDIS_OID_GEN_PHYSICAL_MEDIUM\n", __func__);
		*outbuf = cpu_to_le32(0);
		retval = 0;
		break;

	/* The RNDIS specification is incomplete/wrong.   Some versions
	 * of MS-Windows expect OIDs that aren't specified there.  Other
	 * versions emit undefined RNDIS messages. DOCUMENT ALL THESE!
	 */
	case RNDIS_OID_GEN_MAC_OPTIONS:		/* from WinME */
		pr_debug("%s: RNDIS_OID_GEN_MAC_OPTIONS\n", __func__);
		*outbuf = cpu_to_le32(
			  RNDIS_MAC_OPTION_RECEIVE_SERIALIZED
			| RNDIS_MAC_OPTION_FULL_DUPLEX);
		retval = 0;
		break;

	/* statistics OIDs (table 4-2) */

	/* mandatory */
	case RNDIS_OID_GEN_XMIT_OK:
		if (rndis_debug > 1)
			pr_debug("%s: RNDIS_OID_GEN_XMIT_OK\n", __func__);
		if (stats) {
			*outbuf = cpu_to_le32(stats->tx_packets
				- stats->tx_errors - stats->tx_dropped);
			retval = 0;
		}
		break;

	/* mandatory */
	case RNDIS_OID_GEN_RCV_OK:
		if (rndis_debug > 1)
			pr_debug("%s: RNDIS_OID_GEN_RCV_OK\n", __func__);
		if (stats) {
			*outbuf = cpu_to_le32(stats->rx_packets
				- stats->rx_errors - stats->rx_dropped);
			retval = 0;
		}
		break;

	/* mandatory */
	case RNDIS_OID_GEN_XMIT_ERROR:
		if (rndis_debug > 1)
			pr_debug("%s: RNDIS_OID_GEN_XMIT_ERROR\n", __func__);
		if (stats) {
			*outbuf = cpu_to_le32(stats->tx_errors);
			retval = 0;
		}
		break;

	/* mandatory */
	case RNDIS_OID_GEN_RCV_ERROR:
		if (rndis_debug > 1)
			pr_debug("%s: RNDIS_OID_GEN_RCV_ERROR\n", __func__);
		if (stats) {
			*outbuf = cpu_to_le32(stats->rx_errors);
			retval = 0;
		}
		break;

	/* mandatory */
	case RNDIS_OID_GEN_RCV_NO_BUFFER:
		pr_debug("%s: RNDIS_OID_GEN_RCV_NO_BUFFER\n", __func__);
		if (stats) {
			*outbuf = cpu_to_le32(stats->rx_dropped);
			retval = 0;
		}
		break;

	/* ieee802.3 OIDs (table 4-3) */

	/* mandatory */
	case RNDIS_OID_802_3_PERMANENT_ADDRESS:
		pr_debug("%s: RNDIS_OID_802_3_PERMANENT_ADDRESS\n", __func__);
		if (params->dev) {
			length = ETH_ALEN;
			memcpy(outbuf, params->host_mac, length);
			retval = 0;
		}
		break;

	/* mandatory */
	case RNDIS_OID_802_3_CURRENT_ADDRESS:
		pr_debug("%s: RNDIS_OID_802_3_CURRENT_ADDRESS\n", __func__);
		if (params->dev) {
			length = ETH_ALEN;
			memcpy(outbuf, params->host_mac, length);
			retval = 0;
		}
		break;

	/* mandatory */
	case RNDIS_OID_802_3_MULTICAST_LIST:
		pr_debug("%s: RNDIS_OID_802_3_MULTICAST_LIST\n", __func__);
		/* Multicast base address only */
		*outbuf = cpu_to_le32(0xE0000000);
		retval = 0;
		break;

	/* mandatory */
	case RNDIS_OID_802_3_MAXIMUM_LIST_SIZE:
		pr_debug("%s: RNDIS_OID_802_3_MAXIMUM_LIST_SIZE\n", __func__);
		/* Multicast base address only */
		*outbuf = cpu_to_le32(1);
		retval = 0;
		break;

	case RNDIS_OID_802_3_MAC_OPTIONS:
		pr_debug("%s: RNDIS_OID_802_3_MAC_OPTIONS\n", __func__);
		*outbuf = cpu_to_le32(0);
		retval = 0;
		break;

	/* ieee802.3 statistics OIDs (table 4-4) */

	/* mandatory */
	case RNDIS_OID_802_3_RCV_ERROR_ALIGNMENT:
		pr_debug("%s: RNDIS_OID_802_3_RCV_ERROR_ALIGNMENT\n", __func__);
		if (stats) {
			*outbuf = cpu_to_le32(stats->rx_frame_errors);
			retval = 0;
		}
		break;

	/* mandatory */
	case RNDIS_OID_802_3_XMIT_ONE_COLLISION:
		pr_debug("%s: RNDIS_OID_802_3_XMIT_ONE_COLLISION\n", __func__);
		*outbuf = cpu_to_le32(0);
		retval = 0;
		break;

	/* mandatory */
	case RNDIS_OID_802_3_XMIT_MORE_COLLISIONS:
		pr_debug("%s: RNDIS_OID_802_3_XMIT_MORE_COLLISIONS\n", __func__);
		*outbuf = cpu_to_le32(0);
		retval = 0;
		break;

	default:
		pr_warning("%s: query unknown OID 0x%08X\n",
			 __func__, OID);
	}
	if (retval < 0)
		length = 0;

	resp->InformationBufferLength = cpu_to_le32(length);
	r->length = length + sizeof(*resp);
	resp->MessageLength = cpu_to_le32(r->length);
	return retval;
}

static int gen_ndis_set_resp(struct rndis_params *params, u32 OID,
			     u8 *buf, u32 buf_len, rndis_resp_t *r)
{
	rndis_set_cmplt_type *resp;
	int i, retval = -ENOTSUPP;

	if (!r)
		return -ENOMEM;
	resp = (rndis_set_cmplt_type *)r->buf;
	if (!resp)
		return -ENOMEM;

	if (buf_len && rndis_debug > 1) {
		pr_debug("set OID %08x value, len %d:\n", OID, buf_len);
		for (i = 0; i < buf_len; i += 16) {
			pr_debug("%03d: %08x %08x %08x %08x\n", i,
				get_unaligned_le32(&buf[i]),
				get_unaligned_le32(&buf[i + 4]),
				get_unaligned_le32(&buf[i + 8]),
				get_unaligned_le32(&buf[i + 12]));
		}
	}

	switch (OID) {
	case RNDIS_OID_GEN_CURRENT_PACKET_FILTER:

		/* these NDIS_PACKET_TYPE_* bitflags are shared with
		 * cdc_filter; it's not RNDIS-specific
		 * NDIS_PACKET_TYPE_x == USB_CDC_PACKET_TYPE_x for x in:
		 *	PROMISCUOUS, DIRECTED,
		 *	MULTICAST, ALL_MULTICAST, BROADCAST
		 */
		*params->filter = (u16)get_unaligned_le32(buf);
		pr_debug("%s: RNDIS_OID_GEN_CURRENT_PACKET_FILTER %08x\n",
			__func__, *params->filter);

		/* this call has a significant side effect:  it's
		 * what makes the packet flow start and stop, like
		 * activating the CDC Ethernet altsetting.
		 */
		retval = 0;
		if (*params->filter) {
			params->state = RNDIS_DATA_INITIALIZED;
			netif_carrier_on(params->dev);
			if (netif_running(params->dev))
				netif_wake_queue(params->dev);
		} else {
			params->state = RNDIS_INITIALIZED;
			netif_carrier_off(params->dev);
			netif_stop_queue(params->dev);
		}
		break;

	case RNDIS_OID_802_3_MULTICAST_LIST:
		/* I think we can ignore this */
		pr_debug("%s: RNDIS_OID_802_3_MULTICAST_LIST\n", __func__);
		retval = 0;
		break;

	default:
		pr_warning("%s: set unknown OID 0x%08X, size %d\n",
			 __func__, OID, buf_len);
	}

	return retval;
}

/*
 * Response Functions
 */

static int rndis_init_response(struct rndis_params *params,
			       rndis_init_msg_type *buf)
{
	rndis_init_cmplt_type *resp;
	rndis_resp_t *r;

	if (!params->dev)
		return -ENOTSUPP;

	r = rndis_add_response(params, sizeof(rndis_init_cmplt_type));
	if (!r)
		return -ENOMEM;
	resp = (rndis_init_cmplt_type *)r->buf;

	resp->MessageType = cpu_to_le32(RNDIS_MSG_INIT_C);
	resp->MessageLength = cpu_to_le32(52);
	resp->RequestID = buf->RequestID; /* Still LE in msg buffer */
	resp->Status = cpu_to_le32(RNDIS_STATUS_SUCCESS);
	resp->MajorVersion = cpu_to_le32(RNDIS_MAJOR_VERSION);
	resp->MinorVersion = cpu_to_le32(RNDIS_MINOR_VERSION);
	resp->DeviceFlags = cpu_to_le32(RNDIS_DF_CONNECTIONLESS);
	resp->Medium = cpu_to_le32(RNDIS_MEDIUM_802_3);
	resp->MaxPacketsPerTransfer = cpu_to_le32(params->max_pkt_per_xfer);
	resp->MaxTransferSize = cpu_to_le32(params->max_pkt_per_xfer *
		(params->dev->mtu
		+ sizeof(struct ethhdr)
		+ sizeof(struct rndis_packet_msg_type)
		+ 22));
	resp->PacketAlignmentFactor = cpu_to_le32(0);
	resp->AFListOffset = cpu_to_le32(0);
	resp->AFListSize = cpu_to_le32(0);

	params->resp_avail(params->v);
	return 0;
}

static int rndis_query_response(struct rndis_params *params,
				rndis_query_msg_type *buf)
{
	rndis_query_cmplt_type *resp;
	rndis_resp_t *r;

	/* pr_debug("%s: OID = %08X\n", __func__, cpu_to_le32(buf->OID)); */
	if (!params->dev)
		return -ENOTSUPP;

	/*
	 * we need more memory:
	 * gen_ndis_query_resp expects enough space for
	 * rndis_query_cmplt_type followed by data.
	 * oid_supported_list is the largest data reply
	 */
	r = rndis_add_response(params,
		sizeof(oid_supported_list) + sizeof(rndis_query_cmplt_type));
	if (!r)
		return -ENOMEM;
	resp = (rndis_query_cmplt_type *)r->buf;

	resp->MessageType = cpu_to_le32(RNDIS_MSG_QUERY_C);
	resp->RequestID = buf->RequestID; /* Still LE in msg buffer */

	if (gen_ndis_query_resp(params, le32_to_cpu(buf->OID),
			le32_to_cpu(buf->InformationBufferOffset)
					+ 8 + (u8 *)buf,
			le32_to_cpu(buf->InformationBufferLength),
			r)) {
		/* OID not supported */
		resp->Status = cpu_to_le32(RNDIS_STATUS_NOT_SUPPORTED);
		resp->MessageLength = cpu_to_le32(sizeof *resp);
		resp->InformationBufferLength = cpu_to_le32(0);
		resp->InformationBufferOffset = cpu_to_le32(0);
	} else
		resp->Status = cpu_to_le32(RNDIS_STATUS_SUCCESS);

	params->resp_avail(params->v);
	return 0;
}

static int rndis_set_response(struct rndis_params *params,
			      rndis_set_msg_type *buf)
{
	u32 BufLength, BufOffset;
	rndis_set_cmplt_type *resp;
	rndis_resp_t *r;

	r = rndis_add_response(params, sizeof(rndis_set_cmplt_type));
	if (!r)
		return -ENOMEM;
	resp = (rndis_set_cmplt_type *)r->buf;

	BufLength = le32_to_cpu(buf->InformationBufferLength);
	BufOffset = le32_to_cpu(buf->InformationBufferOffset);

#ifdef	VERBOSE_DEBUG
	pr_debug("%s: Length: %d\n", __func__, BufLength);
	pr_debug("%s: Offset: %d\n", __func__, BufOffset);
	pr_debug("%s: InfoBuffer: ", __func__);

	for (i = 0; i < BufLength; i++) {
		pr_debug("%02x ", *(((u8 *) buf) + i + 8 + BufOffset));
	}

	pr_debug("\n");
#endif

	resp->MessageType = cpu_to_le32(RNDIS_MSG_SET_C);
	resp->MessageLength = cpu_to_le32(16);
	resp->RequestID = buf->RequestID; /* Still LE in msg buffer */
	if (gen_ndis_set_resp(params, le32_to_cpu(buf->OID),
			((u8 *)buf) + 8 + BufOffset, BufLength, r))
		resp->Status = cpu_to_le32(RNDIS_STATUS_NOT_SUPPORTED);
	else
		resp->Status = cpu_to_le32(RNDIS_STATUS_SUCCESS);

	params->resp_avail(params->v);
	return 0;
}

static int rndis_reset_response(struct rndis_params *params,
				rndis_reset_msg_type *buf)
{
	rndis_reset_cmplt_type *resp;
	rndis_resp_t *r;
<<<<<<< HEAD
	u32 length;
	u8 *xbuf;
=======
	u8 *xbuf;
	u32 length;
>>>>>>> fa8410b3

	/* drain the response queue */
	while ((xbuf = rndis_get_next_response(params, &length)))
		rndis_free_response(params, xbuf);

	r = rndis_add_response(params, sizeof(rndis_reset_cmplt_type));
	if (!r)
		return -ENOMEM;
	resp = (rndis_reset_cmplt_type *)r->buf;

	resp->MessageType = cpu_to_le32(RNDIS_MSG_RESET_C);
	resp->MessageLength = cpu_to_le32(16);
	resp->Status = cpu_to_le32(RNDIS_STATUS_SUCCESS);
	/* resent information */
	resp->AddressingReset = cpu_to_le32(1);

	params->resp_avail(params->v);
	return 0;
}

static int rndis_keepalive_response(struct rndis_params *params,
				    rndis_keepalive_msg_type *buf)
{
	rndis_keepalive_cmplt_type *resp;
	rndis_resp_t *r;

	/* host "should" check only in RNDIS_DATA_INITIALIZED state */

	r = rndis_add_response(params, sizeof(rndis_keepalive_cmplt_type));
	if (!r)
		return -ENOMEM;
	resp = (rndis_keepalive_cmplt_type *)r->buf;

	resp->MessageType = cpu_to_le32(RNDIS_MSG_KEEPALIVE_C);
	resp->MessageLength = cpu_to_le32(16);
	resp->RequestID = buf->RequestID; /* Still LE in msg buffer */
	resp->Status = cpu_to_le32(RNDIS_STATUS_SUCCESS);

	params->resp_avail(params->v);
	return 0;
}


/*
 * Device to Host Comunication
 */
static int rndis_indicate_status_msg(struct rndis_params *params, u32 status)
{
	rndis_indicate_status_msg_type *resp;
	rndis_resp_t *r;

	if (params->state == RNDIS_UNINITIALIZED)
		return -ENOTSUPP;

	r = rndis_add_response(params, sizeof(rndis_indicate_status_msg_type));
	if (!r)
		return -ENOMEM;
	resp = (rndis_indicate_status_msg_type *)r->buf;

	resp->MessageType = cpu_to_le32(RNDIS_MSG_INDICATE);
	resp->MessageLength = cpu_to_le32(20);
	resp->Status = cpu_to_le32(status);
	resp->StatusBufferLength = cpu_to_le32(0);
	resp->StatusBufferOffset = cpu_to_le32(0);

	params->resp_avail(params->v);
	return 0;
}

int rndis_signal_connect(struct rndis_params *params)
{
	params->media_state = RNDIS_MEDIA_STATE_CONNECTED;
	return rndis_indicate_status_msg(params, RNDIS_STATUS_MEDIA_CONNECT);
}
EXPORT_SYMBOL_GPL(rndis_signal_connect);

int rndis_signal_disconnect(struct rndis_params *params)
{
	params->media_state = RNDIS_MEDIA_STATE_DISCONNECTED;
	return rndis_indicate_status_msg(params, RNDIS_STATUS_MEDIA_DISCONNECT);
}
EXPORT_SYMBOL_GPL(rndis_signal_disconnect);

void rndis_uninit(struct rndis_params *params)
{
	u8 *buf;
	u32 length;

	if (!params)
		return;
	params->state = RNDIS_UNINITIALIZED;

	/* drain the response queue */
	while ((buf = rndis_get_next_response(params, &length)))
		rndis_free_response(params, buf);
}
EXPORT_SYMBOL_GPL(rndis_uninit);

void rndis_set_host_mac(struct rndis_params *params, const u8 *addr)
{
	params->host_mac = addr;
}
EXPORT_SYMBOL_GPL(rndis_set_host_mac);

/*
 * Message Parser
 */
int rndis_msg_parser(struct rndis_params *params, u8 *buf)
{
	u32 MsgType, MsgLength;
	__le32 *tmp;

	if (!buf)
		return -ENOMEM;

	tmp = (__le32 *)buf;
	MsgType   = get_unaligned_le32(tmp++);
	MsgLength = get_unaligned_le32(tmp++);

	if (!params)
		return -ENOTSUPP;

	/* NOTE: RNDIS is *EXTREMELY* chatty ... Windows constantly polls for
	 * rx/tx statistics and link status, in addition to KEEPALIVE traffic
	 * and normal HC level polling to see if there's any IN traffic.
	 */

	/* For USB: responses may take up to 10 seconds */
	switch (MsgType) {
	case RNDIS_MSG_INIT:
		pr_debug("%s: RNDIS_MSG_INIT\n",
			__func__);
		params->state = RNDIS_INITIALIZED;
		return rndis_init_response(params, (rndis_init_msg_type *)buf);

	case RNDIS_MSG_HALT:
		pr_debug("%s: RNDIS_MSG_HALT\n",
			__func__);
		params->state = RNDIS_UNINITIALIZED;
		if (params->dev) {
			netif_carrier_off(params->dev);
			netif_stop_queue(params->dev);
		}
		return 0;

	case RNDIS_MSG_QUERY:
		return rndis_query_response(params,
					(rndis_query_msg_type *)buf);

	case RNDIS_MSG_SET:
		return rndis_set_response(params, (rndis_set_msg_type *)buf);

	case RNDIS_MSG_RESET:
		pr_debug("%s: RNDIS_MSG_RESET\n",
			__func__);
		return rndis_reset_response(params,
					(rndis_reset_msg_type *)buf);

	case RNDIS_MSG_KEEPALIVE:
		/* For USB: host does this every 5 seconds */
		if (rndis_debug > 1)
			pr_debug("%s: RNDIS_MSG_KEEPALIVE\n",
				__func__);
		return rndis_keepalive_response(params,
						 (rndis_keepalive_msg_type *)
						 buf);

	default:
		/* At least Windows XP emits some undefined RNDIS messages.
		 * In one case those messages seemed to relate to the host
		 * suspending itself.
		 */
		pr_warning("%s: unknown RNDIS message 0x%08X len %d\n",
			__func__, MsgType, MsgLength);
		print_hex_dump_bytes(__func__, DUMP_PREFIX_OFFSET,
				     buf, MsgLength);
		break;
	}

	return -ENOTSUPP;
}
EXPORT_SYMBOL_GPL(rndis_msg_parser);

static inline int rndis_get_nr(void)
{
	return ida_simple_get(&rndis_ida, 0, 0, GFP_KERNEL);
}

static inline void rndis_put_nr(int nr)
{
	ida_simple_remove(&rndis_ida, nr);
}

struct rndis_params *rndis_register(void (*resp_avail)(void *v), void *v)
{
	struct rndis_params *params;
	int i;

	if (!resp_avail)
		return ERR_PTR(-EINVAL);

	i = rndis_get_nr();
	if (i < 0) {
		pr_debug("failed\n");

		return ERR_PTR(-ENODEV);
	}

	params = kzalloc(sizeof(*params), GFP_KERNEL);
	if (!params) {
		rndis_put_nr(i);

		return ERR_PTR(-ENOMEM);
	}

#ifdef	CONFIG_USB_GADGET_DEBUG_FILES
	{
		struct proc_dir_entry *proc_entry;
		char name[20];

		sprintf(name, NAME_TEMPLATE, i);
		proc_entry = proc_create_data(name, 0660, NULL,
					      &rndis_proc_fops, params);
		if (!proc_entry) {
			kfree(params);
			rndis_put_nr(i);

			return ERR_PTR(-EIO);
		}
	}
#endif

	params->confignr = i;
	params->used = 1;
	params->state = RNDIS_UNINITIALIZED;
	params->media_state = RNDIS_MEDIA_STATE_DISCONNECTED;
	params->resp_avail = resp_avail;
	params->v = v;
	INIT_LIST_HEAD(&params->resp_queue);
	pr_debug("%s: configNr = %d\n", __func__, i);

	return params;
}
EXPORT_SYMBOL_GPL(rndis_register);

void rndis_deregister(struct rndis_params *params)
{
	int i;

	pr_debug("%s:\n", __func__);

	if (!params)
		return;

	i = params->confignr;

#ifdef CONFIG_USB_GADGET_DEBUG_FILES
	{
		char name[20];

		sprintf(name, NAME_TEMPLATE, i);
		remove_proc_entry(name, NULL);
	}
#endif

	kfree(params);
	rndis_put_nr(i);
}
EXPORT_SYMBOL_GPL(rndis_deregister);
int rndis_set_param_dev(struct rndis_params *params, struct net_device *dev,
			u16 *cdc_filter)
{
	pr_debug("%s:\n", __func__);
	if (!dev)
		return -EINVAL;
	if (!params)
		return -1;

	params->dev = dev;
	params->filter = cdc_filter;

	rndis_ul_max_xfer_size_rcvd = 0;
	rndis_ul_max_pkt_per_xfer_rcvd = 0;
	return 0;
}
EXPORT_SYMBOL_GPL(rndis_set_param_dev);

int rndis_set_param_vendor(struct rndis_params *params, u32 vendorID,
			   const char *vendorDescr)
{
	pr_debug("%s:\n", __func__);
	if (!vendorDescr) return -1;
	if (!params)
		return -1;

	params->vendorID = vendorID;
	params->vendorDescr = vendorDescr;

	return 0;
}
EXPORT_SYMBOL_GPL(rndis_set_param_vendor);

int rndis_set_param_medium(struct rndis_params *params, u32 medium, u32 speed)
{
	pr_debug("%s: %u %u\n", __func__, medium, speed);
	if (!params)
		return -1;

	params->medium = medium;
	params->speed = speed;

	return 0;
}
EXPORT_SYMBOL_GPL(rndis_set_param_medium);

void rndis_set_max_pkt_xfer(struct rndis_params *params, u8 max_pkt_per_xfer)
{
	pr_debug("%s:\n", __func__);

	params->max_pkt_per_xfer = max_pkt_per_xfer;
}

void rndis_add_hdr(struct sk_buff *skb)
{
	struct rndis_packet_msg_type *header;

	if (!skb)
		return;
	header = (void *)skb_push(skb, sizeof(*header));
	memset(header, 0, sizeof *header);
	header->MessageType = cpu_to_le32(RNDIS_MSG_PACKET);
	header->MessageLength = cpu_to_le32(skb->len);
	header->DataOffset = cpu_to_le32(36);
	header->DataLength = cpu_to_le32(skb->len - sizeof(*header));
}
EXPORT_SYMBOL_GPL(rndis_add_hdr);

void rndis_free_response(struct rndis_params *params, u8 *buf)
{
	rndis_resp_t *r, *n;

	list_for_each_entry_safe(r, n, &params->resp_queue, list) {
		if (r->buf == buf) {
			list_del(&r->list);
			kfree(r);
		}
	}
}
EXPORT_SYMBOL_GPL(rndis_free_response);

u8 *rndis_get_next_response(struct rndis_params *params, u32 *length)
{
	rndis_resp_t *r, *n;

	if (!length) return NULL;

	list_for_each_entry_safe(r, n, &params->resp_queue, list) {
		if (!r->send) {
			r->send = 1;
			*length = r->length;
			return r->buf;
		}
	}

	return NULL;
}
EXPORT_SYMBOL_GPL(rndis_get_next_response);

static rndis_resp_t *rndis_add_response(struct rndis_params *params, u32 length)
{
	rndis_resp_t *r;

	/* NOTE: this gets copied into ether.c USB_BUFSIZ bytes ... */
	r = kmalloc(sizeof(rndis_resp_t) + length, GFP_ATOMIC);
	if (!r) return NULL;

	r->buf = (u8 *)(r + 1);
	r->length = length;
	r->send = 0;

	list_add_tail(&r->list, &params->resp_queue);
	return r;
}

int rndis_rm_hdr(struct gether *port,
			struct sk_buff *skb,
			struct sk_buff_head *list)
{
	int num_pkts = 1;

	if (skb->len > rndis_ul_max_xfer_size_rcvd)
		rndis_ul_max_xfer_size_rcvd = skb->len;

	while (skb->len) {
		struct rndis_packet_msg_type *hdr;
		struct sk_buff          *skb2;
		u32             msg_len, data_offset, data_len;

		/* some rndis hosts send extra byte to avoid zlp, ignore it */
		if (skb->len == 1) {
			dev_kfree_skb_any(skb);
			return 0;
		}

		if (skb->len < sizeof *hdr) {
			pr_err("invalid rndis pkt: skblen:%u hdr_len:%zu",
					skb->len, sizeof *hdr);
			dev_kfree_skb_any(skb);
			return -EINVAL;
		}

		hdr = (void *)skb->data;
		msg_len = le32_to_cpu(hdr->MessageLength);
		data_offset = le32_to_cpu(hdr->DataOffset);
		data_len = le32_to_cpu(hdr->DataLength);

		if (skb->len < msg_len ||
				((data_offset + data_len + 8) > msg_len)) {
			pr_err("invalid rndis message: %d/%d/%d/%d, len:%d\n",
					le32_to_cpu(hdr->MessageType),
					msg_len, data_offset, data_len, skb->len);
			dev_kfree_skb_any(skb);
			return -EOVERFLOW;
		}
		if (le32_to_cpu(hdr->MessageType) != RNDIS_MSG_PACKET) {
			pr_err("invalid rndis message: %d/%d/%d/%d, len:%d\n",
					le32_to_cpu(hdr->MessageType),
					msg_len, data_offset, data_len, skb->len);
			dev_kfree_skb_any(skb);
			return -EINVAL;
		}

		skb_pull(skb, data_offset + 8);

		if (msg_len == skb->len) {
			skb_trim(skb, data_len);
			break;
		}

		skb2 = skb_clone(skb, GFP_ATOMIC);
		if (!skb2) {
			pr_err("%s:skb clone failed\n", __func__);
			dev_kfree_skb_any(skb);
			return -ENOMEM;
		}

		skb_pull(skb, msg_len - sizeof *hdr);
		skb_trim(skb2, data_len);
		skb_queue_tail(list, skb2);

		num_pkts++;
	}

	if (num_pkts > rndis_ul_max_pkt_per_xfer_rcvd)
		rndis_ul_max_pkt_per_xfer_rcvd = num_pkts;

	skb_queue_tail(list, skb);
	return 0;
}
EXPORT_SYMBOL_GPL(rndis_rm_hdr);

#ifdef CONFIG_USB_GADGET_DEBUG_FILES

static int rndis_proc_show(struct seq_file *m, void *v)
{
	rndis_params *param = m->private;

	seq_printf(m,
			 "Config Nr. %d\n"
			 "used      : %s\n"
			 "state     : %s\n"
			 "medium    : 0x%08X\n"
			 "speed     : %d\n"
			 "cable     : %s\n"
			 "vendor ID : 0x%08X\n"
			 "vendor    : %s\n",
			 param->confignr, (param->used) ? "y" : "n",
			 ({ char *s = "?";
			 switch (param->state) {
			 case RNDIS_UNINITIALIZED:
				s = "RNDIS_UNINITIALIZED"; break;
			 case RNDIS_INITIALIZED:
				s = "RNDIS_INITIALIZED"; break;
			 case RNDIS_DATA_INITIALIZED:
				s = "RNDIS_DATA_INITIALIZED"; break;
			} s; }),
			 param->medium,
			 (param->media_state) ? 0 : param->speed*100,
			 (param->media_state) ? "disconnected" : "connected",
			 param->vendorID, param->vendorDescr);
	return 0;
}

static ssize_t rndis_proc_write(struct file *file, const char __user *buffer,
				size_t count, loff_t *ppos)
{
	rndis_params *p = PDE_DATA(file_inode(file));
	u32 speed = 0;
	int i, fl_speed = 0;

	for (i = 0; i < count; i++) {
		char c;
		if (get_user(c, buffer))
			return -EFAULT;
		switch (c) {
		case '0':
		case '1':
		case '2':
		case '3':
		case '4':
		case '5':
		case '6':
		case '7':
		case '8':
		case '9':
			fl_speed = 1;
			speed = speed * 10 + c - '0';
			break;
		case 'C':
		case 'c':
			rndis_signal_connect(p);
			break;
		case 'D':
		case 'd':
			rndis_signal_disconnect(p);
			break;
		default:
			if (fl_speed) p->speed = speed;
			else pr_debug("%c is not valid\n", c);
			break;
		}

		buffer++;
	}

	return count;
}

static int rndis_proc_open(struct inode *inode, struct file *file)
{
	return single_open(file, rndis_proc_show, PDE_DATA(inode));
}

static const struct file_operations rndis_proc_fops = {
	.owner		= THIS_MODULE,
	.open		= rndis_proc_open,
	.read		= seq_read,
	.llseek		= seq_lseek,
	.release	= single_release,
	.write		= rndis_proc_write,
};

#define	NAME_TEMPLATE "driver/rndis-%03d"

#endif /* CONFIG_USB_GADGET_DEBUG_FILES */<|MERGE_RESOLUTION|>--- conflicted
+++ resolved
@@ -690,13 +690,8 @@
 {
 	rndis_reset_cmplt_type *resp;
 	rndis_resp_t *r;
-<<<<<<< HEAD
-	u32 length;
-	u8 *xbuf;
-=======
 	u8 *xbuf;
 	u32 length;
->>>>>>> fa8410b3
 
 	/* drain the response queue */
 	while ((xbuf = rndis_get_next_response(params, &length)))
