--- conflicted
+++ resolved
@@ -70,11 +70,6 @@
 #include <linux/pid_namespace.h>
 #include <linux/security.h>
 #include <linux/spinlock.h>
-<<<<<<< HEAD
-=======
-
-#include <uapi/linux/android/binder.h>
->>>>>>> d2adefff
 #include "binder_alloc.h"
 #include "binder_trace.h"
 
@@ -1063,7 +1058,6 @@
 {
 	struct rb_node *n;
 	struct binder_thread *thread;
-<<<<<<< HEAD
 
 	for (n = rb_first(&proc->threads); n != NULL; n = rb_next(n)) {
 		thread = rb_entry(n, struct binder_thread, rb_node);
@@ -1077,21 +1071,6 @@
 	}
 }
 
-=======
-
-	for (n = rb_first(&proc->threads); n != NULL; n = rb_next(n)) {
-		thread = rb_entry(n, struct binder_thread, rb_node);
-		if (thread->looper & BINDER_LOOPER_STATE_POLL &&
-		    binder_available_for_proc_work_ilocked(thread)) {
-			if (sync)
-				wake_up_interruptible_sync(&thread->wait);
-			else
-				wake_up_interruptible(&thread->wait);
-		}
-	}
-}
-
->>>>>>> d2adefff
 /**
  * binder_select_thread_ilocked() - selects a thread for doing proc work.
  * @proc:	process to select a thread from
@@ -1229,17 +1208,10 @@
 			priority = max_rtprio;
 		}
 	}
-<<<<<<< HEAD
 
 	if (verify && is_fair_policy(policy) && !has_cap_nice) {
 		long min_nice = rlimit_to_nice(task_rlimit(task, RLIMIT_NICE));
 
-=======
-
-	if (verify && is_fair_policy(policy) && !has_cap_nice) {
-		long min_nice = rlimit_to_nice(task_rlimit(task, RLIMIT_NICE));
-
->>>>>>> d2adefff
 		if (min_nice > MAX_NICE) {
 			binder_user_error("%d RLIMIT_NICE not set\n",
 					  task->pid);
@@ -1265,7 +1237,6 @@
 		struct sched_param params;
 
 		params.sched_priority = is_rt_policy(policy) ? priority : 0;
-<<<<<<< HEAD
 
 		sched_setscheduler_nocheck(task,
 					   policy | SCHED_RESET_ON_FORK,
@@ -1275,17 +1246,6 @@
 		set_user_nice(task, priority);
 }
 
-=======
-
-		sched_setscheduler_nocheck(task,
-					   policy | SCHED_RESET_ON_FORK,
-					   &params);
-	}
-	if (is_fair_policy(policy))
-		set_user_nice(task, priority);
-}
-
->>>>>>> d2adefff
 static void binder_set_priority(struct task_struct *task,
 				struct binder_priority desired)
 {
@@ -1436,7 +1396,6 @@
 
 static struct binder_node *binder_new_node(struct binder_proc *proc,
 					   struct flat_binder_object *fp)
-<<<<<<< HEAD
 {
 	struct binder_node *node;
 	struct binder_node *new_node = kzalloc(sizeof(*node), GFP_KERNEL);
@@ -1465,36 +1424,6 @@
 				    int internal,
 				    struct list_head *target_list)
 {
-=======
-{
-	struct binder_node *node;
-	struct binder_node *new_node = kzalloc(sizeof(*node), GFP_KERNEL);
-
-	if (!new_node)
-		return NULL;
-	binder_inner_proc_lock(proc);
-	node = binder_init_node_ilocked(proc, new_node, fp);
-	binder_inner_proc_unlock(proc);
-	if (node != new_node)
-		/*
-		 * The node was already added by another thread
-		 */
-		kfree(new_node);
-
-	return node;
-}
-
-static void binder_free_node(struct binder_node *node)
-{
-	kfree(node);
-	binder_stats_deleted(BINDER_STAT_NODE);
-}
-
-static int binder_inc_node_nilocked(struct binder_node *node, int strong,
-				    int internal,
-				    struct list_head *target_list)
-{
->>>>>>> d2adefff
 	struct binder_proc *proc = node->proc;
 
 	assert_spin_locked(&node->lock);
@@ -1550,7 +1479,6 @@
 
 static int binder_inc_node(struct binder_node *node, int strong, int internal,
 			   struct list_head *target_list)
-<<<<<<< HEAD
 {
 	int ret;
 
@@ -1564,21 +1492,6 @@
 static bool binder_dec_node_nilocked(struct binder_node *node,
 				     int strong, int internal)
 {
-=======
-{
-	int ret;
-
-	binder_node_inner_lock(node);
-	ret = binder_inc_node_nilocked(node, strong, internal, target_list);
-	binder_node_inner_unlock(node);
-
-	return ret;
-}
-
-static bool binder_dec_node_nilocked(struct binder_node *node,
-				     int strong, int internal)
-{
->>>>>>> d2adefff
 	struct binder_proc *proc = node->proc;
 
 	assert_spin_locked(&node->lock);
@@ -1645,7 +1558,6 @@
 	binder_node_inner_unlock(node);
 	if (free_node)
 		binder_free_node(node);
-<<<<<<< HEAD
 }
 
 static void binder_inc_node_tmpref_ilocked(struct binder_node *node)
@@ -1715,77 +1627,6 @@
 		binder_free_node(node);
 }
 
-=======
-}
-
-static void binder_inc_node_tmpref_ilocked(struct binder_node *node)
-{
-	/*
-	 * No call to binder_inc_node() is needed since we
-	 * don't need to inform userspace of any changes to
-	 * tmp_refs
-	 */
-	node->tmp_refs++;
-}
-
-/**
- * binder_inc_node_tmpref() - take a temporary reference on node
- * @node:	node to reference
- *
- * Take reference on node to prevent the node from being freed
- * while referenced only by a local variable. The inner lock is
- * needed to serialize with the node work on the queue (which
- * isn't needed after the node is dead). If the node is dead
- * (node->proc is NULL), use binder_dead_nodes_lock to protect
- * node->tmp_refs against dead-node-only cases where the node
- * lock cannot be acquired (eg traversing the dead node list to
- * print nodes)
- */
-static void binder_inc_node_tmpref(struct binder_node *node)
-{
-	binder_node_lock(node);
-	if (node->proc)
-		binder_inner_proc_lock(node->proc);
-	else
-		spin_lock(&binder_dead_nodes_lock);
-	binder_inc_node_tmpref_ilocked(node);
-	if (node->proc)
-		binder_inner_proc_unlock(node->proc);
-	else
-		spin_unlock(&binder_dead_nodes_lock);
-	binder_node_unlock(node);
-}
-
-/**
- * binder_dec_node_tmpref() - remove a temporary reference on node
- * @node:	node to reference
- *
- * Release temporary reference on node taken via binder_inc_node_tmpref()
- */
-static void binder_dec_node_tmpref(struct binder_node *node)
-{
-	bool free_node;
-
-	binder_node_inner_lock(node);
-	if (!node->proc)
-		spin_lock(&binder_dead_nodes_lock);
-	node->tmp_refs--;
-	BUG_ON(node->tmp_refs < 0);
-	if (!node->proc)
-		spin_unlock(&binder_dead_nodes_lock);
-	/*
-	 * Call binder_dec_node() to check if all refcounts are 0
-	 * and cleanup is needed. Calling with strong=0 and internal=1
-	 * causes no actual reference to be released in binder_dec_node().
-	 * If that changes, a change is needed here too.
-	 */
-	free_node = binder_dec_node_nilocked(node, 0, 1);
-	binder_node_inner_unlock(node);
-	if (free_node)
-		binder_free_node(node);
-}
-
->>>>>>> d2adefff
 static void binder_put_node(struct binder_node *node)
 {
 	binder_dec_node_tmpref(node);
@@ -3595,11 +3436,7 @@
 			binder_size_t parent_offset;
 			struct binder_fd_array_object *fda =
 				to_binder_fd_array_object(hdr);
-<<<<<<< HEAD
-			size_t num_valid = (buffer_offset - off_start_offset) *
-=======
 			size_t num_valid = (buffer_offset - off_start_offset) /
->>>>>>> d2adefff
 						sizeof(binder_size_t);
 			struct binder_buffer_object *parent =
 				binder_validate_ptr(target_proc, t->buffer,
@@ -3673,11 +3510,7 @@
 				t->buffer->user_data + sg_buf_offset;
 			sg_buf_offset += ALIGN(bp->length, sizeof(u64));
 
-<<<<<<< HEAD
-			num_valid = (buffer_offset - off_start_offset) *
-=======
 			num_valid = (buffer_offset - off_start_offset) /
->>>>>>> d2adefff
 					sizeof(binder_size_t);
 			ret = binder_fixup_parent(t, thread, bp,
 						  off_start_offset,
