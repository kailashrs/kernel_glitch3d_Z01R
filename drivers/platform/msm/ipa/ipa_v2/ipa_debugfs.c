--- conflicted
+++ resolved
@@ -1835,25 +1835,6 @@
 	if (kstrtos8(dbg_buff, 0, &option))
 		return -EFAULT;
 
-<<<<<<< HEAD
-	if (option) {
-		if (!ipa_ctx->logbuf_low) {
-			ipa_ctx->logbuf_low =
-				ipc_log_context_create(IPA_IPC_LOG_PAGES,
-				"ipa_low", 0);
-		}
-
-		if (ipa_ctx->logbuf_low == NULL) {
-			IPAERR("failed to get logbuf_low\n");
-			return -EFAULT;
-		}
-
-	} else {
-		if (ipa_ctx->logbuf_low)
-			ipc_log_context_destroy(ipa_ctx->logbuf_low);
-			ipa_ctx->logbuf_low = NULL;
-	}
-=======
 	mutex_lock(&ipa_ctx->lock);
 	if (option) {
 		if (!ipa_ipc_low_buff) {
@@ -1868,7 +1849,6 @@
 		ipa_ctx->logbuf_low = NULL;
 	}
 	mutex_unlock(&ipa_ctx->lock);
->>>>>>> 38ef2dbc
 
 	return count;
 }
