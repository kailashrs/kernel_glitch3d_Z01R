/* Copyright (c) 2017-2018, The Linux Foundation. All rights reserved.
 *
 * This program is free software; you can redistribute it and/or modify
 * it under the terms of the GNU General Public License version 2 and
 * only version 2 as published by the Free Software Foundation.
 *
 * This program is distributed in the hope that it will be useful,
 * but WITHOUT ANY WARRANTY; without even the implied warranty of
 * MERCHANTABILITY or FITNESS FOR A PARTICULAR PURPOSE.	 See the
 * GNU General Public License for more details.
 */

#include <linux/module.h>
#include <linux/pm_qos.h>
#include <cam_sensor_cmn_header.h>
#include "cam_sensor_core.h"
#include "cam_sensor_util.h"
#include "cam_soc_util.h"
#include "cam_trace.h"

<<<<<<< HEAD
#include "asus_cam_sensor.h" //ASUS_BSP Zhengwei "porting sensor ATD"
#include "asus_ois.h"   //ASUS_BSP Zhengwei "speed up camera 0 open"
=======
#define CAMERA_DISABLE_PC_LATENCY 100
#define CAMERA_ENABLE_PC_LATENCY PM_QOS_DEFAULT_VALUE

static struct pm_qos_request cam_pm_qos_request;
static int g_sensor_open_cnt;
static void cam_pm_qos_disable_pc(void)
{
	CAM_INFO(CAM_SENSOR, "disable power collapse");
	pm_qos_add_request(&cam_pm_qos_request, PM_QOS_CPU_DMA_LATENCY,
		PM_QOS_DEFAULT_VALUE);
	pm_qos_update_request(&cam_pm_qos_request, CAMERA_DISABLE_PC_LATENCY);
}

static void cam_pm_qos_enable_pc(void)
{
	pm_qos_update_request(&cam_pm_qos_request, CAMERA_ENABLE_PC_LATENCY);
	pm_qos_remove_request(&cam_pm_qos_request);
	CAM_INFO(CAM_SENSOR, "enable power collapse");
}
>>>>>>> 9cad87e7

static void cam_sensor_update_req_mgr(
	struct cam_sensor_ctrl_t *s_ctrl,
	struct cam_packet *csl_packet)
{
	struct cam_req_mgr_add_request add_req;

	add_req.link_hdl = s_ctrl->bridge_intf.link_hdl;
	add_req.req_id = csl_packet->header.request_id;
	CAM_DBG(CAM_SENSOR, " Rxed Req Id: %lld",
		csl_packet->header.request_id);
	add_req.dev_hdl = s_ctrl->bridge_intf.device_hdl;
	add_req.skip_before_applying = 0;
	if (s_ctrl->bridge_intf.crm_cb &&
		s_ctrl->bridge_intf.crm_cb->add_req)
		s_ctrl->bridge_intf.crm_cb->add_req(&add_req);

	CAM_DBG(CAM_SENSOR, " add req to req mgr: %lld",
			add_req.req_id);
}

static void cam_sensor_release_stream_rsc(
	struct cam_sensor_ctrl_t *s_ctrl)
{
	struct i2c_settings_array *i2c_set = NULL;
	int rc;

	i2c_set = &(s_ctrl->i2c_data.streamoff_settings);
	if (i2c_set->is_settings_valid == 1) {
		i2c_set->is_settings_valid = -1;
		rc = delete_request(i2c_set);
		if (rc < 0)
			CAM_ERR(CAM_SENSOR,
				"failed while deleting Streamoff settings");
	}

	i2c_set = &(s_ctrl->i2c_data.streamon_settings);
	if (i2c_set->is_settings_valid == 1) {
		i2c_set->is_settings_valid = -1;
		rc = delete_request(i2c_set);
		if (rc < 0)
			CAM_ERR(CAM_SENSOR,
				"failed while deleting Streamon settings");
	}
}

static void cam_sensor_release_resource(
	struct cam_sensor_ctrl_t *s_ctrl)
{
	struct i2c_settings_array *i2c_set = NULL;
	int i, rc;

	i2c_set = &(s_ctrl->i2c_data.init_settings);
	if (i2c_set->is_settings_valid == 1) {
		i2c_set->is_settings_valid = -1;
		rc = delete_request(i2c_set);
		if (rc < 0)
			CAM_ERR(CAM_SENSOR,
				"failed while deleting Init settings");
	}

	i2c_set = &(s_ctrl->i2c_data.config_settings);
	if (i2c_set->is_settings_valid == 1) {
		i2c_set->is_settings_valid = -1;
		rc = delete_request(i2c_set);
		if (rc < 0)
			CAM_ERR(CAM_SENSOR,
				"failed while deleting Res settings");
	}

	if (s_ctrl->i2c_data.per_frame != NULL) {
		for (i = 0; i < MAX_PER_FRAME_ARRAY; i++) {
			i2c_set = &(s_ctrl->i2c_data.per_frame[i]);
			if (i2c_set->is_settings_valid == 1) {
				i2c_set->is_settings_valid = -1;
				rc = delete_request(i2c_set);
				if (rc < 0)
					CAM_ERR(CAM_SENSOR,
						"delete request: %lld rc: %d",
						i2c_set->request_id, rc);
			}
		}
	}
}

static int32_t cam_sensor_i2c_pkt_parse(struct cam_sensor_ctrl_t *s_ctrl,
	void *arg)
{
	int32_t rc = 0;
	uint64_t generic_ptr;
	struct cam_control *ioctl_ctrl = NULL;
	struct cam_packet *csl_packet = NULL;
	struct cam_cmd_buf_desc *cmd_desc = NULL;
	struct i2c_settings_array *i2c_reg_settings = NULL;
	size_t len_of_buff = 0;
	uint32_t *offset = NULL;
	struct cam_config_dev_cmd config;
	struct i2c_data_settings *i2c_data = NULL;

	ioctl_ctrl = (struct cam_control *)arg;

	if (ioctl_ctrl->handle_type != CAM_HANDLE_USER_POINTER) {
		CAM_ERR(CAM_SENSOR, "Invalid Handle Type");
		return -EINVAL;
	}

	if (copy_from_user(&config, (void __user *) ioctl_ctrl->handle,
		sizeof(config)))
		return -EFAULT;

	rc = cam_mem_get_cpu_buf(
		config.packet_handle,
		(uint64_t *)&generic_ptr,
		&len_of_buff);
	if (rc < 0) {
		CAM_ERR(CAM_SENSOR, "Failed in getting the buffer: %d", rc);
		return rc;
	}

	csl_packet = (struct cam_packet *)(generic_ptr +
		config.offset);
	if (config.offset > len_of_buff) {
		CAM_ERR(CAM_SENSOR,
			"offset is out of bounds: off: %lld len: %zu",
			 config.offset, len_of_buff);
		return -EINVAL;
	}

	i2c_data = &(s_ctrl->i2c_data);
	CAM_DBG(CAM_SENSOR, "Header OpCode: %d", csl_packet->header.op_code);
	switch (csl_packet->header.op_code & 0xFFFFFF) {
	case CAM_SENSOR_PACKET_OPCODE_SENSOR_INITIAL_CONFIG: {
		i2c_reg_settings = &i2c_data->init_settings;
		i2c_reg_settings->request_id = 0;
		i2c_reg_settings->is_settings_valid = 1;
		break;
	}
	case CAM_SENSOR_PACKET_OPCODE_SENSOR_CONFIG: {
		i2c_reg_settings = &i2c_data->config_settings;
		i2c_reg_settings->request_id = 0;
		i2c_reg_settings->is_settings_valid = 1;
		break;
	}
	case CAM_SENSOR_PACKET_OPCODE_SENSOR_STREAMON: {
		if (s_ctrl->streamon_count > 0)
			return 0;

		s_ctrl->streamon_count = s_ctrl->streamon_count + 1;
		i2c_reg_settings = &i2c_data->streamon_settings;
		i2c_reg_settings->request_id = 0;
		i2c_reg_settings->is_settings_valid = 1;
		break;
	}
	case CAM_SENSOR_PACKET_OPCODE_SENSOR_STREAMOFF: {
		if (s_ctrl->streamoff_count > 0)
			return 0;

		s_ctrl->streamoff_count = s_ctrl->streamoff_count + 1;
		i2c_reg_settings = &i2c_data->streamoff_settings;
		i2c_reg_settings->request_id = 0;
		i2c_reg_settings->is_settings_valid = 1;
		break;
	}

	case CAM_SENSOR_PACKET_OPCODE_SENSOR_UPDATE: {
		if ((s_ctrl->sensor_state == CAM_SENSOR_INIT) ||
			(s_ctrl->sensor_state == CAM_SENSOR_ACQUIRE)) {
			CAM_WARN(CAM_SENSOR,
				"Rxed Update packets without linking");
			return 0;
		}

		i2c_reg_settings =
			&i2c_data->per_frame[csl_packet->header.request_id %
				MAX_PER_FRAME_ARRAY];
		CAM_DBG(CAM_SENSOR, "Received Packet: %lld req: %lld",
			csl_packet->header.request_id % MAX_PER_FRAME_ARRAY,
			csl_packet->header.request_id);
		if (i2c_reg_settings->is_settings_valid == 1) {
			CAM_ERR(CAM_SENSOR,
				"Already some pkt in offset req : %lld",
				csl_packet->header.request_id);
			/*
			 * Update req mgr even in case of failure.
			 * This will help not to wait indefinitely
			 * and freeze. If this log is triggered then
			 * fix it.
			 */
			cam_sensor_update_req_mgr(s_ctrl, csl_packet);
			return 0;
		}
		break;
	}
	case CAM_SENSOR_PACKET_OPCODE_SENSOR_NOP: {
		if ((s_ctrl->sensor_state == CAM_SENSOR_INIT) ||
			(s_ctrl->sensor_state == CAM_SENSOR_ACQUIRE)) {
			CAM_WARN(CAM_SENSOR,
				"Rxed NOP packets without linking");
			return 0;
		}

		cam_sensor_update_req_mgr(s_ctrl, csl_packet);
		return 0;
	}
	default:
		CAM_ERR(CAM_SENSOR, "Invalid Packet Header");
		return -EINVAL;
	}

	offset = (uint32_t *)&csl_packet->payload;
	offset += csl_packet->cmd_buf_offset / 4;
	cmd_desc = (struct cam_cmd_buf_desc *)(offset);

	rc = cam_sensor_i2c_command_parser(&s_ctrl->io_master_info,
			i2c_reg_settings, cmd_desc, 1);
	if (rc < 0) {
		CAM_ERR(CAM_SENSOR, "Fail parsing I2C Pkt: %d", rc);
		return rc;
	}

	if ((csl_packet->header.op_code & 0xFFFFFF) ==
		CAM_SENSOR_PACKET_OPCODE_SENSOR_UPDATE) {
		i2c_reg_settings->request_id =
			csl_packet->header.request_id;
		cam_sensor_update_req_mgr(s_ctrl, csl_packet);
	}

	return rc;
}

//ASUS_BSP Zhengwei +++ "override i2c setting for ov8856"
#ifdef PROJECT_DRACO
static void override_i2c_write_setting(struct camera_io_master *io_master_info, struct cam_sensor_i2c_reg_setting * setting, const char * op_string)
{
	int i;

	struct cam_sensor_ctrl_t* s_ctrl = container_of(io_master_info,struct cam_sensor_ctrl_t,io_master_info);

	if(s_ctrl->sensordata->slave_info.sensor_id == 0x885a)
	{
		for(i=0;i<setting->size;i++)
		{
			if(setting->reg_setting[i].reg_addr == 0x3614)
			{
				if(is_OV8856_R1B(s_ctrl->id) == 1 && setting->reg_setting[i].reg_data != 0x20)
				{
					setting->reg_setting[i].reg_data = 0x20;
					CAM_INFO(CAM_SENSOR,"OV8856 R1B, change reg 0x3614 to 0x20 in OP %s\n",op_string);
				}
				else if(is_OV8856_R1B(s_ctrl->id) == 0 && setting->reg_setting[i].reg_data != 0x60)
				{
					setting->reg_setting[i].reg_data = 0x60;
					CAM_INFO(CAM_SENSOR,"OV8856 R1A, change reg 0x3614 to 0x60 in OP %s\n",op_string);
				}
			}
		}
	}
}
#endif
//ASUS_BSP Zhengwei --- "override i2c setting for ov8856"

static int32_t cam_sensor_i2c_modes_util(
	struct camera_io_master *io_master_info,
	struct i2c_settings_list *i2c_list)
{
	int32_t rc = 0;
	uint32_t i, size;

	if (i2c_list->op_code == CAM_SENSOR_I2C_WRITE_RANDOM) {
		#ifdef PROJECT_DRACO
		override_i2c_write_setting(io_master_info,&i2c_list->i2c_settings,"WRITE_RANDOM");//ASUS_BSP Zhengwei "override i2c setting for ov8856"
		#endif
		rc = camera_io_dev_write(io_master_info,
			&(i2c_list->i2c_settings));
		if (rc < 0) {
			CAM_ERR(CAM_SENSOR,
				"Failed to random write I2C settings: %d",
				rc);
			return rc;
		}
	} else if (i2c_list->op_code == CAM_SENSOR_I2C_WRITE_SEQ) {
		#ifdef PROJECT_DRACO
		override_i2c_write_setting(io_master_info,&i2c_list->i2c_settings,"WRITE_SEQ");//ASUS_BSP Zhengwei "override i2c setting for ov8856"
		#endif
		rc = camera_io_dev_write_continuous(
			io_master_info,
			&(i2c_list->i2c_settings),
			0);
		if (rc < 0) {
			CAM_ERR(CAM_SENSOR,
				"Failed to seq write I2C settings: %d",
				rc);
			return rc;
		}
	} else if (i2c_list->op_code == CAM_SENSOR_I2C_WRITE_BURST) {
		#ifdef PROJECT_DRACO
		override_i2c_write_setting(io_master_info,&i2c_list->i2c_settings,"WRITE_BURST");//ASUS_BSP Zhengwei "override i2c setting for ov8856"
		#endif
		rc = camera_io_dev_write_continuous(
			io_master_info,
			&(i2c_list->i2c_settings),
			1);
		if (rc < 0) {
			CAM_ERR(CAM_SENSOR,
				"Failed to burst write I2C settings: %d",
				rc);
			return rc;
		}
	} else if (i2c_list->op_code == CAM_SENSOR_I2C_POLL) {
		size = i2c_list->i2c_settings.size;
		for (i = 0; i < size; i++) {
			rc = camera_io_dev_poll(
			io_master_info,
			i2c_list->i2c_settings.reg_setting[i].reg_addr,
			i2c_list->i2c_settings.reg_setting[i].reg_data,
			i2c_list->i2c_settings.reg_setting[i].data_mask,
			i2c_list->i2c_settings.addr_type,
			i2c_list->i2c_settings.data_type,
			i2c_list->i2c_settings.reg_setting[i].delay);
			if (rc < 0) {
				CAM_ERR(CAM_SENSOR,
					"i2c poll apply setting Fail: %d", rc);
				return rc;
			}
		}
	}

	return rc;
}

int32_t cam_sensor_update_i2c_info(struct cam_cmd_i2c_info *i2c_info,
	struct cam_sensor_ctrl_t *s_ctrl)
{
	int32_t rc = 0;
	struct cam_sensor_cci_client   *cci_client = NULL;

	if (s_ctrl->io_master_info.master_type == CCI_MASTER) {
		cci_client = s_ctrl->io_master_info.cci_client;
		if (!cci_client) {
			CAM_ERR(CAM_SENSOR, "failed: cci_client %pK",
				cci_client);
			return -EINVAL;
		}
		cci_client->cci_i2c_master = s_ctrl->cci_i2c_master;
		cci_client->sid = i2c_info->slave_addr >> 1;
		cci_client->retries = 3;
		cci_client->id_map = 0;
		cci_client->i2c_freq_mode = i2c_info->i2c_freq_mode;
		CAM_DBG(CAM_SENSOR, " Master: %d sid: %d freq_mode: %d",
			cci_client->cci_i2c_master, i2c_info->slave_addr,
			i2c_info->i2c_freq_mode);
	}

	s_ctrl->sensordata->slave_info.sensor_slave_addr =
		i2c_info->slave_addr;
	return rc;
}

int32_t cam_sensor_update_slave_info(struct cam_cmd_probe *probe_info,
	struct cam_sensor_ctrl_t *s_ctrl)
{
	int32_t rc = 0;

	s_ctrl->sensordata->slave_info.sensor_id_reg_addr =
		probe_info->reg_addr;
	s_ctrl->sensordata->slave_info.sensor_id =
		probe_info->expected_data;
	s_ctrl->sensordata->slave_info.sensor_id_mask =
		probe_info->data_mask;

	s_ctrl->sensor_probe_addr_type =  probe_info->addr_type;
	s_ctrl->sensor_probe_data_type =  probe_info->data_type;
	CAM_DBG(CAM_SENSOR,
		"Sensor Addr: 0x%x sensor_id: 0x%x sensor_mask: 0x%x",
		s_ctrl->sensordata->slave_info.sensor_id_reg_addr,
		s_ctrl->sensordata->slave_info.sensor_id,
		s_ctrl->sensordata->slave_info.sensor_id_mask);
	return rc;
}

int32_t cam_handle_cmd_buffers_for_probe(void *cmd_buf,
	struct cam_sensor_ctrl_t *s_ctrl,
	int32_t cmd_buf_num, int cmd_buf_length)
{
	int32_t rc = 0;

	switch (cmd_buf_num) {
	case 0: {
		struct cam_cmd_i2c_info *i2c_info = NULL;
		struct cam_cmd_probe *probe_info;

		i2c_info = (struct cam_cmd_i2c_info *)cmd_buf;
		rc = cam_sensor_update_i2c_info(i2c_info, s_ctrl);
		if (rc < 0) {
			CAM_ERR(CAM_SENSOR, "Failed in Updating the i2c Info");
			return rc;
		}
		probe_info = (struct cam_cmd_probe *)
			(cmd_buf + sizeof(struct cam_cmd_i2c_info));
		rc = cam_sensor_update_slave_info(probe_info, s_ctrl);
		if (rc < 0) {
			CAM_ERR(CAM_SENSOR, "Updating the slave Info");
			return rc;
		}
		cmd_buf = probe_info;
	}
		break;
	case 1: {
		rc = cam_sensor_update_power_settings(cmd_buf,
			cmd_buf_length, &s_ctrl->sensordata->power_info);
		if (rc < 0) {
			CAM_ERR(CAM_SENSOR,
				"Failed in updating power settings");
			return rc;
		}
	}
		break;
	default:
		CAM_ERR(CAM_SENSOR, "Invalid command buffer");
		break;
	}
	return rc;
}

int32_t cam_handle_mem_ptr(uint64_t handle, struct cam_sensor_ctrl_t *s_ctrl)
{
	int rc = 0, i;
	void *packet = NULL, *cmd_buf1 = NULL;
	uint32_t *cmd_buf;
	void *ptr;
	size_t len;
	struct cam_packet *pkt;
	struct cam_cmd_buf_desc *cmd_desc;

	rc = cam_mem_get_cpu_buf(handle,
		(uint64_t *)&packet, &len);
	if (rc < 0) {
		CAM_ERR(CAM_SENSOR, "Failed to get the command Buffer");
		return -EINVAL;
	}
	pkt = (struct cam_packet *)packet;
	cmd_desc = (struct cam_cmd_buf_desc *)
		((uint32_t *)&pkt->payload + pkt->cmd_buf_offset/4);
	if (cmd_desc == NULL) {
		CAM_ERR(CAM_SENSOR, "command descriptor pos is invalid");
		return -EINVAL;
	}
	if (pkt->num_cmd_buf != 2) {
		CAM_ERR(CAM_SENSOR, "Expected More Command Buffers : %d",
			 pkt->num_cmd_buf);
		return -EINVAL;
	}
	for (i = 0; i < pkt->num_cmd_buf; i++) {
		if (!(cmd_desc[i].length))
			continue;
		rc = cam_mem_get_cpu_buf(cmd_desc[i].mem_handle,
			(uint64_t *)&cmd_buf1, &len);
		if (rc < 0) {
			CAM_ERR(CAM_SENSOR,
				"Failed to parse the command Buffer Header");
			return -EINVAL;
		}
		cmd_buf = (uint32_t *)cmd_buf1;
		cmd_buf += cmd_desc[i].offset/4;
		ptr = (void *) cmd_buf;

		rc = cam_handle_cmd_buffers_for_probe(ptr, s_ctrl,
			i, cmd_desc[i].length);
		if (rc < 0) {
			CAM_ERR(CAM_SENSOR,
				"Failed to parse the command Buffer Header");
			return -EINVAL;
		}
	}
	return rc;
}

void cam_sensor_query_cap(struct cam_sensor_ctrl_t *s_ctrl,
	struct  cam_sensor_query_cap *query_cap)
{
	query_cap->pos_roll = s_ctrl->sensordata->pos_roll;
	query_cap->pos_pitch = s_ctrl->sensordata->pos_pitch;
	query_cap->pos_yaw = s_ctrl->sensordata->pos_yaw;
	query_cap->secure_camera = 0;
	query_cap->actuator_slot_id =
		s_ctrl->sensordata->subdev_id[SUB_MODULE_ACTUATOR];
	query_cap->csiphy_slot_id =
		s_ctrl->sensordata->subdev_id[SUB_MODULE_CSIPHY];
	query_cap->eeprom_slot_id =
		s_ctrl->sensordata->subdev_id[SUB_MODULE_EEPROM];
	query_cap->flash_slot_id =
		s_ctrl->sensordata->subdev_id[SUB_MODULE_LED_FLASH];
	query_cap->ois_slot_id =
		s_ctrl->sensordata->subdev_id[SUB_MODULE_OIS];
	query_cap->slot_info =
		s_ctrl->soc_info.index;
}

static uint16_t cam_sensor_id_by_mask(struct cam_sensor_ctrl_t *s_ctrl,
	uint32_t chipid)
{
	uint16_t sensor_id = (uint16_t)(chipid & 0xFFFF);
	int16_t sensor_id_mask = s_ctrl->sensordata->slave_info.sensor_id_mask;

	if (!sensor_id_mask)
		sensor_id_mask = ~sensor_id_mask;

	sensor_id &= sensor_id_mask;
	sensor_id_mask &= -sensor_id_mask;
	sensor_id_mask -= 1;
	while (sensor_id_mask) {
		sensor_id_mask >>= 1;
		sensor_id >>= 1;
	}
	return sensor_id;
}

void cam_sensor_shutdown(struct cam_sensor_ctrl_t *s_ctrl)
{
	struct cam_sensor_power_ctrl_t *power_info =
		&s_ctrl->sensordata->power_info;
	int rc = 0;

	if ((s_ctrl->sensor_state == CAM_SENSOR_INIT) &&
		(s_ctrl->is_probe_succeed == 0))
		return;

	cam_sensor_release_resource(s_ctrl);
	cam_sensor_release_stream_rsc(s_ctrl);
	if (s_ctrl->sensor_state >= CAM_SENSOR_ACQUIRE)
		cam_sensor_power_down(s_ctrl);

	rc = cam_destroy_device_hdl(s_ctrl->bridge_intf.device_hdl);
	if (rc < 0)
		CAM_ERR(CAM_SENSOR, " failed destroying dhdl");
	s_ctrl->bridge_intf.device_hdl = -1;
	s_ctrl->bridge_intf.link_hdl = -1;
	s_ctrl->bridge_intf.session_hdl = -1;
	kfree(power_info->power_setting);
	kfree(power_info->power_down_setting);
	power_info->power_setting = NULL;
	power_info->power_down_setting = NULL;
	power_info->power_setting_size = 0;
	power_info->power_down_setting_size = 0;
	s_ctrl->streamon_count = 0;
	s_ctrl->streamoff_count = 0;
	s_ctrl->is_probe_succeed = 0;
	s_ctrl->sensor_state = CAM_SENSOR_INIT;
}

int cam_sensor_match_id(struct cam_sensor_ctrl_t *s_ctrl)
{
	int rc = 0;
	uint32_t chipid = 0;
	struct cam_camera_slave_info *slave_info;

	slave_info = &(s_ctrl->sensordata->slave_info);

	if (!slave_info) {
		CAM_ERR(CAM_SENSOR, " failed: %pK",
			 slave_info);
		return -EINVAL;
	}

	rc = camera_io_dev_read(
		&(s_ctrl->io_master_info),
		slave_info->sensor_id_reg_addr,
		&chipid, CAMERA_SENSOR_I2C_TYPE_WORD,
		CAMERA_SENSOR_I2C_TYPE_WORD);

	CAM_DBG(CAM_SENSOR, "read id: 0x%x expected id 0x%x:",
			 chipid, slave_info->sensor_id);
	if (cam_sensor_id_by_mask(s_ctrl, chipid) != slave_info->sensor_id) {
		CAM_ERR(CAM_SENSOR, "chip id %x does not match %x",
				chipid, slave_info->sensor_id);
		return -ENODEV;
	}
	return rc;
}

int32_t cam_sensor_driver_cmd(struct cam_sensor_ctrl_t *s_ctrl,
	void *arg)
{
	int rc = 0;
	struct cam_control *cmd = (struct cam_control *)arg;
	struct cam_sensor_power_ctrl_t *power_info =
		&s_ctrl->sensordata->power_info;
	if (!s_ctrl || !arg) {
		CAM_ERR(CAM_SENSOR, "s_ctrl is NULL");
		return -EINVAL;
	}

	if (cmd->op_code != CAM_SENSOR_PROBE_CMD) {
		if (cmd->handle_type != CAM_HANDLE_USER_POINTER) {
			CAM_ERR(CAM_SENSOR, "Invalid handle type: %d",
				cmd->handle_type);
			return -EINVAL;
		}
	}

	mutex_lock(&(s_ctrl->cam_sensor_mutex));
	switch (cmd->op_code) {
	case CAM_SENSOR_PROBE_CMD: {
		if (s_ctrl->is_probe_succeed == 1) {
			CAM_ERR(CAM_SENSOR,
				"Already Sensor Probed in the slot");
			break;
		}

		if (cmd->handle_type ==
			CAM_HANDLE_MEM_HANDLE) {
			rc = cam_handle_mem_ptr(cmd->handle, s_ctrl);
			if (rc < 0) {
				CAM_ERR(CAM_SENSOR, "Get Buffer Handle Failed");
				goto release_mutex;
			}
		} else {
			CAM_ERR(CAM_SENSOR, "Invalid Command Type: %d",
				 cmd->handle_type);
			rc = -EINVAL;
			goto release_mutex;
		}

		/* Parse and fill vreg params for powerup settings */
		rc = msm_camera_fill_vreg_params(
			&s_ctrl->soc_info,
			s_ctrl->sensordata->power_info.power_setting,
			s_ctrl->sensordata->power_info.power_setting_size);
		if (rc < 0) {
			CAM_ERR(CAM_SENSOR,
				"Fail in filling vreg params for PUP rc %d",
				 rc);
			goto free_power_settings;
		}

		/* Parse and fill vreg params for powerdown settings*/
		rc = msm_camera_fill_vreg_params(
			&s_ctrl->soc_info,
			s_ctrl->sensordata->power_info.power_down_setting,
			s_ctrl->sensordata->power_info.power_down_setting_size);
		if (rc < 0) {
			CAM_ERR(CAM_SENSOR,
				"Fail in filling vreg params for PDOWN rc %d",
				 rc);
			goto free_power_settings;
		}

		/* Power up and probe sensor */
		rc = cam_sensor_power_up(s_ctrl);
		if (rc < 0) {
			CAM_ERR(CAM_SENSOR, "power up failed");
			goto free_power_settings;
		}

		/* Match sensor ID */
		rc = cam_sensor_match_id(s_ctrl);
//ASUS_BSP Zhengwei +++ "Fix IMX363 ID"
#ifdef PROJECT_DRACO
		if(rc < 0 && s_ctrl->id == CAMERA_0)
		{
			rc = verify_imx363_id(s_ctrl);
			CAM_INFO(CAM_SENSOR,"Verfiy IMX363 ID %s",rc==0?"PASS":"FAIL");
		}
#endif
//ASUS_BSP Zhengwei --- "Fix IMX363 ID"
		if (rc < 0) {
			cam_sensor_power_down(s_ctrl);
			msleep(20);
			goto free_power_settings;
		}

		CAM_INFO(CAM_SENSOR,
			"Probe success,slot:%d,slave_addr:0x%x,sensor_id:0x%x",
			s_ctrl->soc_info.index,
			s_ctrl->sensordata->slave_info.sensor_slave_addr,
			s_ctrl->sensordata->slave_info.sensor_id);
		asus_cam_sensor_init(s_ctrl);//ASUS_BSP Zhengwei "porting sensor ATD"
		rc = cam_sensor_power_down(s_ctrl);
		if (rc < 0) {
			CAM_ERR(CAM_SENSOR, "fail in Sensor Power Down");
			goto free_power_settings;
		}
		/*
		 * Set probe succeeded flag to 1 so that no other camera shall
		 * probed on this slot
		 */
		s_ctrl->is_probe_succeed = 1;
		s_ctrl->sensor_state = CAM_SENSOR_INIT;
	}
		break;
	case CAM_ACQUIRE_DEV: {
		struct cam_sensor_acquire_dev sensor_acq_dev;
		struct cam_create_dev_hdl bridge_params;

		if ((s_ctrl->is_probe_succeed == 0) ||
			(s_ctrl->sensor_state != CAM_SENSOR_INIT)) {
			CAM_WARN(CAM_SENSOR,
				"Not in right state to aquire %d",
				s_ctrl->sensor_state);
			rc = -EINVAL;
			goto release_mutex;
		}

		if (s_ctrl->bridge_intf.device_hdl != -1) {
			CAM_ERR(CAM_SENSOR, "Device is already acquired");
			rc = -EINVAL;
			goto release_mutex;
		}
		rc = copy_from_user(&sensor_acq_dev,
			(void __user *) cmd->handle, sizeof(sensor_acq_dev));
		if (rc < 0) {
			CAM_ERR(CAM_SENSOR, "Failed Copying from user");
			goto release_mutex;
		}

		bridge_params.session_hdl = sensor_acq_dev.session_handle;
		bridge_params.ops = &s_ctrl->bridge_intf.ops;
		bridge_params.v4l2_sub_dev_flag = 0;
		bridge_params.media_entity_flag = 0;
		bridge_params.priv = s_ctrl;

		sensor_acq_dev.device_handle =
			cam_create_device_hdl(&bridge_params);
		s_ctrl->bridge_intf.device_hdl = sensor_acq_dev.device_handle;
		s_ctrl->bridge_intf.session_hdl = sensor_acq_dev.session_handle;

		CAM_DBG(CAM_SENSOR, "Device Handle: %d",
			sensor_acq_dev.device_handle);
		if (copy_to_user((void __user *) cmd->handle, &sensor_acq_dev,
			sizeof(struct cam_sensor_acquire_dev))) {
			CAM_ERR(CAM_SENSOR, "Failed Copy to User");
			rc = -EFAULT;
			goto release_mutex;
		}

		rc = cam_sensor_power_up(s_ctrl);
		if (rc < 0) {
			CAM_ERR(CAM_SENSOR, "Sensor Power up failed");
			goto release_mutex;
		}

		s_ctrl->sensor_state = CAM_SENSOR_ACQUIRE;
		CAM_INFO(CAM_SENSOR,
			"CAM_ACQUIRE_DEV Success, sensor_id:0x%x,sensor_slave_addr:0x%x",
			s_ctrl->sensordata->slave_info.sensor_id,
			s_ctrl->sensordata->slave_info.sensor_slave_addr);
	}
		break;
	case CAM_RELEASE_DEV: {
		if ((s_ctrl->sensor_state == CAM_SENSOR_INIT) ||
			(s_ctrl->sensor_state == CAM_SENSOR_START)) {
			rc = -EINVAL;
			CAM_WARN(CAM_SENSOR,
			"Not in right state to release : %d",
			s_ctrl->sensor_state);
			goto release_mutex;
		}

		rc = cam_sensor_power_down(s_ctrl);
		if (rc < 0) {
			CAM_ERR(CAM_SENSOR, "Sensor Power Down failed");
			goto release_mutex;
		}

		cam_sensor_release_resource(s_ctrl);
		cam_sensor_release_stream_rsc(s_ctrl);
		if (s_ctrl->bridge_intf.device_hdl == -1) {
			CAM_ERR(CAM_SENSOR,
				"Invalid Handles: link hdl: %d device hdl: %d",
				s_ctrl->bridge_intf.device_hdl,
				s_ctrl->bridge_intf.link_hdl);
			rc = -EINVAL;
			goto release_mutex;
		}
		rc = cam_destroy_device_hdl(s_ctrl->bridge_intf.device_hdl);
		if (rc < 0)
			CAM_ERR(CAM_SENSOR,
				"failed in destroying the device hdl");
		s_ctrl->bridge_intf.device_hdl = -1;
		s_ctrl->bridge_intf.link_hdl = -1;
		s_ctrl->bridge_intf.session_hdl = -1;

		s_ctrl->sensor_state = CAM_SENSOR_INIT;
		CAM_INFO(CAM_SENSOR,
			"CAM_RELEASE_DEV Success, sensor_id:0x%x,sensor_slave_addr:0x%x",
			s_ctrl->sensordata->slave_info.sensor_id,
			s_ctrl->sensordata->slave_info.sensor_slave_addr);
		s_ctrl->streamon_count = 0;
		s_ctrl->streamoff_count = 0;
	}
		break;
	case CAM_QUERY_CAP: {
		struct  cam_sensor_query_cap sensor_cap;

		cam_sensor_query_cap(s_ctrl, &sensor_cap);
		if (copy_to_user((void __user *) cmd->handle, &sensor_cap,
			sizeof(struct  cam_sensor_query_cap))) {
			CAM_ERR(CAM_SENSOR, "Failed Copy to User");
			rc = -EFAULT;
			goto release_mutex;
		}
		break;
	}
	case CAM_START_DEV: {
		if ((s_ctrl->sensor_state == CAM_SENSOR_INIT) ||
			(s_ctrl->sensor_state == CAM_SENSOR_START)) {
			rc = -EINVAL;
			CAM_WARN(CAM_SENSOR,
			"Not in right state to start : %d",
			s_ctrl->sensor_state);
			goto release_mutex;
		}

		if (s_ctrl->i2c_data.streamon_settings.is_settings_valid &&
			(s_ctrl->i2c_data.streamon_settings.request_id == 0)) {
			rc = cam_sensor_apply_settings(s_ctrl, 0,
				CAM_SENSOR_PACKET_OPCODE_SENSOR_STREAMON);
			if (rc < 0) {
				CAM_ERR(CAM_SENSOR,
					"cannot apply streamon settings");
				goto release_mutex;
			}
		}
		s_ctrl->sensor_state = CAM_SENSOR_START;
		CAM_INFO(CAM_SENSOR,
			"CAM_START_DEV Success, sensor_id:0x%x,sensor_slave_addr:0x%x",
			s_ctrl->sensordata->slave_info.sensor_id,
			s_ctrl->sensordata->slave_info.sensor_slave_addr);
	}
		break;
	case CAM_STOP_DEV: {
		if (s_ctrl->sensor_state != CAM_SENSOR_START) {
			rc = -EINVAL;
			CAM_WARN(CAM_SENSOR,
			"Not in right state to stop : %d",
			s_ctrl->sensor_state);
			goto release_mutex;
		}

		if (s_ctrl->i2c_data.streamoff_settings.is_settings_valid &&
			(s_ctrl->i2c_data.streamoff_settings.request_id == 0)) {
			rc = cam_sensor_apply_settings(s_ctrl, 0,
				CAM_SENSOR_PACKET_OPCODE_SENSOR_STREAMOFF);
			if (rc < 0) {
				CAM_ERR(CAM_SENSOR,
				"cannot apply streamoff settings");
			}
		}

		cam_sensor_release_resource(s_ctrl);
		s_ctrl->sensor_state = CAM_SENSOR_ACQUIRE;
		CAM_INFO(CAM_SENSOR,
			"CAM_STOP_DEV Success, sensor_id:0x%x,sensor_slave_addr:0x%x",
			s_ctrl->sensordata->slave_info.sensor_id,
			s_ctrl->sensordata->slave_info.sensor_slave_addr);
	}
		break;
	case CAM_CONFIG_DEV: {
		rc = cam_sensor_i2c_pkt_parse(s_ctrl, arg);
		if (rc < 0) {
			CAM_ERR(CAM_SENSOR, "Failed CCI Config: %d", rc);
			goto release_mutex;
		}
		if (s_ctrl->i2c_data.init_settings.is_settings_valid &&
			(s_ctrl->i2c_data.init_settings.request_id == 0)) {

			rc = cam_sensor_apply_settings(s_ctrl, 0,
				CAM_SENSOR_PACKET_OPCODE_SENSOR_INITIAL_CONFIG);
			if (rc < 0) {
				CAM_ERR(CAM_SENSOR,
					"cannot apply init settings");
				goto release_mutex;
			}
			rc = delete_request(&s_ctrl->i2c_data.init_settings);
			if (rc < 0) {
				CAM_ERR(CAM_SENSOR,
					"Fail in deleting the Init settings");
				goto release_mutex;
			}
			s_ctrl->i2c_data.init_settings.request_id = -1;
		}

		if (s_ctrl->i2c_data.config_settings.is_settings_valid &&
			(s_ctrl->i2c_data.config_settings.request_id == 0)) {
			rc = cam_sensor_apply_settings(s_ctrl, 0,
				CAM_SENSOR_PACKET_OPCODE_SENSOR_CONFIG);
			if (rc < 0) {
				CAM_ERR(CAM_SENSOR,
					"cannot apply config settings");
				goto release_mutex;
			}
			rc = delete_request(&s_ctrl->i2c_data.config_settings);
			if (rc < 0) {
				CAM_ERR(CAM_SENSOR,
					"Fail in deleting the config settings");
				goto release_mutex;
			}
			s_ctrl->sensor_state = CAM_SENSOR_CONFIG;
			s_ctrl->i2c_data.config_settings.request_id = -1;
		}
	}
		break;
	default:
		CAM_ERR(CAM_SENSOR, "Invalid Opcode: %d", cmd->op_code);
		rc = -EINVAL;
		goto release_mutex;
	}

release_mutex:
	if (0 == rc && cmd->op_code == CAM_ACQUIRE_DEV) {
		if (g_sensor_open_cnt == 0)
			cam_pm_qos_disable_pc();

		g_sensor_open_cnt++;
	} else if (cmd->op_code == CAM_RELEASE_DEV) {
		if (g_sensor_open_cnt > 0)
			g_sensor_open_cnt--;

		if (g_sensor_open_cnt == 0)
			cam_pm_qos_enable_pc();

	}
	mutex_unlock(&(s_ctrl->cam_sensor_mutex));
	return rc;

free_power_settings:
	kfree(power_info->power_setting);
	kfree(power_info->power_down_setting);
	power_info->power_setting = NULL;
	power_info->power_down_setting = NULL;
	power_info->power_down_setting_size = 0;
	power_info->power_setting_size = 0;
	mutex_unlock(&(s_ctrl->cam_sensor_mutex));
	return rc;
}

int cam_sensor_publish_dev_info(struct cam_req_mgr_device_info *info)
{
	int rc = 0;

	if (!info)
		return -EINVAL;

	info->dev_id = CAM_REQ_MGR_DEVICE_SENSOR;
	strlcpy(info->name, CAM_SENSOR_NAME, sizeof(info->name));
	info->p_delay = 2;
	info->trigger = CAM_TRIGGER_POINT_SOF;

	return rc;
}

int cam_sensor_establish_link(struct cam_req_mgr_core_dev_link_setup *link)
{
	struct cam_sensor_ctrl_t *s_ctrl = NULL;

	if (!link)
		return -EINVAL;

	s_ctrl = (struct cam_sensor_ctrl_t *)
		cam_get_device_priv(link->dev_hdl);
	if (!s_ctrl) {
		CAM_ERR(CAM_SENSOR, "Device data is NULL");
		return -EINVAL;
	}
	if (link->link_enable) {
		s_ctrl->bridge_intf.link_hdl = link->link_hdl;
		s_ctrl->bridge_intf.crm_cb = link->crm_cb;
	} else {
		s_ctrl->bridge_intf.link_hdl = -1;
		s_ctrl->bridge_intf.crm_cb = NULL;
	}

	return 0;
}

int cam_sensor_power(struct v4l2_subdev *sd, int on)
{
	struct cam_sensor_ctrl_t *s_ctrl = v4l2_get_subdevdata(sd);

	mutex_lock(&(s_ctrl->cam_sensor_mutex));
	if (!on && s_ctrl->sensor_state == CAM_SENSOR_START) {
		cam_sensor_power_down(s_ctrl);
		s_ctrl->sensor_state = CAM_SENSOR_ACQUIRE;
	}
	mutex_unlock(&(s_ctrl->cam_sensor_mutex));

	return 0;
}

int cam_sensor_power_up(struct cam_sensor_ctrl_t *s_ctrl)
{
	int rc;
	struct cam_sensor_power_ctrl_t *power_info;
	struct cam_camera_slave_info *slave_info;
	struct cam_hw_soc_info *soc_info =
		&s_ctrl->soc_info;

	if (!s_ctrl) {
		CAM_ERR(CAM_SENSOR, "failed: %pK", s_ctrl);
		return -EINVAL;
	}

	power_info = &s_ctrl->sensordata->power_info;
	slave_info = &(s_ctrl->sensordata->slave_info);

	if (!power_info || !slave_info) {
		CAM_ERR(CAM_SENSOR, "failed: %pK %pK", power_info, slave_info);
		return -EINVAL;
	}

	if(s_ctrl->id == CAMERA_0)
	{
		ois_power_up();//ASUS_BSP Zhengwei "speed up camera 0 open"
	}

	if (s_ctrl->bob_pwm_switch) {
		rc = cam_sensor_bob_pwm_mode_switch(soc_info,
			s_ctrl->bob_reg_index, true);
		if (rc) {
			CAM_WARN(CAM_SENSOR,
			"BoB PWM setup failed rc: %d", rc);
			rc = 0;
		}
	}

	rc = cam_sensor_core_power_up(power_info, soc_info);
	if (rc < 0) {
		CAM_ERR(CAM_SENSOR, "power up the core is failed:%d", rc);
		return rc;
	}

	rc = camera_io_init(&(s_ctrl->io_master_info));
	if (rc < 0)
		CAM_ERR(CAM_SENSOR, "cci_init failed: rc: %d", rc);

	s_ctrl->power_state = 1;//ASUS_BSP Zhengwei "porting sensor ATD"

	return rc;
}

int cam_sensor_power_down(struct cam_sensor_ctrl_t *s_ctrl)
{
	struct cam_sensor_power_ctrl_t *power_info;
	struct cam_hw_soc_info *soc_info;
	int rc = 0;

	if (!s_ctrl) {
		CAM_ERR(CAM_SENSOR, "failed: s_ctrl %pK", s_ctrl);
		return -EINVAL;
	}

	power_info = &s_ctrl->sensordata->power_info;
	soc_info = &s_ctrl->soc_info;

	if (!power_info) {
		CAM_ERR(CAM_SENSOR, "failed: power_info %pK", power_info);
		return -EINVAL;
	}
	rc = msm_camera_power_down(power_info, soc_info);
	if (rc < 0) {
		CAM_ERR(CAM_SENSOR, "power down the core is failed:%d", rc);
		return rc;
	}

	if (s_ctrl->bob_pwm_switch) {
		rc = cam_sensor_bob_pwm_mode_switch(soc_info,
			s_ctrl->bob_reg_index, false);
		if (rc) {
			CAM_WARN(CAM_SENSOR,
				"BoB PWM setup failed rc: %d", rc);
			rc = 0;
		}
	}

	camera_io_release(&(s_ctrl->io_master_info));

	if(s_ctrl->id == CAMERA_0)
	{
		ois_power_down();//ASUS_BSP Zhengwei "speed up camera 0 open"
	}
	s_ctrl->power_state = 0;//ASUS_BSP Zhengwei "porting sensor ATD"

	return rc;
}

int cam_sensor_apply_settings(struct cam_sensor_ctrl_t *s_ctrl,
	int64_t req_id, enum cam_sensor_packet_opcodes opcode)
{
	int rc = 0, offset, i;
	uint64_t top = 0, del_req_id = 0;
	struct i2c_settings_array *i2c_set = NULL;
	struct i2c_settings_list *i2c_list;

	if (req_id == 0) {
		switch (opcode) {
		case CAM_SENSOR_PACKET_OPCODE_SENSOR_STREAMON: {
			i2c_set = &s_ctrl->i2c_data.streamon_settings;
			break;
		}
		case CAM_SENSOR_PACKET_OPCODE_SENSOR_INITIAL_CONFIG: {
			i2c_set = &s_ctrl->i2c_data.init_settings;
			break;
		}
		case CAM_SENSOR_PACKET_OPCODE_SENSOR_CONFIG: {
			i2c_set = &s_ctrl->i2c_data.config_settings;
			break;
		}
		case CAM_SENSOR_PACKET_OPCODE_SENSOR_STREAMOFF: {
			i2c_set = &s_ctrl->i2c_data.streamoff_settings;
			break;
		}
		case CAM_SENSOR_PACKET_OPCODE_SENSOR_UPDATE:
		case CAM_SENSOR_PACKET_OPCODE_SENSOR_PROBE:
		default:
			return 0;
		}
		if (i2c_set->is_settings_valid == 1) {
			list_for_each_entry(i2c_list,
				&(i2c_set->list_head), list) {
				rc = cam_sensor_i2c_modes_util(
					&(s_ctrl->io_master_info),
					i2c_list);
				if (rc < 0) {
					CAM_ERR(CAM_SENSOR,
						"Failed to apply settings: %d",
						rc);
					return rc;
				}
			}
		}
	} else {
		offset = req_id % MAX_PER_FRAME_ARRAY;
		i2c_set = &(s_ctrl->i2c_data.per_frame[offset]);
		if (i2c_set->is_settings_valid == 1 &&
			i2c_set->request_id == req_id) {
			list_for_each_entry(i2c_list,
				&(i2c_set->list_head), list) {
				rc = cam_sensor_i2c_modes_util(
					&(s_ctrl->io_master_info),
					i2c_list);
				if (rc < 0) {
					CAM_ERR(CAM_SENSOR,
						"Failed to apply settings: %d",
						rc);
					return rc;
				}
			}
		} else {
			CAM_DBG(CAM_SENSOR,
				"Invalid/NOP request to apply: %lld", req_id);
		}

		/* Change the logic dynamically */
		for (i = 0; i < MAX_PER_FRAME_ARRAY; i++) {
			if ((req_id >=
				s_ctrl->i2c_data.per_frame[i].request_id) &&
				(top <
				s_ctrl->i2c_data.per_frame[i].request_id) &&
				(s_ctrl->i2c_data.per_frame[i].
				is_settings_valid == 1)) {
				del_req_id = top;
				top = s_ctrl->i2c_data.per_frame[i].request_id;
			}
		}

		if (top < req_id) {
			if ((((top % MAX_PER_FRAME_ARRAY) - (req_id %
				MAX_PER_FRAME_ARRAY)) >= BATCH_SIZE_MAX) ||
				(((top % MAX_PER_FRAME_ARRAY) - (req_id %
				MAX_PER_FRAME_ARRAY)) <= -BATCH_SIZE_MAX))
				del_req_id = req_id;
		}

		if (!del_req_id)
			return rc;

		CAM_DBG(CAM_SENSOR, "top: %llu, del_req_id:%llu",
			top, del_req_id);

		for (i = 0; i < MAX_PER_FRAME_ARRAY; i++) {
			if ((del_req_id >
				 s_ctrl->i2c_data.per_frame[i].request_id) && (
				 s_ctrl->i2c_data.per_frame[i].is_settings_valid
					== 1)) {
				s_ctrl->i2c_data.per_frame[i].request_id = 0;
				rc = delete_request(
					&(s_ctrl->i2c_data.per_frame[i]));
				if (rc < 0)
					CAM_ERR(CAM_SENSOR,
						"Delete request Fail:%lld rc:%d",
						del_req_id, rc);
			}
		}
	}

	return rc;
}

int32_t cam_sensor_apply_request(struct cam_req_mgr_apply_request *apply)
{
	int32_t rc = 0;
	struct cam_sensor_ctrl_t *s_ctrl = NULL;

	if (!apply)
		return -EINVAL;

	s_ctrl = (struct cam_sensor_ctrl_t *)
		cam_get_device_priv(apply->dev_hdl);
	if (!s_ctrl) {
		CAM_ERR(CAM_SENSOR, "Device data is NULL");
		return -EINVAL;
	}
	CAM_DBG(CAM_REQ, " Sensor update req id: %lld", apply->request_id);
	trace_cam_apply_req("Sensor", apply->request_id);
	rc = cam_sensor_apply_settings(s_ctrl, apply->request_id,
		CAM_SENSOR_PACKET_OPCODE_SENSOR_UPDATE);
	return rc;
}

int32_t cam_sensor_flush_request(struct cam_req_mgr_flush_request *flush_req)
{
	int32_t rc = 0, i;
	uint32_t cancel_req_id_found = 0;
	struct cam_sensor_ctrl_t *s_ctrl = NULL;
	struct i2c_settings_array *i2c_set = NULL;

	if (!flush_req)
		return -EINVAL;

	s_ctrl = (struct cam_sensor_ctrl_t *)
		cam_get_device_priv(flush_req->dev_hdl);
	if (!s_ctrl) {
		CAM_ERR(CAM_SENSOR, "Device data is NULL");
		return -EINVAL;
	}

	if (s_ctrl->i2c_data.per_frame == NULL) {
		CAM_ERR(CAM_SENSOR, "i2c frame data is NULL");
		return -EINVAL;
	}

	for (i = 0; i < MAX_PER_FRAME_ARRAY; i++) {
		i2c_set = &(s_ctrl->i2c_data.per_frame[i]);

		if ((flush_req->type == CAM_REQ_MGR_FLUSH_TYPE_CANCEL_REQ)
				&& (i2c_set->request_id != flush_req->req_id))
			continue;

		if (i2c_set->is_settings_valid == 1) {
			rc = delete_request(i2c_set);
			if (rc < 0)
				CAM_ERR(CAM_SENSOR,
					"delete request: %lld rc: %d",
					i2c_set->request_id, rc);

			if (flush_req->type ==
				CAM_REQ_MGR_FLUSH_TYPE_CANCEL_REQ) {
				cancel_req_id_found = 1;
				break;
			}
		}
	}

	if (flush_req->type == CAM_REQ_MGR_FLUSH_TYPE_CANCEL_REQ &&
		!cancel_req_id_found)
		CAM_DBG(CAM_SENSOR,
			"Flush request id:%lld not found in the pending list",
			flush_req->req_id);
	return rc;
}<|MERGE_RESOLUTION|>--- conflicted
+++ resolved
@@ -18,10 +18,9 @@
 #include "cam_soc_util.h"
 #include "cam_trace.h"
 
-<<<<<<< HEAD
 #include "asus_cam_sensor.h" //ASUS_BSP Zhengwei "porting sensor ATD"
 #include "asus_ois.h"   //ASUS_BSP Zhengwei "speed up camera 0 open"
-=======
+
 #define CAMERA_DISABLE_PC_LATENCY 100
 #define CAMERA_ENABLE_PC_LATENCY PM_QOS_DEFAULT_VALUE
 
@@ -41,7 +40,6 @@
 	pm_qos_remove_request(&cam_pm_qos_request);
 	CAM_INFO(CAM_SENSOR, "enable power collapse");
 }
->>>>>>> 9cad87e7
 
 static void cam_sensor_update_req_mgr(
 	struct cam_sensor_ctrl_t *s_ctrl,
