/* Copyright (c) 2017-2020, The Linux Foundation. All rights reserved.
 *
 * This program is free software; you can redistribute it and/or modify
 * it under the terms of the GNU General Public License version 2 and
 * only version 2 as published by the Free Software Foundation.
 *
 * This program is distributed in the hope that it will be useful,
 * but WITHOUT ANY WARRANTY; without even the implied warranty of
 * MERCHANTABILITY or FITNESS FOR A PARTICULAR PURPOSE.  See the
 * GNU General Public License for more details.
 */

#include <linux/init.h>
#include <linux/module.h>
#include <linux/irqflags.h>
#include <linux/module.h>
#include <linux/platform_device.h>
#include <linux/debugfs.h>
#include "cam_sync_util.h"
#include "cam_debug_util.h"

struct sync_device *sync_dev;

/*
 * Flag to determine whether to enqueue cb of a
 * signaled fence onto the workq or invoke it
 * directly in the same context
 */
static bool trigger_cb_without_switch;

int cam_sync_create(int32_t *sync_obj, const char *name)
{
	int rc;
	long idx;
	bool bit;

	do {
		idx = find_first_zero_bit(sync_dev->bitmap, CAM_SYNC_MAX_OBJS);
		if (idx >= CAM_SYNC_MAX_OBJS)
			return -ENOMEM;
		CAM_DBG(CAM_SYNC, "Index location available at idx: %ld", idx);
		bit = test_and_set_bit(idx, sync_dev->bitmap);
	} while (bit);

	spin_lock_bh(&sync_dev->row_spinlocks[idx]);
	rc = cam_sync_init_row(sync_dev->sync_table, idx, name,
		CAM_SYNC_TYPE_INDV);
	if (rc) {
		CAM_ERR(CAM_SYNC, "Error: Unable to init row at idx = %ld",
			idx);
		clear_bit(idx, sync_dev->bitmap);
		spin_unlock_bh(&sync_dev->row_spinlocks[idx]);
		return -EINVAL;
	}

	*sync_obj = idx;
	CAM_DBG(CAM_SYNC, "sync_obj: %i", *sync_obj);
	spin_unlock_bh(&sync_dev->row_spinlocks[idx]);

	return rc;
}

int cam_sync_register_callback(sync_callback cb_func,
	void *userdata, int32_t sync_obj)
{
	struct sync_callback_info *sync_cb;
	struct sync_callback_info *cb_info;
	struct sync_table_row *row = NULL;
	int status = 0;

	if (sync_obj >= CAM_SYNC_MAX_OBJS || sync_obj <= 0 || !cb_func)
		return -EINVAL;

	spin_lock_bh(&sync_dev->row_spinlocks[sync_obj]);
	row = sync_dev->sync_table + sync_obj;

	if (row->state == CAM_SYNC_STATE_INVALID) {
		CAM_ERR(CAM_SYNC,
			"Error: accessing an uninitialized sync obj %d",
			sync_obj);
		spin_unlock_bh(&sync_dev->row_spinlocks[sync_obj]);
		return -EINVAL;
	}

	/* Don't register if callback was registered earlier */
	list_for_each_entry(cb_info, &row->callback_list, list) {
		if (cb_info->callback_func == cb_func &&
			cb_info->cb_data == userdata) {
			CAM_ERR(CAM_SYNC, "Duplicate register for sync_obj %d",
				sync_obj);
			spin_unlock_bh(&sync_dev->row_spinlocks[sync_obj]);
			return -EALREADY;
		}
	}

	sync_cb = kzalloc(sizeof(*sync_cb), GFP_ATOMIC);
	if (!sync_cb) {
		spin_unlock_bh(&sync_dev->row_spinlocks[sync_obj]);
		return -ENOMEM;
	}

	/* Trigger callback if sync object is already in SIGNALED state */
	if ((row->state == CAM_SYNC_STATE_SIGNALED_SUCCESS ||
		row->state == CAM_SYNC_STATE_SIGNALED_ERROR) &&
		(!row->remaining)) {
		if (trigger_cb_without_switch) {
			CAM_DBG(CAM_SYNC, "Invoke callback for sync object:%d",
				sync_obj);
			status = row->state;
			kfree(sync_cb);
			spin_unlock_bh(&sync_dev->row_spinlocks[sync_obj]);
			cb_func(sync_obj, status, userdata);
		} else {
			sync_cb->callback_func = cb_func;
			sync_cb->cb_data = userdata;
			sync_cb->sync_obj = sync_obj;
			INIT_WORK(&sync_cb->cb_dispatch_work,
				cam_sync_util_cb_dispatch);
			sync_cb->status = row->state;
			CAM_DBG(CAM_SYNC, "Enqueue callback for sync object:%d",
				sync_cb->sync_obj);
			queue_work(sync_dev->work_queue,
				&sync_cb->cb_dispatch_work);
			spin_unlock_bh(&sync_dev->row_spinlocks[sync_obj]);
		}

		return 0;
	}

	sync_cb->callback_func = cb_func;
	sync_cb->cb_data = userdata;
	sync_cb->sync_obj = sync_obj;
	INIT_WORK(&sync_cb->cb_dispatch_work, cam_sync_util_cb_dispatch);
	list_add_tail(&sync_cb->list, &row->callback_list);
	spin_unlock_bh(&sync_dev->row_spinlocks[sync_obj]);

	return 0;
}

int cam_sync_deregister_callback(sync_callback cb_func,
	void *userdata, int32_t sync_obj)
{
	struct sync_table_row *row = NULL;
	struct sync_callback_info *sync_cb, *temp;
	bool found = false;

	if (sync_obj >= CAM_SYNC_MAX_OBJS || sync_obj <= 0)
		return -EINVAL;

	spin_lock_bh(&sync_dev->row_spinlocks[sync_obj]);
	row = sync_dev->sync_table + sync_obj;

	if (row->state == CAM_SYNC_STATE_INVALID) {
		CAM_ERR(CAM_SYNC,
			"Error: accessing an uninitialized sync obj = %d",
			sync_obj);
		spin_unlock_bh(&sync_dev->row_spinlocks[sync_obj]);
		return 0;
	}

	CAM_DBG(CAM_SYNC, "deregistered callback for sync object:%d",
		sync_obj);
	list_for_each_entry_safe(sync_cb, temp, &row->callback_list, list) {
		if (sync_cb->callback_func == cb_func &&
			sync_cb->cb_data == userdata) {
			list_del_init(&sync_cb->list);
			kfree(sync_cb);
			found = true;
		}
	}

	spin_unlock_bh(&sync_dev->row_spinlocks[sync_obj]);
	return found ? 0 : -ENOENT;
}

int cam_sync_signal(int32_t sync_obj, uint32_t status)
{
	struct sync_table_row *row = NULL;
	struct sync_table_row *parent_row = NULL;
	struct sync_parent_info *parent_info, *temp_parent_info;
	struct list_head parents_list;
	int rc = 0;

	if (sync_obj >= CAM_SYNC_MAX_OBJS || sync_obj <= 0) {
		CAM_ERR(CAM_SYNC, "Error: Out of range sync obj (0 <= %d < %d)",
			sync_obj, CAM_SYNC_MAX_OBJS);
		return -EINVAL;
	}
	row = sync_dev->sync_table + sync_obj;
	spin_lock_bh(&sync_dev->row_spinlocks[sync_obj]);
	if (row->state == CAM_SYNC_STATE_INVALID) {
		spin_unlock_bh(&sync_dev->row_spinlocks[sync_obj]);
		CAM_ERR(CAM_SYNC,
			"Error: accessing an uninitialized sync obj = %d",
			sync_obj);
		return -EINVAL;
	}

	if (row->type == CAM_SYNC_TYPE_GROUP) {
		spin_unlock_bh(&sync_dev->row_spinlocks[sync_obj]);
		CAM_ERR(CAM_SYNC,
			"Error: Signaling a GROUP sync object = %d",
			sync_obj);
		return -EINVAL;
	}

	if (row->state != CAM_SYNC_STATE_ACTIVE) {
		spin_unlock_bh(&sync_dev->row_spinlocks[sync_obj]);
		CAM_ERR(CAM_SYNC,
			"Error: Sync object already signaled sync_obj = %d",
			sync_obj);
		return -EALREADY;
	}

	if (status != CAM_SYNC_STATE_SIGNALED_SUCCESS &&
		status != CAM_SYNC_STATE_SIGNALED_ERROR) {
		spin_unlock_bh(&sync_dev->row_spinlocks[sync_obj]);
		CAM_ERR(CAM_SYNC,
			"Error: signaling with undefined status = %d",
			status);
		return -EINVAL;
	}

	row->state = status;
	cam_sync_util_dispatch_signaled_cb(sync_obj, status);

	/* copy parent list to local and release child lock */
	INIT_LIST_HEAD(&parents_list);
	list_splice_init(&row->parents_list, &parents_list);
	spin_unlock_bh(&sync_dev->row_spinlocks[sync_obj]);

	if (list_empty(&parents_list))
		return 0;

	/*
	 * Now iterate over all parents of this object and if they too need to
	 * be signaled dispatch cb's
	 */
	list_for_each_entry_safe(parent_info,
		temp_parent_info,
		&parents_list,
		list) {
		parent_row = sync_dev->sync_table + parent_info->sync_id;
		spin_lock_bh(&sync_dev->row_spinlocks[parent_info->sync_id]);
		parent_row->remaining--;

		rc = cam_sync_util_update_parent_state(
			parent_row,
			status);
		if (rc) {
			CAM_ERR(CAM_SYNC, "Invalid parent state %d",
				parent_row->state);
			spin_unlock_bh(
				&sync_dev->row_spinlocks[parent_info->sync_id]);
			kfree(parent_info);
			continue;
		}

		if (!parent_row->remaining)
			cam_sync_util_dispatch_signaled_cb(
				parent_info->sync_id, parent_row->state);

		spin_unlock_bh(&sync_dev->row_spinlocks[parent_info->sync_id]);
		list_del_init(&parent_info->list);
		kfree(parent_info);
	}

	return 0;
}

int cam_sync_merge(int32_t *sync_obj, uint32_t num_objs, int32_t *merged_obj)
{
	int rc;
	long idx = 0;
	bool bit;
	int i = 0;

	if (!sync_obj || !merged_obj) {
		CAM_ERR(CAM_SYNC, "Invalid pointer(s)");
		return -EINVAL;
	}

	if (num_objs <= 1) {
		CAM_ERR(CAM_SYNC, "Single object merge is not allowed");
		return -EINVAL;
	}

<<<<<<< HEAD
=======
	if (cam_common_util_remove_duplicate_arr(sync_obj, num_objs)
		!= num_objs) {
		CAM_ERR(CAM_SYNC, "The obj list has duplicate fence");
		return -EINVAL;
	}

	for (i = 0; i < num_objs; i++) {
		rc = cam_sync_check_valid(sync_obj[i]);
		if (rc) {
			CAM_ERR(CAM_SYNC, "Sync_obj[%d] %d valid check fail",
				i, sync_obj[i]);
			return rc;
		}
	}

>>>>>>> 6a58381f
	do {
		idx = find_first_zero_bit(sync_dev->bitmap, CAM_SYNC_MAX_OBJS);
		if (idx >= CAM_SYNC_MAX_OBJS)
			return -ENOMEM;
		bit = test_and_set_bit(idx, sync_dev->bitmap);
	} while (bit);

	spin_lock_bh(&sync_dev->row_spinlocks[idx]);
	rc = cam_sync_init_group_object(sync_dev->sync_table,
		idx, sync_obj,
		num_objs);
	if (rc < 0) {
		CAM_ERR(CAM_SYNC, "Error: Unable to init row at idx = %ld",
			idx);
		clear_bit(idx, sync_dev->bitmap);
		spin_unlock_bh(&sync_dev->row_spinlocks[idx]);
		return -EINVAL;
	}
	CAM_DBG(CAM_SYNC, "Init row at idx:%ld to merge objects", idx);
	*merged_obj = idx;
	spin_unlock_bh(&sync_dev->row_spinlocks[idx]);

	return 0;
}

int cam_sync_destroy(int32_t sync_obj)
{
	CAM_DBG(CAM_SYNC, "sync_obj: %i", sync_obj);
	return cam_sync_deinit_object(sync_dev->sync_table, sync_obj);
}

int cam_sync_check_valid(int32_t sync_obj)
{
	struct sync_table_row *row = NULL;

	if (sync_obj >= CAM_SYNC_MAX_OBJS || sync_obj <= 0)
		return -EINVAL;

	row = sync_dev->sync_table + sync_obj;

	if (!test_bit(sync_obj, sync_dev->bitmap)) {
		CAM_ERR(CAM_SYNC, "Error: Released sync obj received %d",
			sync_obj);
		return -EINVAL;
	}

	if (row->state == CAM_SYNC_STATE_INVALID) {
		CAM_ERR(CAM_SYNC,
			"Error: accessing an uninitialized sync obj = %d",
			sync_obj);
		return -EINVAL;
	}

	return 0;
}

int cam_sync_wait(int32_t sync_obj, uint64_t timeout_ms)
{
	unsigned long timeleft;
	int rc = -EINVAL;
	struct sync_table_row *row = NULL;

	if (sync_obj >= CAM_SYNC_MAX_OBJS || sync_obj <= 0)
		return -EINVAL;

	row = sync_dev->sync_table + sync_obj;

	if (row->state == CAM_SYNC_STATE_INVALID) {
		CAM_ERR(CAM_SYNC,
			"Error: accessing an uninitialized sync obj = %d",
			sync_obj);
		return -EINVAL;
	}

	timeleft = wait_for_completion_timeout(&row->signaled,
		msecs_to_jiffies(timeout_ms));

	if (!timeleft) {
		CAM_ERR(CAM_SYNC,
			"Error: timed out for sync obj = %d", sync_obj);
		rc = -ETIMEDOUT;
	} else {
		switch (row->state) {
		case CAM_SYNC_STATE_INVALID:
		case CAM_SYNC_STATE_ACTIVE:
		case CAM_SYNC_STATE_SIGNALED_ERROR:
			CAM_ERR(CAM_SYNC,
				"Error: Wait on invalid state = %d, obj = %d",
				row->state, sync_obj);
			rc = -EINVAL;
			break;
		case CAM_SYNC_STATE_SIGNALED_SUCCESS:
			rc = 0;
			break;
		default:
			rc = -EINVAL;
			break;
		}
	}

	return rc;
}

static int cam_sync_handle_create(struct cam_private_ioctl_arg *k_ioctl)
{
	struct cam_sync_info sync_create;
	int result;

	if (k_ioctl->size != sizeof(struct cam_sync_info))
		return -EINVAL;

	if (!k_ioctl->ioctl_ptr)
		return -EINVAL;

	if (copy_from_user(&sync_create,
		(void *)k_ioctl->ioctl_ptr,
		k_ioctl->size))
		return -EFAULT;

	result = cam_sync_create(&sync_create.sync_obj,
		sync_create.name);

	if (!result)
		if (copy_to_user((void *)k_ioctl->ioctl_ptr,
			&sync_create,
			k_ioctl->size))
			return -EFAULT;

	return result;
}

static int cam_sync_handle_signal(struct cam_private_ioctl_arg *k_ioctl)
{
	struct cam_sync_signal sync_signal;

	if (k_ioctl->size != sizeof(struct cam_sync_signal))
		return -EINVAL;

	if (!k_ioctl->ioctl_ptr)
		return -EINVAL;

	if (copy_from_user(&sync_signal,
		(void *)k_ioctl->ioctl_ptr,
		k_ioctl->size))
		return -EFAULT;

	return cam_sync_signal(sync_signal.sync_obj,
		sync_signal.sync_state);
}

static int cam_sync_handle_merge(struct cam_private_ioctl_arg *k_ioctl)
{
	struct cam_sync_merge sync_merge;
	uint32_t *sync_objs;
	uint32_t num_objs;
	uint32_t size;
	int result;

	if (k_ioctl->size != sizeof(struct cam_sync_merge))
		return -EINVAL;

	if (!k_ioctl->ioctl_ptr)
		return -EINVAL;

	if (copy_from_user(&sync_merge,
		(void *)k_ioctl->ioctl_ptr,
		k_ioctl->size))
		return -EFAULT;

	if (sync_merge.num_objs >= CAM_SYNC_MAX_OBJS)
		return -EINVAL;

	size = sizeof(uint32_t) * sync_merge.num_objs;
	sync_objs = kzalloc(size, GFP_ATOMIC);

	if (!sync_objs)
		return -ENOMEM;

	if (copy_from_user(sync_objs,
	(void *)sync_merge.sync_objs,
	sizeof(uint32_t) * sync_merge.num_objs)) {
		kfree(sync_objs);
		return -EFAULT;
	}

	num_objs = sync_merge.num_objs;

	result = cam_sync_merge(sync_objs,
		num_objs,
		&sync_merge.merged);

	if (!result)
		if (copy_to_user((void *)k_ioctl->ioctl_ptr,
			&sync_merge,
			k_ioctl->size)) {
			kfree(sync_objs);
			return -EFAULT;
	}

	kfree(sync_objs);

	return result;
}

static int cam_sync_handle_wait(struct cam_private_ioctl_arg *k_ioctl)
{
	struct cam_sync_wait sync_wait;

	if (k_ioctl->size != sizeof(struct cam_sync_wait))
		return -EINVAL;

	if (!k_ioctl->ioctl_ptr)
		return -EINVAL;

	if (copy_from_user(&sync_wait,
		(void *)k_ioctl->ioctl_ptr,
		k_ioctl->size))
		return -EFAULT;

	k_ioctl->result = cam_sync_wait(sync_wait.sync_obj,
		sync_wait.timeout_ms);

	return 0;
}

static int cam_sync_handle_destroy(struct cam_private_ioctl_arg *k_ioctl)
{
	struct cam_sync_info sync_create;

	if (k_ioctl->size != sizeof(struct cam_sync_info))
		return -EINVAL;

	if (!k_ioctl->ioctl_ptr)
		return -EINVAL;

	if (copy_from_user(&sync_create,
		(void *)k_ioctl->ioctl_ptr,
		k_ioctl->size))
		return -EFAULT;

	return cam_sync_destroy(sync_create.sync_obj);
}

static int cam_sync_handle_register_user_payload(
	struct cam_private_ioctl_arg *k_ioctl)
{
	struct cam_sync_userpayload_info userpayload_info;
	struct sync_user_payload *user_payload_kernel;
	struct sync_user_payload *user_payload_iter;
	struct sync_user_payload *temp_upayload_kernel;
	uint32_t sync_obj;
	struct sync_table_row *row = NULL;

	if (k_ioctl->size != sizeof(struct cam_sync_userpayload_info))
		return -EINVAL;

	if (!k_ioctl->ioctl_ptr)
		return -EINVAL;

	if (copy_from_user(&userpayload_info,
		(void *)k_ioctl->ioctl_ptr,
		k_ioctl->size))
		return -EFAULT;

	sync_obj = userpayload_info.sync_obj;
	if (sync_obj >= CAM_SYNC_MAX_OBJS || sync_obj <= 0)
		return -EINVAL;

	user_payload_kernel = kzalloc(sizeof(*user_payload_kernel), GFP_KERNEL);
	if (!user_payload_kernel)
		return -ENOMEM;

	memcpy(user_payload_kernel->payload_data,
		userpayload_info.payload,
		CAM_SYNC_PAYLOAD_WORDS * sizeof(__u64));

	spin_lock_bh(&sync_dev->row_spinlocks[sync_obj]);
	row =  sync_dev->sync_table + sync_obj;

	if (row->state == CAM_SYNC_STATE_INVALID) {
		CAM_ERR(CAM_SYNC,
			"Error: accessing an uninitialized sync obj = %d",
			sync_obj);
		spin_unlock_bh(&sync_dev->row_spinlocks[sync_obj]);
		kfree(user_payload_kernel);
		return -EINVAL;
	}

	if (row->state == CAM_SYNC_STATE_SIGNALED_SUCCESS ||
		row->state == CAM_SYNC_STATE_SIGNALED_ERROR) {

		cam_sync_util_send_v4l2_event(CAM_SYNC_V4L_EVENT_ID_CB_TRIG,
			sync_obj,
			row->state,
			user_payload_kernel->payload_data,
			CAM_SYNC_USER_PAYLOAD_SIZE * sizeof(__u64));

		spin_unlock_bh(&sync_dev->row_spinlocks[sync_obj]);
		kfree(user_payload_kernel);
		return 0;
	}

	list_for_each_entry_safe(user_payload_iter,
		temp_upayload_kernel,
		&row->user_payload_list,
		list) {
		if (user_payload_iter->payload_data[0] ==
				user_payload_kernel->payload_data[0] &&
			user_payload_iter->payload_data[1] ==
				user_payload_kernel->payload_data[1]) {

			spin_unlock_bh(&sync_dev->row_spinlocks[sync_obj]);
			kfree(user_payload_kernel);
			return -EALREADY;
		}
	}

	list_add_tail(&user_payload_kernel->list, &row->user_payload_list);
	spin_unlock_bh(&sync_dev->row_spinlocks[sync_obj]);
	return 0;
}

static int cam_sync_handle_deregister_user_payload(
	struct cam_private_ioctl_arg *k_ioctl)
{
	struct cam_sync_userpayload_info userpayload_info;
	struct sync_user_payload *user_payload_kernel, *temp;
	uint32_t sync_obj;
	struct sync_table_row *row = NULL;

	if (k_ioctl->size != sizeof(struct cam_sync_userpayload_info)) {
		CAM_ERR(CAM_SYNC, "Incorrect ioctl size");
		return -EINVAL;
	}

	if (!k_ioctl->ioctl_ptr) {
		CAM_ERR(CAM_SYNC, "Invalid embedded ioctl ptr");
		return -EINVAL;
	}

	if (copy_from_user(&userpayload_info,
		(void *)k_ioctl->ioctl_ptr,
		k_ioctl->size))
		return -EFAULT;

	sync_obj = userpayload_info.sync_obj;
	if (sync_obj >= CAM_SYNC_MAX_OBJS || sync_obj <= 0)
		return -EINVAL;

	spin_lock_bh(&sync_dev->row_spinlocks[sync_obj]);
	row =  sync_dev->sync_table + sync_obj;

	if (row->state == CAM_SYNC_STATE_INVALID) {
		CAM_ERR(CAM_SYNC,
			"Error: accessing an uninitialized sync obj = %d",
			sync_obj);
		spin_unlock_bh(&sync_dev->row_spinlocks[sync_obj]);
		return -EINVAL;
	}

	list_for_each_entry_safe(user_payload_kernel, temp,
				&row->user_payload_list, list) {
		if (user_payload_kernel->payload_data[0] ==
				userpayload_info.payload[0] &&
				user_payload_kernel->payload_data[1] ==
				userpayload_info.payload[1]) {
			list_del_init(&user_payload_kernel->list);
			kfree(user_payload_kernel);
		}
	}

	spin_unlock_bh(&sync_dev->row_spinlocks[sync_obj]);
	return 0;
}

static long cam_sync_dev_ioctl(struct file *filep, void *fh,
		bool valid_prio, unsigned int cmd, void *arg)
{
	int32_t rc;
	struct sync_device *sync_dev = video_drvdata(filep);
	struct cam_private_ioctl_arg k_ioctl;

	if (!sync_dev) {
		CAM_ERR(CAM_SYNC, "sync_dev NULL");
		return -EINVAL;
	}

	if (!arg)
		return -EINVAL;

	if (cmd != CAM_PRIVATE_IOCTL_CMD)
		return -ENOIOCTLCMD;

	k_ioctl = *(struct cam_private_ioctl_arg *)arg;

	switch (k_ioctl.id) {
	case CAM_SYNC_CREATE:
		rc = cam_sync_handle_create(&k_ioctl);
		break;
	case CAM_SYNC_DESTROY:
		rc = cam_sync_handle_destroy(&k_ioctl);
		break;
	case CAM_SYNC_REGISTER_PAYLOAD:
		rc = cam_sync_handle_register_user_payload(
			&k_ioctl);
		break;
	case CAM_SYNC_DEREGISTER_PAYLOAD:
		rc = cam_sync_handle_deregister_user_payload(
			&k_ioctl);
		break;
	case CAM_SYNC_SIGNAL:
		rc = cam_sync_handle_signal(&k_ioctl);
		break;
	case CAM_SYNC_MERGE:
		rc = cam_sync_handle_merge(&k_ioctl);
		break;
	case CAM_SYNC_WAIT:
		rc = cam_sync_handle_wait(&k_ioctl);
		((struct cam_private_ioctl_arg *)arg)->result =
			k_ioctl.result;
		break;
	default:
		rc = -ENOIOCTLCMD;
	}

	return rc;
}

static unsigned int cam_sync_poll(struct file *f,
	struct poll_table_struct *pll_table)
{
	int rc = 0;
	struct v4l2_fh *eventq = f->private_data;

	if (!eventq)
		return -EINVAL;

	poll_wait(f, &eventq->wait, pll_table);

	if (v4l2_event_pending(eventq))
		rc = POLLPRI;

	return rc;
}

static int cam_sync_open(struct file *filep)
{
	int rc;
	struct sync_device *sync_dev = video_drvdata(filep);

	if (!sync_dev) {
		CAM_ERR(CAM_SYNC, "Sync device NULL");
		return -ENODEV;
	}

	mutex_lock(&sync_dev->table_lock);
	if (sync_dev->open_cnt >= 1) {
		mutex_unlock(&sync_dev->table_lock);
		return -EALREADY;
	}

	rc = v4l2_fh_open(filep);
	if (!rc) {
		sync_dev->open_cnt++;
		spin_lock_bh(&sync_dev->cam_sync_eventq_lock);
		sync_dev->cam_sync_eventq = filep->private_data;
		spin_unlock_bh(&sync_dev->cam_sync_eventq_lock);
	} else {
		CAM_ERR(CAM_SYNC, "v4l2_fh_open failed : %d", rc);
	}
	mutex_unlock(&sync_dev->table_lock);

	return rc;
}

static int cam_sync_close(struct file *filep)
{
	int rc = 0;
	int i;
	struct sync_device *sync_dev = video_drvdata(filep);

	if (!sync_dev) {
		CAM_ERR(CAM_SYNC, "Sync device NULL");
		rc = -ENODEV;
		return rc;
	}
	mutex_lock(&sync_dev->table_lock);
	sync_dev->open_cnt--;
	if (!sync_dev->open_cnt) {
		for (i = 1; i < CAM_SYNC_MAX_OBJS; i++) {
			struct sync_table_row *row =
			sync_dev->sync_table + i;

			/*
			 * Signal all ACTIVE objects as ERR, but we don't
			 * care about the return status here apart from logging
			 * it.
			 */
			if (row->state == CAM_SYNC_STATE_ACTIVE) {
				rc = cam_sync_signal(i,
					CAM_SYNC_STATE_SIGNALED_ERROR);
				if (rc < 0)
					CAM_ERR(CAM_SYNC,
					  "Cleanup signal fail idx:%d\n",
					  i);
			}
		}

		/*
		 * Flush the work queue to wait for pending signal callbacks to
		 * finish
		 */
		flush_workqueue(sync_dev->work_queue);

		/*
		 * Now that all callbacks worker threads have finished,
		 * destroy the sync objects
		 */
		for (i = 1; i < CAM_SYNC_MAX_OBJS; i++) {
			struct sync_table_row *row =
			sync_dev->sync_table + i;

			if (row->state != CAM_SYNC_STATE_INVALID) {
				rc = cam_sync_destroy(i);
				if (rc < 0)
					CAM_ERR(CAM_SYNC,
					  "Cleanup destroy fail:idx:%d\n",
					  i);
			}
		}
	}
	mutex_unlock(&sync_dev->table_lock);
	spin_lock_bh(&sync_dev->cam_sync_eventq_lock);
	sync_dev->cam_sync_eventq = NULL;
	spin_unlock_bh(&sync_dev->cam_sync_eventq_lock);
	v4l2_fh_release(filep);

	return rc;
}

int cam_sync_subscribe_event(struct v4l2_fh *fh,
		const struct v4l2_event_subscription *sub)
{
	return v4l2_event_subscribe(fh, sub, CAM_SYNC_MAX_V4L2_EVENTS, NULL);
}

int cam_sync_unsubscribe_event(struct v4l2_fh *fh,
		const struct v4l2_event_subscription *sub)
{
	return v4l2_event_unsubscribe(fh, sub);
}

static const struct v4l2_ioctl_ops g_cam_sync_ioctl_ops = {
	.vidioc_subscribe_event = cam_sync_subscribe_event,
	.vidioc_unsubscribe_event = cam_sync_unsubscribe_event,
	.vidioc_default = cam_sync_dev_ioctl,
};

static struct v4l2_file_operations cam_sync_v4l2_fops = {
	.owner = THIS_MODULE,
	.open  = cam_sync_open,
	.release = cam_sync_close,
	.poll = cam_sync_poll,
	.unlocked_ioctl   = video_ioctl2,
#ifdef CONFIG_COMPAT
	.compat_ioctl32 = video_ioctl2,
#endif
};

#if defined(CONFIG_MEDIA_CONTROLLER)
static int cam_sync_media_controller_init(struct sync_device *sync_dev,
	struct platform_device *pdev)
{
	int rc;

	sync_dev->v4l2_dev.mdev = kzalloc(sizeof(struct media_device),
		GFP_KERNEL);
	if (!sync_dev->v4l2_dev.mdev)
		return -ENOMEM;

	media_device_init(sync_dev->v4l2_dev.mdev);
	strlcpy(sync_dev->v4l2_dev.mdev->model, CAM_SYNC_DEVICE_NAME,
			sizeof(sync_dev->v4l2_dev.mdev->model));
	sync_dev->v4l2_dev.mdev->dev = &(pdev->dev);

	rc = media_device_register(sync_dev->v4l2_dev.mdev);
	if (rc < 0)
		goto register_fail;

	rc = media_entity_pads_init(&sync_dev->vdev->entity, 0, NULL);
	if (rc < 0)
		goto entity_fail;

	return 0;

entity_fail:
	media_device_unregister(sync_dev->v4l2_dev.mdev);
register_fail:
	media_device_cleanup(sync_dev->v4l2_dev.mdev);
	return rc;
}

static void cam_sync_media_controller_cleanup(struct sync_device *sync_dev)
{
	media_entity_cleanup(&sync_dev->vdev->entity);
	media_device_unregister(sync_dev->v4l2_dev.mdev);
	media_device_cleanup(sync_dev->v4l2_dev.mdev);
	kfree(sync_dev->v4l2_dev.mdev);
}

static void cam_sync_init_entity(struct sync_device *sync_dev)
{
	sync_dev->vdev->entity.function = CAM_SYNC_DEVICE_TYPE;
	sync_dev->vdev->entity.name =
				video_device_node_name(sync_dev->vdev);
}
#else
static int cam_sync_media_controller_init(struct sync_device *sync_dev,
	struct platform_device *pdev)
{
	return 0;
}

static void cam_sync_media_controller_cleanup(struct sync_device *sync_dev)
{
}

static void cam_sync_init_entity(struct sync_device *sync_dev)
{
}
#endif

static int cam_sync_create_debugfs(void)
{
	sync_dev->dentry = debugfs_create_dir("camera_sync", NULL);

	if (!sync_dev->dentry) {
		CAM_ERR(CAM_SYNC, "Failed to create sync dir");
		return -ENOMEM;
	}

	if (!debugfs_create_bool("trigger_cb_without_switch",
		0644, sync_dev->dentry,
		&trigger_cb_without_switch)) {
		CAM_ERR(CAM_SYNC,
			"failed to create trigger_cb_without_switch entry");
		return -ENOMEM;
	}

	return 0;
}

static int cam_sync_probe(struct platform_device *pdev)
{
	int rc;
	int idx;

	sync_dev = kzalloc(sizeof(*sync_dev), GFP_KERNEL);
	if (!sync_dev)
		return -ENOMEM;

	mutex_init(&sync_dev->table_lock);
	spin_lock_init(&sync_dev->cam_sync_eventq_lock);

	for (idx = 0; idx < CAM_SYNC_MAX_OBJS; idx++)
		spin_lock_init(&sync_dev->row_spinlocks[idx]);

	sync_dev->vdev = video_device_alloc();
	if (!sync_dev->vdev) {
		rc = -ENOMEM;
		goto vdev_fail;
	}

	rc = cam_sync_media_controller_init(sync_dev, pdev);
	if (rc < 0)
		goto mcinit_fail;

	sync_dev->vdev->v4l2_dev = &sync_dev->v4l2_dev;

	rc = v4l2_device_register(&(pdev->dev), sync_dev->vdev->v4l2_dev);
	if (rc < 0)
		goto register_fail;

	strlcpy(sync_dev->vdev->name, CAM_SYNC_NAME,
				sizeof(sync_dev->vdev->name));
	sync_dev->vdev->release  = video_device_release;
	sync_dev->vdev->fops     = &cam_sync_v4l2_fops;
	sync_dev->vdev->ioctl_ops = &g_cam_sync_ioctl_ops;
	sync_dev->vdev->minor     = -1;
	sync_dev->vdev->vfl_type  = VFL_TYPE_GRABBER;
	rc = video_register_device(sync_dev->vdev,
		VFL_TYPE_GRABBER, -1);
	if (rc < 0)
		goto v4l2_fail;

	cam_sync_init_entity(sync_dev);
	video_set_drvdata(sync_dev->vdev, sync_dev);
	memset(&sync_dev->sync_table, 0, sizeof(sync_dev->sync_table));
	memset(&sync_dev->bitmap, 0, sizeof(sync_dev->bitmap));
	bitmap_zero(sync_dev->bitmap, CAM_SYNC_MAX_OBJS);

	/*
	 * We treat zero as invalid handle, so we will keep the 0th bit set
	 * always
	 */
	set_bit(0, sync_dev->bitmap);

	sync_dev->work_queue = alloc_workqueue(CAM_SYNC_WORKQUEUE_NAME,
		WQ_HIGHPRI | WQ_UNBOUND, 1);

	if (!sync_dev->work_queue) {
		CAM_ERR(CAM_SYNC,
			"Error: high priority work queue creation failed");
		rc = -ENOMEM;
		goto v4l2_fail;
	}

	trigger_cb_without_switch = false;
	cam_sync_create_debugfs();

	return rc;

v4l2_fail:
	v4l2_device_unregister(sync_dev->vdev->v4l2_dev);
register_fail:
	cam_sync_media_controller_cleanup(sync_dev);
mcinit_fail:
	video_device_release(sync_dev->vdev);
vdev_fail:
	mutex_destroy(&sync_dev->table_lock);
	kfree(sync_dev);
	return rc;
}

static int cam_sync_remove(struct platform_device *pdev)
{
	v4l2_device_unregister(sync_dev->vdev->v4l2_dev);
	cam_sync_media_controller_cleanup(sync_dev);
	video_device_release(sync_dev->vdev);
	debugfs_remove_recursive(sync_dev->dentry);
	sync_dev->dentry = NULL;
	kfree(sync_dev);
	sync_dev = NULL;

	return 0;
}

static struct platform_device cam_sync_device = {
	.name = "cam_sync",
	.id = -1,
};

static struct platform_driver cam_sync_driver = {
	.probe = cam_sync_probe,
	.remove = cam_sync_remove,
	.driver = {
		.name = "cam_sync",
		.owner = THIS_MODULE,
		.suppress_bind_attrs = true,
	},
};

static int __init cam_sync_init(void)
{
	int rc;

	rc = platform_device_register(&cam_sync_device);
	if (rc)
		return -ENODEV;

	return platform_driver_register(&cam_sync_driver);
}

static void __exit cam_sync_exit(void)
{
	int idx;

	for (idx = 0; idx < CAM_SYNC_MAX_OBJS; idx++)
		spin_lock_init(&sync_dev->row_spinlocks[idx]);
	platform_driver_unregister(&cam_sync_driver);
	platform_device_unregister(&cam_sync_device);
	kfree(sync_dev);
}

module_init(cam_sync_init);
module_exit(cam_sync_exit);
MODULE_DESCRIPTION("Camera sync driver");
MODULE_LICENSE("GPL v2");<|MERGE_RESOLUTION|>--- conflicted
+++ resolved
@@ -285,8 +285,6 @@
 		return -EINVAL;
 	}
 
-<<<<<<< HEAD
-=======
 	if (cam_common_util_remove_duplicate_arr(sync_obj, num_objs)
 		!= num_objs) {
 		CAM_ERR(CAM_SYNC, "The obj list has duplicate fence");
@@ -302,7 +300,6 @@
 		}
 	}
 
->>>>>>> 6a58381f
 	do {
 		idx = find_first_zero_bit(sync_dev->bitmap, CAM_SYNC_MAX_OBJS);
 		if (idx >= CAM_SYNC_MAX_OBJS)
