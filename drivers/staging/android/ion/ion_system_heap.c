--- conflicted
+++ resolved
@@ -884,11 +884,7 @@
 	if (align > (PAGE_SIZE << order))
 		return -EINVAL;
 
-<<<<<<< HEAD
-	page = alloc_pages(low_order_gfp_flags | __GFP_ZERO, order);
-=======
-	page = alloc_pages(low_order_gfp_flags | __GFP_NOWARN, order);
->>>>>>> a9d02737
+	page = alloc_pages(low_order_gfp_flags | __GFP_ZERO | __GFP_NOWARN, order);
 	if (!page)
 		return -ENOMEM;
 
