--- conflicted
+++ resolved
@@ -789,12 +789,7 @@
 					struct ion_page_pool **pools)
 {
 	int i;
-<<<<<<< HEAD
 	for (i = 0; i < num_orders; i++) {
-=======
-
-	for (i = 0; i < NUM_ORDERS; i++) {
->>>>>>> 429c144a
 		struct ion_page_pool *pool;
 		gfp_t gfp_flags = low_order_gfp_flags;
 
