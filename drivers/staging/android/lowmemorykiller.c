--- conflicted
+++ resolved
@@ -127,24 +127,7 @@
 	struct lmk_event *events;
 	struct lmk_event *event;
 	int res;
-<<<<<<< HEAD
 	char taskname[MAX_TASKNAME];
-=======
-	long rss_in_pages = -1;
-	char taskname[MAX_TASKNAME];
-	struct mm_struct *mm = get_task_mm(selected);
->>>>>>> 476e7ea6
-
-	res = get_cmdline(selected, taskname, MAX_TASKNAME - 1);
-
-	/* No valid process name means this is definitely not associated with a
-	 * userspace activity.
-	 */
-
-	if (res <= 0 || res >= MAX_TASKNAME)
-		return;
-
-	taskname[res] = '\0';
 
 	res = get_cmdline(selected, taskname, MAX_TASKNAME - 1);
 
@@ -798,7 +781,6 @@
 
 		lowmem_deathpending_timeout = jiffies + HZ;
 		rem += selected_tasksize;
-<<<<<<< HEAD
 		rcu_read_unlock();
 		get_task_struct(selected);
 		/* give the system time to free up the memory */
@@ -809,26 +791,17 @@
 	} else {
 		trace_almk_shrink(1, ret, other_free, other_file, 0);
 		rcu_read_unlock();
-=======
->>>>>>> 476e7ea6
 	}
 
 	lowmem_print(4, "lowmem_scan %lu, %x, return %lu\n",
 		     sc->nr_to_scan, sc->gfp_mask, rem);
-<<<<<<< HEAD
 	mutex_unlock(&scan_mutex);
 
 	if (selected) {
 		handle_lmk_event(selected, selected_tasksize, min_score_adj);
 		put_task_struct(selected);
 	}
-=======
-	rcu_read_unlock();
-
-	if (selected)
-		handle_lmk_event(selected, min_score_adj);
-
->>>>>>> 476e7ea6
+
 	return rem;
 }
 
