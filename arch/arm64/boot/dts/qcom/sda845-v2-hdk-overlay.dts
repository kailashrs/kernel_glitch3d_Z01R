--- conflicted
+++ resolved
@@ -53,11 +53,8 @@
 &pmi8998_wled {
 	status = "okay";
 	qcom,led-strings-list = [01 02];
-<<<<<<< HEAD
-=======
 };
 
 &mdss_mdp {
 	connectors = <&sde_rscc &sde_wb &sde_dp>;
->>>>>>> 38ef2dbc
 };