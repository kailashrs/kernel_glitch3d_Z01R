--- conflicted
+++ resolved
@@ -140,11 +140,6 @@
 	status = "disabled";
 };
 
-<<<<<<< HEAD
-&ssc_sensors {
-	status = "disabled";
-};
-=======
 &tlmm {
 	cam_sensor_tof_active: cam_sensor_tof_active {
 		/* RESET*/
@@ -328,5 +323,4 @@
 			};
 		};
 	};
-};
->>>>>>> 9799cdc2
+};