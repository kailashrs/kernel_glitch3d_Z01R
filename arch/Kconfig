#
# General architecture dependent options
#

config OPROFILE
	tristate "OProfile system profiling (EXPERIMENTAL)"
	depends on PROFILING
	depends on HAVE_OPROFILE
	depends on TRACING_SUPPORT
	select TRACING
	select RING_BUFFER
	select RING_BUFFER_ALLOW_SWAP
	help
	  OProfile is a profiling system capable of profiling the
	  whole system, include the kernel, kernel modules, libraries,
	  and applications.

	  If unsure, say N.

config OPROFILE_IBS
	bool "OProfile AMD IBS support (EXPERIMENTAL)"
	default n
	depends on OPROFILE && SMP && X86
	help
          Instruction-Based Sampling (IBS) is a new profiling
          technique that provides rich, precise program performance
          information. IBS is introduced by AMD Family10h processors
          (AMD Opteron Quad-Core processor "Barcelona") to overcome
          the limitations of conventional performance counter
          sampling.

	  If unsure, say N.

config OPROFILE_EVENT_MULTIPLEX
	bool "OProfile multiplexing support (EXPERIMENTAL)"
	default n
	depends on OPROFILE && X86
	help
	  The number of hardware counters is limited. The multiplexing
	  feature enables OProfile to gather more events than counters
	  are provided by the hardware. This is realized by switching
	  between events at an user specified time interval.

	  If unsure, say N.

config HAVE_OPROFILE
	bool

config KPROBES
	bool "Kprobes"
	depends on KALLSYMS && MODULES
	depends on HAVE_KPROBES
	help
	  Kprobes allows you to trap at almost any kernel address and
	  execute a callback function.  register_kprobe() establishes
	  a probepoint and specifies the callback.  Kprobes is useful
	  for kernel debugging, non-intrusive instrumentation and testing.
	  If in doubt, say "N".

config HAVE_EFFICIENT_UNALIGNED_ACCESS
	bool
	help
	  Some architectures are unable to perform unaligned accesses
	  without the use of get_unaligned/put_unaligned. Others are
	  unable to perform such accesses efficiently (e.g. trap on
	  unaligned access and require fixing it up in the exception
	  handler.)

	  This symbol should be selected by an architecture if it can
	  perform unaligned accesses efficiently to allow different
	  code paths to be selected for these cases. Some network
	  drivers, for example, could opt to not fix up alignment
	  problems with received packets if doing so would not help
	  much.

	  See Documentation/unaligned-memory-access.txt for more
	  information on the topic of unaligned memory accesses.

config HAVE_SYSCALL_WRAPPERS
	bool

config KRETPROBES
	def_bool y
	depends on KPROBES && HAVE_KRETPROBES

config USER_RETURN_NOTIFIER
	bool
	depends on HAVE_USER_RETURN_NOTIFIER
	help
	  Provide a kernel-internal notification when a cpu is about to
	  switch to user mode.

config HAVE_IOREMAP_PROT
	bool

config HAVE_KPROBES
	bool

config HAVE_KRETPROBES
	bool

#
# An arch should select this if it provides all these things:
#
#	task_pt_regs()		in asm/processor.h or asm/ptrace.h
#	arch_has_single_step()	if there is hardware single-step support
#	arch_has_block_step()	if there is hardware block-step support
#	asm/syscall.h		supplying asm-generic/syscall.h interface
#	linux/regset.h		user_regset interfaces
#	CORE_DUMP_USE_REGSET	#define'd in linux/elf.h
#	TIF_SYSCALL_TRACE	calls tracehook_report_syscall_{entry,exit}
#	TIF_NOTIFY_RESUME	calls tracehook_notify_resume()
#	signal delivery		calls tracehook_signal_handler()
#
config HAVE_ARCH_TRACEHOOK
	bool

config HAVE_DMA_ATTRS
	bool

config USE_GENERIC_SMP_HELPERS
	bool

config HAVE_CLK
	bool
	help
	  The <linux/clk.h> calls support software clock gating and
	  thus are a key power management tool on many systems.

config HAVE_DMA_API_DEBUG
	bool

config HAVE_DEFAULT_NO_SPIN_MUTEXES
	bool

<<<<<<< HEAD
config HAVE_HW_BREAKPOINT
	bool
	depends on HAVE_PERF_EVENTS
	select ANON_INODES
	select PERF_EVENTS

=======
config HAVE_USER_RETURN_NOTIFIER
	bool
>>>>>>> d5696725

source "kernel/gcov/Kconfig"<|MERGE_RESOLUTION|>--- conflicted
+++ resolved
@@ -133,16 +133,13 @@
 config HAVE_DEFAULT_NO_SPIN_MUTEXES
 	bool
 
-<<<<<<< HEAD
 config HAVE_HW_BREAKPOINT
 	bool
 	depends on HAVE_PERF_EVENTS
 	select ANON_INODES
 	select PERF_EVENTS
 
-=======
 config HAVE_USER_RETURN_NOTIFIER
 	bool
->>>>>>> d5696725
 
 source "kernel/gcov/Kconfig"