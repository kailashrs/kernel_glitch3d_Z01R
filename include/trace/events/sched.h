#undef TRACE_SYSTEM
#define TRACE_SYSTEM sched

#if !defined(_TRACE_SCHED_H) || defined(TRACE_HEADER_MULTI_READ)
#define _TRACE_SCHED_H

#include <linux/sched.h>
#include <linux/tracepoint.h>
#include <linux/binfmts.h>

struct rq;

/*
 * Tracepoint for calling kthread_stop, performed to end a kthread:
 */
TRACE_EVENT(sched_kthread_stop,

	TP_PROTO(struct task_struct *t),

	TP_ARGS(t),

	TP_STRUCT__entry(
		__array(	char,	comm,	TASK_COMM_LEN	)
		__field(	pid_t,	pid			)
	),

	TP_fast_assign(
		memcpy(__entry->comm, t->comm, TASK_COMM_LEN);
		__entry->pid	= t->pid;
	),

	TP_printk("comm=%s pid=%d", __entry->comm, __entry->pid)
);

/*
 * Tracepoint for the return value of the kthread stopping:
 */
TRACE_EVENT(sched_kthread_stop_ret,

	TP_PROTO(int ret),

	TP_ARGS(ret),

	TP_STRUCT__entry(
		__field(	int,	ret	)
	),

	TP_fast_assign(
		__entry->ret	= ret;
	),

	TP_printk("ret=%d", __entry->ret)
);

/*
 * Tracepoint for task enqueue/dequeue:
 */
TRACE_EVENT(sched_enq_deq_task,

	TP_PROTO(struct task_struct *p, bool enqueue, unsigned int cpus_allowed),

	TP_ARGS(p, enqueue, cpus_allowed),

	TP_STRUCT__entry(
		__array(	char,	comm,	TASK_COMM_LEN	)
		__field(	pid_t,	pid			)
		__field(	int,	prio			)
		__field(	int,	cpu			)
		__field(	bool,	enqueue			)
		__field(unsigned int,	nr_running		)
		__field(unsigned long,	cpu_load		)
		__field(unsigned int,	rt_nr_running		)
		__field(unsigned int,	cpus_allowed		)
#ifdef CONFIG_SCHED_HMP
		__field(unsigned int,	demand			)
		__field(unsigned int,	pred_demand		)
#endif
	),

	TP_fast_assign(
		memcpy(__entry->comm, p->comm, TASK_COMM_LEN);
		__entry->pid		= p->pid;
		__entry->prio		= p->prio;
		__entry->cpu		= task_cpu(p);
		__entry->enqueue	= enqueue;
		__entry->nr_running	= task_rq(p)->nr_running;
		__entry->cpu_load	= task_rq(p)->cpu_load[0];
		__entry->rt_nr_running	= task_rq(p)->rt.rt_nr_running;
		__entry->cpus_allowed	= cpus_allowed;
#ifdef CONFIG_SCHED_HMP
		__entry->demand		= p->ravg.demand;
		__entry->pred_demand	= p->ravg.pred_demand;
#endif
	),

	TP_printk("cpu=%d %s comm=%s pid=%d prio=%d nr_running=%u cpu_load=%lu rt_nr_running=%u affine=%x"
#ifdef CONFIG_SCHED_HMP
		 " demand=%u pred_demand=%u"
#endif
			, __entry->cpu,
			__entry->enqueue ? "enqueue" : "dequeue",
			__entry->comm, __entry->pid,
			__entry->prio, __entry->nr_running,
			__entry->cpu_load, __entry->rt_nr_running, __entry->cpus_allowed
#ifdef CONFIG_SCHED_HMP
			, __entry->demand, __entry->pred_demand
#endif
			)
);

#ifdef CONFIG_SCHED_HMP

struct group_cpu_time;
struct migration_sum_data;
extern const char *task_event_names[];
extern const char *migrate_type_names[];

TRACE_EVENT(sched_task_load,

	TP_PROTO(struct task_struct *p, bool boost, int reason,
		 bool sync, bool need_idle, u32 flags, int best_cpu),

	TP_ARGS(p, boost, reason, sync, need_idle, flags, best_cpu),

	TP_STRUCT__entry(
		__array(	char,	comm,	TASK_COMM_LEN	)
		__field(	pid_t,	pid			)
		__field(unsigned int,	demand			)
		__field(	bool,	boost			)
		__field(	int,	reason			)
		__field(	bool,	sync			)
		__field(	bool,	need_idle		)
		__field(	u32,	flags			)
		__field(	int,	best_cpu		)
		__field(	u64,	latency			)
		__field(	int,	grp_id			)
		__field(	u64,	avg_burst		)
		__field(	u64,	avg_sleep		)
	),

	TP_fast_assign(
		memcpy(__entry->comm, p->comm, TASK_COMM_LEN);
		__entry->pid		= p->pid;
		__entry->demand		= p->ravg.demand;
		__entry->boost		= boost;
		__entry->reason		= reason;
		__entry->sync		= sync;
		__entry->need_idle	= need_idle;
		__entry->flags		= flags;
		__entry->best_cpu	= best_cpu;
		__entry->latency	= p->state == TASK_WAKING ?
						      sched_ktime_clock() -
						      p->ravg.mark_start : 0;
		__entry->grp_id		= p->grp ? p->grp->id : 0;
		__entry->avg_burst	= p->ravg.avg_burst;
		__entry->avg_sleep	= p->ravg.avg_sleep_time;
	),

	TP_printk("%d (%s): demand=%u boost=%d reason=%d sync=%d need_idle=%d flags=%x grp=%d best_cpu=%d latency=%llu avg_burst=%llu avg_sleep=%llu",
		__entry->pid, __entry->comm, __entry->demand,
		__entry->boost, __entry->reason, __entry->sync,
		__entry->need_idle, __entry->flags, __entry->grp_id,
		__entry->best_cpu, __entry->latency, __entry->avg_burst,
		__entry->avg_sleep)
);

TRACE_EVENT(sched_set_preferred_cluster,

	TP_PROTO(struct related_thread_group *grp, u64 total_demand),

	TP_ARGS(grp, total_demand),

	TP_STRUCT__entry(
		__field(	int,	id			)
		__field(	u64,	demand			)
		__field(	int,	cluster_first_cpu	)
		__array(	char,	comm,	TASK_COMM_LEN	)
		__field(	pid_t,	pid			)
		__field(unsigned int,	task_demand			)
	),

	TP_fast_assign(
		__entry->id			= grp->id;
		__entry->demand			= total_demand;
		__entry->cluster_first_cpu	= grp->preferred_cluster ?
							cluster_first_cpu(grp->preferred_cluster)
							: -1;
	),

	TP_printk("group_id %d total_demand %llu preferred_cluster_first_cpu %d",
			__entry->id, __entry->demand,
			__entry->cluster_first_cpu)
);

DECLARE_EVENT_CLASS(sched_cpu_load,

	TP_PROTO(struct rq *rq, int idle, u64 irqload, unsigned int power_cost, int temp),

	TP_ARGS(rq, idle, irqload, power_cost, temp),

	TP_STRUCT__entry(
		__field(unsigned int, cpu			)
		__field(unsigned int, idle			)
		__field(unsigned int, nr_running		)
		__field(unsigned int, nr_big_tasks		)
		__field(unsigned int, load_scale_factor		)
		__field(unsigned int, capacity			)
		__field(	 u64, cumulative_runnable_avg	)
		__field(	 u64, irqload			)
		__field(unsigned int, max_freq			)
		__field(unsigned int, power_cost		)
		__field(	 int, cstate			)
		__field(	 int, dstate			)
		__field(	 int, temp			)
	),

	TP_fast_assign(
		__entry->cpu			= rq->cpu;
		__entry->idle			= idle;
		__entry->nr_running		= rq->nr_running;
		__entry->nr_big_tasks		= rq->hmp_stats.nr_big_tasks;
		__entry->load_scale_factor	= cpu_load_scale_factor(rq->cpu);
		__entry->capacity		= cpu_capacity(rq->cpu);
		__entry->cumulative_runnable_avg = rq->hmp_stats.cumulative_runnable_avg;
		__entry->irqload		= irqload;
		__entry->max_freq		= cpu_max_freq(rq->cpu);
		__entry->power_cost		= power_cost;
		__entry->cstate			= rq->cstate;
		__entry->dstate			= rq->cluster->dstate;
		__entry->temp			= temp;
	),

	TP_printk("cpu %u idle %d nr_run %u nr_big %u lsf %u capacity %u cr_avg %llu irqload %llu fmax %u power_cost %u cstate %d dstate %d temp %d",
	__entry->cpu, __entry->idle, __entry->nr_running, __entry->nr_big_tasks,
	__entry->load_scale_factor, __entry->capacity,
	__entry->cumulative_runnable_avg, __entry->irqload,
	__entry->max_freq, __entry->power_cost, __entry->cstate,
	__entry->dstate, __entry->temp)
);

DEFINE_EVENT(sched_cpu_load, sched_cpu_load_wakeup,
	TP_PROTO(struct rq *rq, int idle, u64 irqload, unsigned int power_cost, int temp),
	TP_ARGS(rq, idle, irqload, power_cost, temp)
);

DEFINE_EVENT(sched_cpu_load, sched_cpu_load_lb,
	TP_PROTO(struct rq *rq, int idle, u64 irqload, unsigned int power_cost, int temp),
	TP_ARGS(rq, idle, irqload, power_cost, temp)
);

DEFINE_EVENT(sched_cpu_load, sched_cpu_load_cgroup,
	TP_PROTO(struct rq *rq, int idle, u64 irqload, unsigned int power_cost, int temp),
	TP_ARGS(rq, idle, irqload, power_cost, temp)
);

TRACE_EVENT(sched_set_boost,

	TP_PROTO(int type),

	TP_ARGS(type),

	TP_STRUCT__entry(
		__field(int, type			)
	),

	TP_fast_assign(
		__entry->type = type;
	),

	TP_printk("type %d", __entry->type)
);

#if defined(CREATE_TRACE_POINTS) && defined(CONFIG_SCHED_HMP)
static inline void __window_data(u32 *dst, u32 *src)
{
	if (src)
		memcpy(dst, src, nr_cpu_ids * sizeof(u32));
	else
		memset(dst, 0, nr_cpu_ids * sizeof(u32));
}

struct trace_seq;
const char *__window_print(struct trace_seq *p, const u32 *buf, int buf_len)
{
	int i;
	const char *ret = p->buffer + seq_buf_used(&p->seq);

	for (i = 0; i < buf_len; i++)
		trace_seq_printf(p, "%u ", buf[i]);

	trace_seq_putc(p, 0);

	return ret;
}

static inline s64 __rq_update_sum(struct rq *rq, bool curr, bool new)
{
	if (curr)
		if (new)
			return rq->nt_curr_runnable_sum;
		else
			return rq->curr_runnable_sum;
	else
		if (new)
			return rq->nt_prev_runnable_sum;
		else
			return rq->prev_runnable_sum;
}

static inline s64 __grp_update_sum(struct rq *rq, bool curr, bool new)
{
	if (curr)
		if (new)
			return rq->grp_time.nt_curr_runnable_sum;
		else
			return rq->grp_time.curr_runnable_sum;
	else
		if (new)
			return rq->grp_time.nt_prev_runnable_sum;
		else
			return rq->grp_time.prev_runnable_sum;
}

static inline s64
__get_update_sum(struct rq *rq, enum migrate_types migrate_type,
		 bool src, bool new, bool curr)
{
	switch (migrate_type) {
	case RQ_TO_GROUP:
		if (src)
			return __rq_update_sum(rq, curr, new);
		else
			return __grp_update_sum(rq, curr, new);
	case GROUP_TO_RQ:
		if (src)
			return __grp_update_sum(rq, curr, new);
		else
			return __rq_update_sum(rq, curr, new);
	default:
		WARN_ON_ONCE(1);
		return -1;
	}
}
#endif

TRACE_EVENT(sched_update_task_ravg,

	TP_PROTO(struct task_struct *p, struct rq *rq, enum task_event evt,
		 u64 wallclock, u64 irqtime, u64 cycles, u64 exec_time,
		 struct group_cpu_time *cpu_time),

	TP_ARGS(p, rq, evt, wallclock, irqtime, cycles, exec_time, cpu_time),

	TP_STRUCT__entry(
		__array(	char,	comm,   TASK_COMM_LEN	)
		__field(	pid_t,	pid			)
		__field(	pid_t,	cur_pid			)
		__field(unsigned int,	cur_freq		)
		__field(	u64,	wallclock		)
		__field(	u64,	mark_start		)
		__field(	u64,	delta_m			)
		__field(	u64,	win_start		)
		__field(	u64,	delta			)
		__field(	u64,	irqtime			)
		__field(enum task_event,	evt		)
		__field(unsigned int,	demand			)
		__field(unsigned int,	sum			)
		__field(	 int,	cpu			)
		__field(unsigned int,	pred_demand		)
		__field(	u64,	rq_cs			)
		__field(	u64,	rq_ps			)
		__field(	u64,	grp_cs			)
		__field(	u64,	grp_ps			)
		__field(	u64,	grp_nt_cs		)
		__field(	u64,	grp_nt_ps		)
		__field(	u32,	curr_window		)
		__field(	u32,	prev_window		)
		__dynamic_array(u32,	curr_sum, nr_cpu_ids	)
		__dynamic_array(u32,	prev_sum, nr_cpu_ids	)
		__field(	u64,	nt_cs			)
		__field(	u64,	nt_ps			)
		__field(	u32,	active_windows		)
		__field(	u8,	curr_top		)
		__field(	u8,	prev_top		)
	),

	TP_fast_assign(
		__entry->wallclock      = wallclock;
		__entry->win_start      = rq->window_start;
		__entry->delta          = (wallclock - rq->window_start);
		__entry->evt            = evt;
		__entry->cpu            = rq->cpu;
		__entry->cur_pid        = rq->curr->pid;
		__entry->cur_freq       = cpu_cycles_to_freq(cycles, exec_time);
		memcpy(__entry->comm, p->comm, TASK_COMM_LEN);
		__entry->pid            = p->pid;
		__entry->mark_start     = p->ravg.mark_start;
		__entry->delta_m        = (wallclock - p->ravg.mark_start);
		__entry->demand         = p->ravg.demand;
		__entry->sum            = p->ravg.sum;
		__entry->irqtime        = irqtime;
		__entry->pred_demand     = p->ravg.pred_demand;
		__entry->rq_cs          = rq->curr_runnable_sum;
		__entry->rq_ps          = rq->prev_runnable_sum;
		__entry->grp_cs = cpu_time ? cpu_time->curr_runnable_sum : 0;
		__entry->grp_ps = cpu_time ? cpu_time->prev_runnable_sum : 0;
		__entry->grp_nt_cs = cpu_time ? cpu_time->nt_curr_runnable_sum : 0;
		__entry->grp_nt_ps = cpu_time ? cpu_time->nt_prev_runnable_sum : 0;
		__entry->curr_window	= p->ravg.curr_window;
		__entry->prev_window	= p->ravg.prev_window;
		__window_data(__get_dynamic_array(curr_sum), p->ravg.curr_window_cpu);
		__window_data(__get_dynamic_array(prev_sum), p->ravg.prev_window_cpu);
		__entry->nt_cs		= rq->nt_curr_runnable_sum;
		__entry->nt_ps		= rq->nt_prev_runnable_sum;
		__entry->active_windows	= p->ravg.active_windows;
		__entry->curr_top	= rq->curr_top;
		__entry->prev_top	= rq->prev_top;
	),

	TP_printk("wc %llu ws %llu delta %llu event %s cpu %d cur_freq %u cur_pid %d task %d (%s) ms %llu delta %llu demand %u sum %u irqtime %llu pred_demand %u rq_cs %llu rq_ps %llu cur_window %u (%s) prev_window %u (%s) nt_cs %llu nt_ps %llu active_wins %u grp_cs %lld grp_ps %lld, grp_nt_cs %llu, grp_nt_ps: %llu curr_top %u prev_top %u",
		__entry->wallclock, __entry->win_start, __entry->delta,
		task_event_names[__entry->evt], __entry->cpu,
		__entry->cur_freq, __entry->cur_pid,
		__entry->pid, __entry->comm, __entry->mark_start,
		__entry->delta_m, __entry->demand,
		__entry->sum, __entry->irqtime, __entry->pred_demand,
		__entry->rq_cs, __entry->rq_ps, __entry->curr_window,
		__window_print(p, __get_dynamic_array(curr_sum), nr_cpu_ids),
		__entry->prev_window,
		__window_print(p, __get_dynamic_array(prev_sum), nr_cpu_ids),
		__entry->nt_cs, __entry->nt_ps,
		__entry->active_windows, __entry->grp_cs,
		__entry->grp_ps, __entry->grp_nt_cs, __entry->grp_nt_ps,
		__entry->curr_top, __entry->prev_top)
);

TRACE_EVENT(sched_get_task_cpu_cycles,

	TP_PROTO(int cpu, int event, u64 cycles, u64 exec_time),

	TP_ARGS(cpu, event, cycles, exec_time),

	TP_STRUCT__entry(
		__field(int,		cpu		)
		__field(int,		event		)
		__field(u64,		cycles		)
		__field(u64,		exec_time	)
		__field(u32,		freq		)
		__field(u32,		legacy_freq	)
	),

	TP_fast_assign(
		__entry->cpu		= cpu;
		__entry->event		= event;
		__entry->cycles		= cycles;
		__entry->exec_time	= exec_time;
		__entry->freq		= cpu_cycles_to_freq(cycles, exec_time);
		__entry->legacy_freq	= cpu_cur_freq(cpu);
	),

	TP_printk("cpu=%d event=%d cycles=%llu exec_time=%llu freq=%u legacy_freq=%u",
		  __entry->cpu, __entry->event, __entry->cycles,
		  __entry->exec_time, __entry->freq, __entry->legacy_freq)
);

TRACE_EVENT(sched_update_history,

	TP_PROTO(struct rq *rq, struct task_struct *p, u32 runtime, int samples,
			enum task_event evt),

	TP_ARGS(rq, p, runtime, samples, evt),

	TP_STRUCT__entry(
		__array(	char,	comm,   TASK_COMM_LEN	)
		__field(	pid_t,	pid			)
		__field(unsigned int,	runtime			)
		__field(	 int,	samples			)
		__field(enum task_event,	evt		)
		__field(unsigned int,	demand			)
		__field(unsigned int,	pred_demand		)
		__array(	 u32,	hist, RAVG_HIST_SIZE_MAX)
		__field(unsigned int,	nr_big_tasks		)
		__field(	 int,	cpu			)
	),

	TP_fast_assign(
		memcpy(__entry->comm, p->comm, TASK_COMM_LEN);
		__entry->pid            = p->pid;
		__entry->runtime        = runtime;
		__entry->samples        = samples;
		__entry->evt            = evt;
		__entry->demand         = p->ravg.demand;
		__entry->pred_demand     = p->ravg.pred_demand;
		memcpy(__entry->hist, p->ravg.sum_history,
					RAVG_HIST_SIZE_MAX * sizeof(u32));
		__entry->nr_big_tasks   = rq->hmp_stats.nr_big_tasks;
		__entry->cpu            = rq->cpu;
	),

	TP_printk("%d (%s): runtime %u samples %d event %s demand %u pred_demand %u"
		" (hist: %u %u %u %u %u) cpu %d nr_big %u",
		__entry->pid, __entry->comm,
		__entry->runtime, __entry->samples,
		task_event_names[__entry->evt],
		__entry->demand, __entry->pred_demand,
		__entry->hist[0], __entry->hist[1],
		__entry->hist[2], __entry->hist[3],
		__entry->hist[4], __entry->cpu, __entry->nr_big_tasks)
);

TRACE_EVENT(sched_reset_all_window_stats,

	TP_PROTO(u64 window_start, u64 window_size, u64 time_taken,
		int reason, unsigned int old_val, unsigned int new_val),

	TP_ARGS(window_start, window_size, time_taken,
		reason, old_val, new_val),

	TP_STRUCT__entry(
		__field(	u64,	window_start		)
		__field(	u64,	window_size		)
		__field(	u64,	time_taken		)
		__field(	int,	reason			)
		__field(unsigned int,	old_val			)
		__field(unsigned int,	new_val			)
	),

	TP_fast_assign(
		__entry->window_start = window_start;
		__entry->window_size = window_size;
		__entry->time_taken = time_taken;
		__entry->reason	= reason;
		__entry->old_val = old_val;
		__entry->new_val = new_val;
	),

	TP_printk("time_taken %llu window_start %llu window_size %llu reason %s old_val %u new_val %u",
		  __entry->time_taken, __entry->window_start,
		  __entry->window_size,
		  sched_window_reset_reasons[__entry->reason],
		  __entry->old_val, __entry->new_val)
);

TRACE_EVENT(sched_update_pred_demand,

	TP_PROTO(struct rq *rq, struct task_struct *p, u32 runtime, int pct,
		 unsigned int pred_demand),

	TP_ARGS(rq, p, runtime, pct, pred_demand),

	TP_STRUCT__entry(
		__array(	char,	comm,   TASK_COMM_LEN	)
		__field(       pid_t,	pid			)
		__field(unsigned int,	runtime			)
		__field(	 int,	pct			)
		__field(unsigned int,	pred_demand		)
		__array(	  u8,	bucket, NUM_BUSY_BUCKETS)
		__field(	 int,	cpu			)
	),

	TP_fast_assign(
		memcpy(__entry->comm, p->comm, TASK_COMM_LEN);
		__entry->pid            = p->pid;
		__entry->runtime        = runtime;
		__entry->pct            = pct;
		__entry->pred_demand     = pred_demand;
		memcpy(__entry->bucket, p->ravg.busy_buckets,
					NUM_BUSY_BUCKETS * sizeof(u8));
		__entry->cpu            = rq->cpu;
	),

	TP_printk("%d (%s): runtime %u pct %d cpu %d pred_demand %u (buckets: %u %u %u %u %u %u %u %u %u %u)",
		__entry->pid, __entry->comm,
		__entry->runtime, __entry->pct, __entry->cpu,
		__entry->pred_demand, __entry->bucket[0], __entry->bucket[1],
		__entry->bucket[2], __entry->bucket[3] ,__entry->bucket[4],
		__entry->bucket[5], __entry->bucket[6], __entry->bucket[7],
		__entry->bucket[8], __entry->bucket[9])
);

TRACE_EVENT(sched_migration_update_sum,

	TP_PROTO(struct task_struct *p, enum migrate_types migrate_type, struct rq *rq),

	TP_ARGS(p, migrate_type, rq),

	TP_STRUCT__entry(
		__field(int,		tcpu			)
		__field(int,		pid			)
		__field(enum migrate_types,	migrate_type	)
		__field(	s64,	src_cs			)
		__field(	s64,	src_ps			)
		__field(	s64,	dst_cs			)
		__field(	s64,	dst_ps			)
		__field(	s64,	src_nt_cs		)
		__field(	s64,	src_nt_ps		)
		__field(	s64,	dst_nt_cs		)
		__field(	s64,	dst_nt_ps		)
	),

	TP_fast_assign(
		__entry->tcpu		= task_cpu(p);
		__entry->pid		= p->pid;
		__entry->migrate_type	= migrate_type;
		__entry->src_cs		= __get_update_sum(rq, migrate_type,
							   true, false, true);
		__entry->src_ps		= __get_update_sum(rq, migrate_type,
							   true, false, false);
		__entry->dst_cs		= __get_update_sum(rq, migrate_type,
							   false, false, true);
		__entry->dst_ps		= __get_update_sum(rq, migrate_type,
							   false, false, false);
		__entry->src_nt_cs	= __get_update_sum(rq, migrate_type,
							   true, true, true);
		__entry->src_nt_ps	= __get_update_sum(rq, migrate_type,
							   true, true, false);
		__entry->dst_nt_cs	= __get_update_sum(rq, migrate_type,
							   false, true, true);
		__entry->dst_nt_ps	= __get_update_sum(rq, migrate_type,
							   false, true, false);
	),

	TP_printk("pid %d task_cpu %d migrate_type %s src_cs %llu src_ps %llu dst_cs %lld dst_ps %lld src_nt_cs %llu src_nt_ps %llu dst_nt_cs %lld dst_nt_ps %lld",
		__entry->pid, __entry->tcpu, migrate_type_names[__entry->migrate_type],
		__entry->src_cs, __entry->src_ps, __entry->dst_cs, __entry->dst_ps,
		__entry->src_nt_cs, __entry->src_nt_ps, __entry->dst_nt_cs, __entry->dst_nt_ps)
);

TRACE_EVENT(sched_get_busy,

	TP_PROTO(int cpu, u64 load, u64 nload, u64 pload, int early),

	TP_ARGS(cpu, load, nload, pload, early),

	TP_STRUCT__entry(
		__field(	int,	cpu			)
		__field(	u64,	load			)
		__field(	u64,	nload			)
		__field(	u64,	pload			)
		__field(	int,	early			)
	),

	TP_fast_assign(
		__entry->cpu		= cpu;
		__entry->load		= load;
		__entry->nload		= nload;
		__entry->pload		= pload;
		__entry->early		= early;
	),

	TP_printk("cpu %d load %lld new_task_load %lld predicted_load %lld early %d",
		__entry->cpu, __entry->load, __entry->nload,
		__entry->pload, __entry->early)
);

TRACE_EVENT(sched_freq_alert,

	TP_PROTO(int cpu, int pd_notif, int check_groups, struct rq *rq,
		u64 new_load),

	TP_ARGS(cpu, pd_notif, check_groups, rq, new_load),

	TP_STRUCT__entry(
		__field(	int,	cpu			)
		__field(	int,	pd_notif		)
		__field(	int,	check_groups		)
		__field(	u64,	old_busy_time		)
		__field(	u64,	ps			)
		__field(	u64,	new_load		)
		__field(	u64,	old_pred		)
		__field(	u64,	new_pred		)
	),

	TP_fast_assign(
		__entry->cpu		= cpu;
		__entry->pd_notif	= pd_notif;
		__entry->check_groups	= check_groups;
		__entry->old_busy_time	= rq->old_busy_time;
		__entry->ps		= rq->prev_runnable_sum;
		__entry->new_load	= new_load;
		__entry->old_pred	= rq->old_estimated_time;
		__entry->new_pred	= rq->hmp_stats.pred_demands_sum;
	),

	TP_printk("cpu %d pd_notif=%d check_groups %d old_busy_time=%llu prev_sum=%lld new_load=%llu old_pred=%llu new_pred=%llu",
		__entry->cpu, __entry->pd_notif, __entry->check_groups,
		__entry->old_busy_time, __entry->ps, __entry->new_load,
		__entry->old_pred, __entry->new_pred)
);

#endif	/* CONFIG_SCHED_HMP */

/*
 * Tracepoint for waking up a task:
 */
DECLARE_EVENT_CLASS(sched_wakeup_template,

	TP_PROTO(struct task_struct *p),

	TP_ARGS(__perf_task(p)),

	TP_STRUCT__entry(
		__array(	char,	comm,	TASK_COMM_LEN	)
		__field(	pid_t,	pid			)
		__field(	int,	prio			)
		__field(	int,	success			)
		__field(	int,	target_cpu		)
	),

	TP_fast_assign(
		memcpy(__entry->comm, p->comm, TASK_COMM_LEN);
		__entry->pid		= p->pid;
		__entry->prio		= p->prio;
		__entry->success	= 1; /* rudiment, kill when possible */
		__entry->target_cpu	= task_cpu(p);
	),

	TP_printk("comm=%s pid=%d prio=%d target_cpu=%03d",
		  __entry->comm, __entry->pid, __entry->prio,
		  __entry->target_cpu)
);

/*
 * Tracepoint called when waking a task; this tracepoint is guaranteed to be
 * called from the waking context.
 */
DEFINE_EVENT(sched_wakeup_template, sched_waking,
	     TP_PROTO(struct task_struct *p),
	     TP_ARGS(p));

/*
 * Tracepoint called when the task is actually woken; p->state == TASK_RUNNNG.
 * It it not always called from the waking context.
 */
DEFINE_EVENT(sched_wakeup_template, sched_wakeup,
	     TP_PROTO(struct task_struct *p),
	     TP_ARGS(p));

/*
 * Tracepoint for waking up a new task:
 */
DEFINE_EVENT(sched_wakeup_template, sched_wakeup_new,
	     TP_PROTO(struct task_struct *p),
	     TP_ARGS(p));

#ifdef CREATE_TRACE_POINTS
static inline long __trace_sched_switch_state(bool preempt, struct task_struct *p)
{
#ifdef CONFIG_SCHED_DEBUG
	BUG_ON(p != current);
#endif /* CONFIG_SCHED_DEBUG */

	/*
	 * Preemption ignores task state, therefore preempted tasks are always
	 * RUNNING (we will not have dequeued if state != RUNNING).
	 */
	return preempt ? TASK_RUNNING | TASK_STATE_MAX : p->state;
}
#endif /* CREATE_TRACE_POINTS */

/*
 * Tracepoint for task switches, performed by the scheduler:
 */
TRACE_EVENT(sched_switch,

	TP_PROTO(bool preempt,
		 struct task_struct *prev,
		 struct task_struct *next),

	TP_ARGS(preempt, prev, next),

	TP_STRUCT__entry(
		__array(	char,	prev_comm,	TASK_COMM_LEN	)
		__field(	pid_t,	prev_pid			)
		__field(	int,	prev_prio			)
		__field(	long,	prev_state			)
		__array(	char,	next_comm,	TASK_COMM_LEN	)
		__field(	pid_t,	next_pid			)
		__field(	int,	next_prio			)
	),

	TP_fast_assign(
		memcpy(__entry->next_comm, next->comm, TASK_COMM_LEN);
		__entry->prev_pid	= prev->pid;
		__entry->prev_prio	= prev->prio;
		__entry->prev_state	= __trace_sched_switch_state(preempt, prev);
		memcpy(__entry->prev_comm, prev->comm, TASK_COMM_LEN);
		__entry->next_pid	= next->pid;
		__entry->next_prio	= next->prio;
	),

	TP_printk("prev_comm=%s prev_pid=%d prev_prio=%d prev_state=%s%s ==> next_comm=%s next_pid=%d next_prio=%d",
		__entry->prev_comm, __entry->prev_pid, __entry->prev_prio,
		__entry->prev_state & (TASK_STATE_MAX-1) ?
		  __print_flags(__entry->prev_state & (TASK_STATE_MAX-1), "|",
				{ 1, "S"} , { 2, "D" }, { 4, "T" }, { 8, "t" },
				{ 16, "Z" }, { 32, "X" }, { 64, "x" },
				{ 128, "K" }, { 256, "W" }, { 512, "P" },
				{ 1024, "N" }) : "R",
		__entry->prev_state & TASK_STATE_MAX ? "+" : "",
		__entry->next_comm, __entry->next_pid, __entry->next_prio)
);

/*
 * Tracepoint for a task being migrated:
 */
TRACE_EVENT(sched_migrate_task,

	TP_PROTO(struct task_struct *p, int dest_cpu, unsigned int load),

	TP_ARGS(p, dest_cpu, load),

	TP_STRUCT__entry(
		__array(	char,	comm,	TASK_COMM_LEN	)
		__field(	pid_t,	pid			)
		__field(	int,	prio			)
		__field(unsigned int,	load			)
		__field(	int,	orig_cpu		)
		__field(	int,	dest_cpu		)
	),

	TP_fast_assign(
		memcpy(__entry->comm, p->comm, TASK_COMM_LEN);
		__entry->pid		= p->pid;
		__entry->prio		= p->prio;
		__entry->load		= load;
		__entry->orig_cpu	= task_cpu(p);
		__entry->dest_cpu	= dest_cpu;
	),

	TP_printk("comm=%s pid=%d prio=%d load=%d orig_cpu=%d dest_cpu=%d",
		  __entry->comm, __entry->pid, __entry->prio,  __entry->load,
		  __entry->orig_cpu, __entry->dest_cpu)
);

/*
 * Tracepoint for a CPU going offline/online:
 */
TRACE_EVENT(sched_cpu_hotplug,

	TP_PROTO(int affected_cpu, int error, int status),

	TP_ARGS(affected_cpu, error, status),

	TP_STRUCT__entry(
		__field(	int,	affected_cpu		)
		__field(	int,	error			)
		__field(	int,	status			)
	),

	TP_fast_assign(
		__entry->affected_cpu	= affected_cpu;
		__entry->error		= error;
		__entry->status		= status;
	),

	TP_printk("cpu %d %s error=%d", __entry->affected_cpu,
		__entry->status ? "online" : "offline", __entry->error)
);

/*
 * Tracepoint for load balancing:
 */
#if NR_CPUS > 32
#error "Unsupported NR_CPUS for lb tracepoint."
#endif
TRACE_EVENT(sched_load_balance,

	TP_PROTO(int cpu, enum cpu_idle_type idle, int balance,
		 unsigned long group_mask, int busiest_nr_running,
		 unsigned long imbalance, unsigned int env_flags, int ld_moved,
		 unsigned int balance_interval),

	TP_ARGS(cpu, idle, balance, group_mask, busiest_nr_running,
		imbalance, env_flags, ld_moved, balance_interval),

	TP_STRUCT__entry(
		__field(	int,			cpu)
		__field(	enum cpu_idle_type,	idle)
		__field(	int,			balance)
		__field(	unsigned long,		group_mask)
		__field(	int,			busiest_nr_running)
		__field(	unsigned long,		imbalance)
		__field(	unsigned int,		env_flags)
		__field(	int,			ld_moved)
		__field(	unsigned int,		balance_interval)
	),

	TP_fast_assign(
		__entry->cpu			= cpu;
		__entry->idle			= idle;
		__entry->balance		= balance;
		__entry->group_mask		= group_mask;
		__entry->busiest_nr_running	= busiest_nr_running;
		__entry->imbalance		= imbalance;
		__entry->env_flags		= env_flags;
		__entry->ld_moved		= ld_moved;
		__entry->balance_interval	= balance_interval;
	),

	TP_printk("cpu=%d state=%s balance=%d group=%#lx busy_nr=%d imbalance=%ld flags=%#x ld_moved=%d bal_int=%d",
		  __entry->cpu,
		  __entry->idle == CPU_IDLE ? "idle" :
		  (__entry->idle == CPU_NEWLY_IDLE ? "newly_idle" : "busy"),
		  __entry->balance,
		  __entry->group_mask, __entry->busiest_nr_running,
		  __entry->imbalance, __entry->env_flags, __entry->ld_moved,
		  __entry->balance_interval)
);

DECLARE_EVENT_CLASS(sched_process_template,

	TP_PROTO(struct task_struct *p),

	TP_ARGS(p),

	TP_STRUCT__entry(
		__array(	char,	comm,	TASK_COMM_LEN	)
		__field(	pid_t,	pid			)
		__field(	int,	prio			)
	),

	TP_fast_assign(
		memcpy(__entry->comm, p->comm, TASK_COMM_LEN);
		__entry->pid		= p->pid;
		__entry->prio		= p->prio;
	),

	TP_printk("comm=%s pid=%d prio=%d",
		  __entry->comm, __entry->pid, __entry->prio)
);

/*
 * Tracepoint for freeing a task:
 */
DEFINE_EVENT(sched_process_template, sched_process_free,
	     TP_PROTO(struct task_struct *p),
	     TP_ARGS(p));


/*
 * Tracepoint for a task exiting:
 */
DEFINE_EVENT(sched_process_template, sched_process_exit,
	     TP_PROTO(struct task_struct *p),
	     TP_ARGS(p));

/*
 * Tracepoint for waiting on task to unschedule:
 */
DEFINE_EVENT(sched_process_template, sched_wait_task,
	TP_PROTO(struct task_struct *p),
	TP_ARGS(p));

/*
 * Tracepoint for a waiting task:
 */
TRACE_EVENT(sched_process_wait,

	TP_PROTO(struct pid *pid),

	TP_ARGS(pid),

	TP_STRUCT__entry(
		__array(	char,	comm,	TASK_COMM_LEN	)
		__field(	pid_t,	pid			)
		__field(	int,	prio			)
	),

	TP_fast_assign(
		memcpy(__entry->comm, current->comm, TASK_COMM_LEN);
		__entry->pid		= pid_nr(pid);
		__entry->prio		= current->prio;
	),

	TP_printk("comm=%s pid=%d prio=%d",
		  __entry->comm, __entry->pid, __entry->prio)
);

/*
 * Tracepoint for do_fork:
 */
TRACE_EVENT(sched_process_fork,

	TP_PROTO(struct task_struct *parent, struct task_struct *child),

	TP_ARGS(parent, child),

	TP_STRUCT__entry(
		__array(	char,	parent_comm,	TASK_COMM_LEN	)
		__field(	pid_t,	parent_pid			)
		__array(	char,	child_comm,	TASK_COMM_LEN	)
		__field(	pid_t,	child_pid			)
	),

	TP_fast_assign(
		memcpy(__entry->parent_comm, parent->comm, TASK_COMM_LEN);
		__entry->parent_pid	= parent->pid;
		memcpy(__entry->child_comm, child->comm, TASK_COMM_LEN);
		__entry->child_pid	= child->pid;
	),

	TP_printk("comm=%s pid=%d child_comm=%s child_pid=%d",
		__entry->parent_comm, __entry->parent_pid,
		__entry->child_comm, __entry->child_pid)
);

/*
 * Tracepoint for exec:
 */
TRACE_EVENT(sched_process_exec,

	TP_PROTO(struct task_struct *p, pid_t old_pid,
		 struct linux_binprm *bprm),

	TP_ARGS(p, old_pid, bprm),

	TP_STRUCT__entry(
		__string(	filename,	bprm->filename	)
		__field(	pid_t,		pid		)
		__field(	pid_t,		old_pid		)
	),

	TP_fast_assign(
		__assign_str(filename, bprm->filename);
		__entry->pid		= p->pid;
		__entry->old_pid	= old_pid;
	),

	TP_printk("filename=%s pid=%d old_pid=%d", __get_str(filename),
		  __entry->pid, __entry->old_pid)
);

/*
 * XXX the below sched_stat tracepoints only apply to SCHED_OTHER/BATCH/IDLE
 *     adding sched_stat support to SCHED_FIFO/RR would be welcome.
 */
DECLARE_EVENT_CLASS(sched_stat_template,

	TP_PROTO(struct task_struct *tsk, u64 delay),

	TP_ARGS(__perf_task(tsk), __perf_count(delay)),

	TP_STRUCT__entry(
		__array( char,	comm,	TASK_COMM_LEN	)
		__field( pid_t,	pid			)
		__field( u64,	delay			)
	),

	TP_fast_assign(
		memcpy(__entry->comm, tsk->comm, TASK_COMM_LEN);
		__entry->pid	= tsk->pid;
		__entry->delay	= delay;
	),

	TP_printk("comm=%s pid=%d delay=%Lu [ns]",
			__entry->comm, __entry->pid,
			(unsigned long long)__entry->delay)
);


/*
 * Tracepoint for accounting wait time (time the task is runnable
 * but not actually running due to scheduler contention).
 */
DEFINE_EVENT(sched_stat_template, sched_stat_wait,
	     TP_PROTO(struct task_struct *tsk, u64 delay),
	     TP_ARGS(tsk, delay));

/*
 * Tracepoint for accounting sleep time (time the task is not runnable,
 * including iowait, see below).
 */
DEFINE_EVENT(sched_stat_template, sched_stat_sleep,
	     TP_PROTO(struct task_struct *tsk, u64 delay),
	     TP_ARGS(tsk, delay));

/*
 * Tracepoint for accounting iowait time (time the task is not runnable
 * due to waiting on IO to complete).
 */
DEFINE_EVENT(sched_stat_template, sched_stat_iowait,
	     TP_PROTO(struct task_struct *tsk, u64 delay),
	     TP_ARGS(tsk, delay));

/*
 * Tracepoint for accounting blocked time (time the task is in uninterruptible).
 */
DEFINE_EVENT(sched_stat_template, sched_stat_blocked,
	     TP_PROTO(struct task_struct *tsk, u64 delay),
	     TP_ARGS(tsk, delay));

/*
 * Tracepoint for recording the cause of uninterruptible sleep.
 */
TRACE_EVENT(sched_blocked_reason,

	TP_PROTO(struct task_struct *tsk),

	TP_ARGS(tsk),

	TP_STRUCT__entry(
		__field( pid_t,	pid	)
		__field( void*, caller	)
		__field( bool, io_wait	)
	),

	TP_fast_assign(
		__entry->pid	= tsk->pid;
		__entry->caller = (void*)get_wchan(tsk);
		__entry->io_wait = tsk->in_iowait;
	),

	TP_printk("pid=%d iowait=%d caller=%pS", __entry->pid, __entry->io_wait, __entry->caller)
);

/*
 * Tracepoint for accounting runtime (time the task is executing
 * on a CPU).
 */
DECLARE_EVENT_CLASS(sched_stat_runtime,

	TP_PROTO(struct task_struct *tsk, u64 runtime, u64 vruntime),

	TP_ARGS(tsk, __perf_count(runtime), vruntime),

	TP_STRUCT__entry(
		__array( char,	comm,	TASK_COMM_LEN	)
		__field( pid_t,	pid			)
		__field( u64,	runtime			)
		__field( u64,	vruntime			)
	),

	TP_fast_assign(
		memcpy(__entry->comm, tsk->comm, TASK_COMM_LEN);
		__entry->pid		= tsk->pid;
		__entry->runtime	= runtime;
		__entry->vruntime	= vruntime;
	),

	TP_printk("comm=%s pid=%d runtime=%Lu [ns] vruntime=%Lu [ns]",
			__entry->comm, __entry->pid,
			(unsigned long long)__entry->runtime,
			(unsigned long long)__entry->vruntime)
);

DEFINE_EVENT(sched_stat_runtime, sched_stat_runtime,
	     TP_PROTO(struct task_struct *tsk, u64 runtime, u64 vruntime),
	     TP_ARGS(tsk, runtime, vruntime));

/*
 * Tracepoint for showing priority inheritance modifying a tasks
 * priority.
 */
TRACE_EVENT(sched_pi_setprio,

	TP_PROTO(struct task_struct *tsk, int newprio),

	TP_ARGS(tsk, newprio),

	TP_STRUCT__entry(
		__array( char,	comm,	TASK_COMM_LEN	)
		__field( pid_t,	pid			)
		__field( int,	oldprio			)
		__field( int,	newprio			)
	),

	TP_fast_assign(
		memcpy(__entry->comm, tsk->comm, TASK_COMM_LEN);
		__entry->pid		= tsk->pid;
		__entry->oldprio	= tsk->prio;
		__entry->newprio	= newprio;
	),

	TP_printk("comm=%s pid=%d oldprio=%d newprio=%d",
			__entry->comm, __entry->pid,
			__entry->oldprio, __entry->newprio)
);

#ifdef CONFIG_DETECT_HUNG_TASK
TRACE_EVENT(sched_process_hang,
	TP_PROTO(struct task_struct *tsk),
	TP_ARGS(tsk),

	TP_STRUCT__entry(
		__array( char,	comm,	TASK_COMM_LEN	)
		__field( pid_t,	pid			)
	),

	TP_fast_assign(
		memcpy(__entry->comm, tsk->comm, TASK_COMM_LEN);
		__entry->pid = tsk->pid;
	),

	TP_printk("comm=%s pid=%d", __entry->comm, __entry->pid)
);
#endif /* CONFIG_DETECT_HUNG_TASK */

DECLARE_EVENT_CLASS(sched_move_task_template,

	TP_PROTO(struct task_struct *tsk, int src_cpu, int dst_cpu),

	TP_ARGS(tsk, src_cpu, dst_cpu),

	TP_STRUCT__entry(
		__field( pid_t,	pid			)
		__field( pid_t,	tgid			)
		__field( pid_t,	ngid			)
		__field( int,	src_cpu			)
		__field( int,	src_nid			)
		__field( int,	dst_cpu			)
		__field( int,	dst_nid			)
	),

	TP_fast_assign(
		__entry->pid		= task_pid_nr(tsk);
		__entry->tgid		= task_tgid_nr(tsk);
		__entry->ngid		= task_numa_group_id(tsk);
		__entry->src_cpu	= src_cpu;
		__entry->src_nid	= cpu_to_node(src_cpu);
		__entry->dst_cpu	= dst_cpu;
		__entry->dst_nid	= cpu_to_node(dst_cpu);
	),

	TP_printk("pid=%d tgid=%d ngid=%d src_cpu=%d src_nid=%d dst_cpu=%d dst_nid=%d",
			__entry->pid, __entry->tgid, __entry->ngid,
			__entry->src_cpu, __entry->src_nid,
			__entry->dst_cpu, __entry->dst_nid)
);

/*
 * Tracks migration of tasks from one runqueue to another. Can be used to
 * detect if automatic NUMA balancing is bouncing between nodes
 */
DEFINE_EVENT(sched_move_task_template, sched_move_numa,
	TP_PROTO(struct task_struct *tsk, int src_cpu, int dst_cpu),

	TP_ARGS(tsk, src_cpu, dst_cpu)
);

DEFINE_EVENT(sched_move_task_template, sched_stick_numa,
	TP_PROTO(struct task_struct *tsk, int src_cpu, int dst_cpu),

	TP_ARGS(tsk, src_cpu, dst_cpu)
);

TRACE_EVENT(sched_swap_numa,

	TP_PROTO(struct task_struct *src_tsk, int src_cpu,
		 struct task_struct *dst_tsk, int dst_cpu),

	TP_ARGS(src_tsk, src_cpu, dst_tsk, dst_cpu),

	TP_STRUCT__entry(
		__field( pid_t,	src_pid			)
		__field( pid_t,	src_tgid		)
		__field( pid_t,	src_ngid		)
		__field( int,	src_cpu			)
		__field( int,	src_nid			)
		__field( pid_t,	dst_pid			)
		__field( pid_t,	dst_tgid		)
		__field( pid_t,	dst_ngid		)
		__field( int,	dst_cpu			)
		__field( int,	dst_nid			)
	),

	TP_fast_assign(
		__entry->src_pid	= task_pid_nr(src_tsk);
		__entry->src_tgid	= task_tgid_nr(src_tsk);
		__entry->src_ngid	= task_numa_group_id(src_tsk);
		__entry->src_cpu	= src_cpu;
		__entry->src_nid	= cpu_to_node(src_cpu);
		__entry->dst_pid	= task_pid_nr(dst_tsk);
		__entry->dst_tgid	= task_tgid_nr(dst_tsk);
		__entry->dst_ngid	= task_numa_group_id(dst_tsk);
		__entry->dst_cpu	= dst_cpu;
		__entry->dst_nid	= cpu_to_node(dst_cpu);
	),

	TP_printk("src_pid=%d src_tgid=%d src_ngid=%d src_cpu=%d src_nid=%d dst_pid=%d dst_tgid=%d dst_ngid=%d dst_cpu=%d dst_nid=%d",
			__entry->src_pid, __entry->src_tgid, __entry->src_ngid,
			__entry->src_cpu, __entry->src_nid,
			__entry->dst_pid, __entry->dst_tgid, __entry->dst_ngid,
			__entry->dst_cpu, __entry->dst_nid)
);

/*
 * Tracepoint for waking a polling cpu without an IPI.
 */
TRACE_EVENT(sched_wake_idle_without_ipi,

	TP_PROTO(int cpu),

	TP_ARGS(cpu),

	TP_STRUCT__entry(
		__field(	int,	cpu	)
	),

	TP_fast_assign(
		__entry->cpu	= cpu;
	),

	TP_printk("cpu=%d", __entry->cpu)
);

<<<<<<< HEAD
TRACE_EVENT(sched_get_nr_running_avg,

	TP_PROTO(int avg, int big_avg, int iowait_avg),

	TP_ARGS(avg, big_avg, iowait_avg),

	TP_STRUCT__entry(
		__field( int,	avg			)
		__field( int,	big_avg			)
		__field( int,	iowait_avg		)
	),

	TP_fast_assign(
		__entry->avg		= avg;
		__entry->big_avg	= big_avg;
		__entry->iowait_avg	= iowait_avg;
	),

	TP_printk("avg=%d big_avg=%d iowait_avg=%d",
		__entry->avg, __entry->big_avg, __entry->iowait_avg)
);

TRACE_EVENT(core_ctl_eval_need,

	TP_PROTO(unsigned int cpu, unsigned int old_need,
		 unsigned int new_need, unsigned int updated),
	TP_ARGS(cpu, old_need, new_need, updated),
	TP_STRUCT__entry(
		__field(u32, cpu)
		__field(u32, old_need)
		__field(u32, new_need)
		__field(u32, updated)
	),
	TP_fast_assign(
		__entry->cpu = cpu;
		__entry->old_need = old_need;
		__entry->new_need = new_need;
		__entry->updated = updated;
	),
	TP_printk("cpu=%u, old_need=%u, new_need=%u, updated=%u", __entry->cpu,
		  __entry->old_need, __entry->new_need, __entry->updated)
);

TRACE_EVENT(core_ctl_set_busy,

	TP_PROTO(unsigned int cpu, unsigned int busy,
		 unsigned int old_is_busy, unsigned int is_busy),
	TP_ARGS(cpu, busy, old_is_busy, is_busy),
	TP_STRUCT__entry(
		__field(u32, cpu)
		__field(u32, busy)
		__field(u32, old_is_busy)
		__field(u32, is_busy)
	),
	TP_fast_assign(
		__entry->cpu = cpu;
		__entry->busy = busy;
		__entry->old_is_busy = old_is_busy;
		__entry->is_busy = is_busy;
	),
	TP_printk("cpu=%u, busy=%u, old_is_busy=%u, new_is_busy=%u",
		  __entry->cpu, __entry->busy, __entry->old_is_busy,
		  __entry->is_busy)
);

TRACE_EVENT(core_ctl_set_boost,

	TP_PROTO(u32 refcount, s32 ret),
	TP_ARGS(refcount, ret),
	TP_STRUCT__entry(
		__field(u32, refcount)
		__field(s32, ret)
	),
	TP_fast_assign(
		__entry->refcount = refcount;
		__entry->ret = ret;
	),
	TP_printk("refcount=%u, ret=%d", __entry->refcount, __entry->ret)
);

/*
 * sched_isolate - called when cores are isolated/unisolated
 *
 * @acutal_mask: mask of cores actually isolated/unisolated
 * @req_mask: mask of cores requested isolated/unisolated
 * @online_mask: cpu online mask
 * @time: amount of time in us it took to isolate/unisolate
 * @isolate: 1 if isolating, 0 if unisolating
 *
 */
TRACE_EVENT(sched_isolate,

	TP_PROTO(unsigned int requested_cpu, unsigned int isolated_cpus,
		 u64 start_time, unsigned char isolate),

	TP_ARGS(requested_cpu, isolated_cpus, start_time, isolate),

	TP_STRUCT__entry(
		__field(u32, requested_cpu)
		__field(u32, isolated_cpus)
		__field(u32, time)
		__field(unsigned char, isolate)
	),

	TP_fast_assign(
		__entry->requested_cpu = requested_cpu;
		__entry->isolated_cpus = isolated_cpus;
		__entry->time = div64_u64(sched_clock() - start_time, 1000);
		__entry->isolate = isolate;
	),

	TP_printk("iso cpu=%u cpus=0x%x time=%u us isolated=%d",
		  __entry->requested_cpu, __entry->isolated_cpus,
		  __entry->time, __entry->isolate)
);
=======
TRACE_EVENT(sched_contrib_scale_f,

	TP_PROTO(int cpu, unsigned long freq_scale_factor,
		 unsigned long cpu_scale_factor),

	TP_ARGS(cpu, freq_scale_factor, cpu_scale_factor),

	TP_STRUCT__entry(
		__field(int, cpu)
		__field(unsigned long, freq_scale_factor)
		__field(unsigned long, cpu_scale_factor)
	),

	TP_fast_assign(
		__entry->cpu = cpu;
		__entry->freq_scale_factor = freq_scale_factor;
		__entry->cpu_scale_factor = cpu_scale_factor;
	),

	TP_printk("cpu=%d freq_scale_factor=%lu cpu_scale_factor=%lu",
		  __entry->cpu, __entry->freq_scale_factor,
		  __entry->cpu_scale_factor)
);

#ifdef CONFIG_SMP

/*
 * Tracepoint for accounting sched averages for tasks.
 */
TRACE_EVENT(sched_load_avg_task,

	TP_PROTO(struct task_struct *tsk, struct sched_avg *avg),

	TP_ARGS(tsk, avg),

	TP_STRUCT__entry(
		__array( char,	comm,	TASK_COMM_LEN		)
		__field( pid_t,	pid				)
		__field( int,	cpu				)
		__field( unsigned long,	load_avg		)
		__field( unsigned long,	util_avg		)
		__field( u64,		load_sum		)
		__field( u32,		util_sum		)
		__field( u32,		period_contrib		)
	),

	TP_fast_assign(
		memcpy(__entry->comm, tsk->comm, TASK_COMM_LEN);
		__entry->pid			= tsk->pid;
		__entry->cpu			= task_cpu(tsk);
		__entry->load_avg		= avg->load_avg;
		__entry->util_avg		= avg->util_avg;
		__entry->load_sum		= avg->load_sum;
		__entry->util_sum		= avg->util_sum;
		__entry->period_contrib		= avg->period_contrib;
	),

	TP_printk("comm=%s pid=%d cpu=%d load_avg=%lu util_avg=%lu load_sum=%llu"
		  " util_sum=%u period_contrib=%u",
		  __entry->comm,
		  __entry->pid,
		  __entry->cpu,
		  __entry->load_avg,
		  __entry->util_avg,
		  (u64)__entry->load_sum,
		  (u32)__entry->util_sum,
		  (u32)__entry->period_contrib)
);

/*
 * Tracepoint for accounting sched averages for cpus.
 */
TRACE_EVENT(sched_load_avg_cpu,

	TP_PROTO(int cpu, struct cfs_rq *cfs_rq),

	TP_ARGS(cpu, cfs_rq),

	TP_STRUCT__entry(
		__field( int,	cpu				)
		__field( unsigned long,	load_avg		)
		__field( unsigned long,	util_avg		)
	),

	TP_fast_assign(
		__entry->cpu			= cpu;
		__entry->load_avg		= cfs_rq->avg.load_avg;
		__entry->util_avg		= cfs_rq->avg.util_avg;
	),

	TP_printk("cpu=%d load_avg=%lu util_avg=%lu",
		  __entry->cpu, __entry->load_avg, __entry->util_avg)
);

/*
 * Tracepoint for sched_tune_config settings
 */
TRACE_EVENT(sched_tune_config,

	TP_PROTO(int boost),

	TP_ARGS(boost),

	TP_STRUCT__entry(
		__field( int,	boost		)
	),

	TP_fast_assign(
		__entry->boost 	= boost;
	),

	TP_printk("boost=%d ", __entry->boost)
);

/*
 * Tracepoint for accounting CPU  boosted utilization
 */
TRACE_EVENT(sched_boost_cpu,

	TP_PROTO(int cpu, unsigned long util, long margin),

	TP_ARGS(cpu, util, margin),

	TP_STRUCT__entry(
		__field( int,		cpu			)
		__field( unsigned long,	util			)
		__field(long,		margin			)
	),

	TP_fast_assign(
		__entry->cpu	= cpu;
		__entry->util	= util;
		__entry->margin	= margin;
	),

	TP_printk("cpu=%d util=%lu margin=%ld",
		  __entry->cpu,
		  __entry->util,
		  __entry->margin)
);

/*
 * Tracepoint for schedtune_tasks_update
 */
TRACE_EVENT(sched_tune_tasks_update,

	TP_PROTO(struct task_struct *tsk, int cpu, int tasks, int idx,
		int boost, int max_boost),

	TP_ARGS(tsk, cpu, tasks, idx, boost, max_boost),

	TP_STRUCT__entry(
		__array( char,	comm,	TASK_COMM_LEN	)
		__field( pid_t,		pid		)
		__field( int,		cpu		)
		__field( int,		tasks		)
		__field( int,		idx		)
		__field( int,		boost		)
		__field( int,		max_boost	)
	),

	TP_fast_assign(
		memcpy(__entry->comm, tsk->comm, TASK_COMM_LEN);
		__entry->pid		= tsk->pid;
		__entry->cpu 		= cpu;
		__entry->tasks		= tasks;
		__entry->idx 		= idx;
		__entry->boost		= boost;
		__entry->max_boost	= max_boost;
	),

	TP_printk("pid=%d comm=%s "
			"cpu=%d tasks=%d idx=%d boost=%d max_boost=%d",
		__entry->pid, __entry->comm,
		__entry->cpu, __entry->tasks, __entry->idx,
		__entry->boost, __entry->max_boost)
);

/*
 * Tracepoint for schedtune_boostgroup_update
 */
TRACE_EVENT(sched_tune_boostgroup_update,

	TP_PROTO(int cpu, int variation, int max_boost),

	TP_ARGS(cpu, variation, max_boost),

	TP_STRUCT__entry(
		__field( int,	cpu		)
		__field( int,	variation	)
		__field( int,	max_boost	)
	),

	TP_fast_assign(
		__entry->cpu		= cpu;
		__entry->variation	= variation;
		__entry->max_boost	= max_boost;
	),

	TP_printk("cpu=%d variation=%d max_boost=%d",
		__entry->cpu, __entry->variation, __entry->max_boost)
);

/*
 * Tracepoint for accounting task boosted utilization
 */
TRACE_EVENT(sched_boost_task,

	TP_PROTO(struct task_struct *tsk, unsigned long util, long margin),

	TP_ARGS(tsk, util, margin),

	TP_STRUCT__entry(
		__array( char,	comm,	TASK_COMM_LEN		)
		__field( pid_t,		pid			)
		__field( unsigned long,	util			)
		__field( long,		margin			)

	),

	TP_fast_assign(
		memcpy(__entry->comm, tsk->comm, TASK_COMM_LEN);
		__entry->pid	= tsk->pid;
		__entry->util	= util;
		__entry->margin	= margin;
	),

	TP_printk("comm=%s pid=%d util=%lu margin=%ld",
		  __entry->comm, __entry->pid,
		  __entry->util,
		  __entry->margin)
);

/*
 * Tracepoint for accounting sched group energy
 */
TRACE_EVENT(sched_energy_diff,

	TP_PROTO(struct task_struct *tsk, int scpu, int dcpu, int udelta,
		int nrgb, int nrga, int nrgd, int capb, int capa, int capd,
		int nrgn, int nrgp),

	TP_ARGS(tsk, scpu, dcpu, udelta,
		nrgb, nrga, nrgd, capb, capa, capd,
		nrgn, nrgp),

	TP_STRUCT__entry(
		__array( char,	comm,	TASK_COMM_LEN	)
		__field( pid_t,	pid	)
		__field( int,	scpu	)
		__field( int,	dcpu	)
		__field( int,	udelta	)
		__field( int,	nrgb	)
		__field( int,	nrga	)
		__field( int,	nrgd	)
		__field( int,	capb	)
		__field( int,	capa	)
		__field( int,	capd	)
		__field( int,	nrgn	)
		__field( int,	nrgp	)
	),

	TP_fast_assign(
		memcpy(__entry->comm, tsk->comm, TASK_COMM_LEN);
		__entry->pid		= tsk->pid;
		__entry->scpu 		= scpu;
		__entry->dcpu 		= dcpu;
		__entry->udelta 	= udelta;
		__entry->nrgb 		= nrgb;
		__entry->nrga 		= nrga;
		__entry->nrgd 		= nrgd;
		__entry->capb 		= capb;
		__entry->capa 		= capa;
		__entry->capd 		= capd;
		__entry->nrgn 		= nrgn;
		__entry->nrgp 		= nrgp;
	),

	TP_printk("pid=%d comm=%s "
			"src_cpu=%d dst_cpu=%d usage_delta=%d "
			"nrg_before=%d nrg_after=%d nrg_diff=%d "
			"cap_before=%d cap_after=%d cap_delta=%d "
			"nrg_delta=%d nrg_payoff=%d",
		__entry->pid, __entry->comm,
		__entry->scpu, __entry->dcpu, __entry->udelta,
		__entry->nrgb, __entry->nrga, __entry->nrgd,
		__entry->capb, __entry->capa, __entry->capd,
		__entry->nrgn, __entry->nrgp)
);

/*
 * Tracepoint for schedtune_tasks_update
 */
TRACE_EVENT(sched_tune_filter,

	TP_PROTO(int nrg_delta, int cap_delta,
		 int nrg_gain,  int cap_gain,
		 int payoff, int region),

	TP_ARGS(nrg_delta, cap_delta, nrg_gain, cap_gain, payoff, region),

	TP_STRUCT__entry(
		__field( int,	nrg_delta	)
		__field( int,	cap_delta	)
		__field( int,	nrg_gain	)
		__field( int,	cap_gain	)
		__field( int,	payoff		)
		__field( int,	region		)
	),

	TP_fast_assign(
		__entry->nrg_delta	= nrg_delta;
		__entry->cap_delta	= cap_delta;
		__entry->nrg_gain	= nrg_gain;
		__entry->cap_gain	= cap_gain;
		__entry->payoff		= payoff;
		__entry->region		= region;
	),

	TP_printk("nrg_delta=%d cap_delta=%d nrg_gain=%d cap_gain=%d payoff=%d region=%d",
		__entry->nrg_delta, __entry->cap_delta,
		__entry->nrg_gain, __entry->cap_gain,
		__entry->payoff, __entry->region)
);

/*
 * Tracepoint for system overutilized flag
 */
TRACE_EVENT(sched_overutilized,

	TP_PROTO(bool overutilized),

	TP_ARGS(overutilized),

	TP_STRUCT__entry(
		__field( bool,	overutilized	)
	),

	TP_fast_assign(
		__entry->overutilized	= overutilized;
	),

	TP_printk("overutilized=%d",
		__entry->overutilized ? 1 : 0)
);
#ifdef CONFIG_SCHED_WALT
struct rq;

TRACE_EVENT(walt_update_task_ravg,

	TP_PROTO(struct task_struct *p, struct rq *rq, int evt,
						u64 wallclock, u64 irqtime),

	TP_ARGS(p, rq, evt, wallclock, irqtime),

	TP_STRUCT__entry(
		__array(	char,	comm,   TASK_COMM_LEN	)
		__field(	pid_t,	pid			)
		__field(	pid_t,	cur_pid			)
		__field(unsigned int,	cur_freq		)
		__field(	u64,	wallclock		)
		__field(	u64,	mark_start		)
		__field(	u64,	delta_m			)
		__field(	u64,	win_start		)
		__field(	u64,	delta			)
		__field(	u64,	irqtime			)
		__field(        int,    evt			)
		__field(unsigned int,	demand			)
		__field(unsigned int,	sum			)
		__field(	 int,	cpu			)
		__field(	u64,	cs			)
		__field(	u64,	ps			)
		__field(	u32,	curr_window		)
		__field(	u32,	prev_window		)
		__field(	u64,	nt_cs			)
		__field(	u64,	nt_ps			)
		__field(	u32,	active_windows		)
	),

	TP_fast_assign(
		__entry->wallclock      = wallclock;
		__entry->win_start      = rq->window_start;
		__entry->delta          = (wallclock - rq->window_start);
		__entry->evt            = evt;
		__entry->cpu            = rq->cpu;
		__entry->cur_pid        = rq->curr->pid;
		__entry->cur_freq       = rq->cur_freq;
		memcpy(__entry->comm, p->comm, TASK_COMM_LEN);
		__entry->pid            = p->pid;
		__entry->mark_start     = p->ravg.mark_start;
		__entry->delta_m        = (wallclock - p->ravg.mark_start);
		__entry->demand         = p->ravg.demand;
		__entry->sum            = p->ravg.sum;
		__entry->irqtime        = irqtime;
		__entry->cs             = rq->curr_runnable_sum;
		__entry->ps             = rq->prev_runnable_sum;
		__entry->curr_window	= p->ravg.curr_window;
		__entry->prev_window	= p->ravg.prev_window;
		__entry->nt_cs		= rq->nt_curr_runnable_sum;
		__entry->nt_ps		= rq->nt_prev_runnable_sum;
		__entry->active_windows	= p->ravg.active_windows;
	),

	TP_printk("wc %llu ws %llu delta %llu event %d cpu %d cur_freq %u cur_pid %d task %d (%s) ms %llu delta %llu demand %u sum %u irqtime %llu"
		" cs %llu ps %llu cur_window %u prev_window %u nt_cs %llu nt_ps %llu active_wins %u"
		, __entry->wallclock, __entry->win_start, __entry->delta,
		__entry->evt, __entry->cpu,
		__entry->cur_freq, __entry->cur_pid,
		__entry->pid, __entry->comm, __entry->mark_start,
		__entry->delta_m, __entry->demand,
		__entry->sum, __entry->irqtime,
		__entry->cs, __entry->ps,
		__entry->curr_window, __entry->prev_window,
		  __entry->nt_cs, __entry->nt_ps,
		  __entry->active_windows
		)
);

TRACE_EVENT(walt_update_history,

	TP_PROTO(struct rq *rq, struct task_struct *p, u32 runtime, int samples,
			int evt),

	TP_ARGS(rq, p, runtime, samples, evt),

	TP_STRUCT__entry(
		__array(	char,	comm,   TASK_COMM_LEN	)
		__field(	pid_t,	pid			)
		__field(unsigned int,	runtime			)
		__field(	 int,	samples			)
		__field(	 int,	evt			)
		__field(	 u64,	demand			)
		__field(	 u64,	walt_avg		)
		__field(unsigned int,	pelt_avg		)
		__array(	 u32,	hist, RAVG_HIST_SIZE_MAX)
		__field(	 int,	cpu			)
	),

	TP_fast_assign(
		memcpy(__entry->comm, p->comm, TASK_COMM_LEN);
		__entry->pid            = p->pid;
		__entry->runtime        = runtime;
		__entry->samples        = samples;
		__entry->evt            = evt;
		__entry->demand         = p->ravg.demand;
		__entry->walt_avg	= (__entry->demand << 10);
		__entry->walt_avg	= div_u64(__entry->walt_avg,
						  walt_ravg_window);
		__entry->pelt_avg	= p->se.avg.util_avg;
		memcpy(__entry->hist, p->ravg.sum_history,
					RAVG_HIST_SIZE_MAX * sizeof(u32));
		__entry->cpu            = rq->cpu;
	),

	TP_printk("%d (%s): runtime %u samples %d event %d demand %llu"
		" walt %llu pelt %u (hist: %u %u %u %u %u) cpu %d",
		__entry->pid, __entry->comm,
		__entry->runtime, __entry->samples, __entry->evt,
		__entry->demand,
		__entry->walt_avg,
		__entry->pelt_avg,
		__entry->hist[0], __entry->hist[1],
		__entry->hist[2], __entry->hist[3],
		__entry->hist[4], __entry->cpu)
);

TRACE_EVENT(walt_migration_update_sum,

	TP_PROTO(struct rq *rq, struct task_struct *p),

	TP_ARGS(rq, p),

	TP_STRUCT__entry(
		__field(int,		cpu			)
		__field(int,		pid			)
		__field(	u64,	cs			)
		__field(	u64,	ps			)
		__field(	s64,	nt_cs			)
		__field(	s64,	nt_ps			)
	),

	TP_fast_assign(
		__entry->cpu		= cpu_of(rq);
		__entry->cs		= rq->curr_runnable_sum;
		__entry->ps		= rq->prev_runnable_sum;
		__entry->nt_cs		= (s64)rq->nt_curr_runnable_sum;
		__entry->nt_ps		= (s64)rq->nt_prev_runnable_sum;
		__entry->pid		= p->pid;
	),

	TP_printk("cpu %d: cs %llu ps %llu nt_cs %lld nt_ps %lld pid %d",
		  __entry->cpu, __entry->cs, __entry->ps,
		  __entry->nt_cs, __entry->nt_ps, __entry->pid)
);
#endif /* CONFIG_SCHED_WALT */

#endif /* CONFIG_SMP */

>>>>>>> dcb61100
#endif /* _TRACE_SCHED_H */

/* This part must be outside protection */
#include <trace/define_trace.h><|MERGE_RESOLUTION|>--- conflicted
+++ resolved
@@ -1304,158 +1304,31 @@
 	TP_printk("cpu=%d", __entry->cpu)
 );
 
-<<<<<<< HEAD
-TRACE_EVENT(sched_get_nr_running_avg,
-
-	TP_PROTO(int avg, int big_avg, int iowait_avg),
-
-	TP_ARGS(avg, big_avg, iowait_avg),
-
-	TP_STRUCT__entry(
-		__field( int,	avg			)
-		__field( int,	big_avg			)
-		__field( int,	iowait_avg		)
-	),
-
-	TP_fast_assign(
-		__entry->avg		= avg;
-		__entry->big_avg	= big_avg;
-		__entry->iowait_avg	= iowait_avg;
-	),
-
-	TP_printk("avg=%d big_avg=%d iowait_avg=%d",
-		__entry->avg, __entry->big_avg, __entry->iowait_avg)
-);
-
-TRACE_EVENT(core_ctl_eval_need,
-
-	TP_PROTO(unsigned int cpu, unsigned int old_need,
-		 unsigned int new_need, unsigned int updated),
-	TP_ARGS(cpu, old_need, new_need, updated),
-	TP_STRUCT__entry(
-		__field(u32, cpu)
-		__field(u32, old_need)
-		__field(u32, new_need)
-		__field(u32, updated)
-	),
-	TP_fast_assign(
-		__entry->cpu = cpu;
-		__entry->old_need = old_need;
-		__entry->new_need = new_need;
-		__entry->updated = updated;
-	),
-	TP_printk("cpu=%u, old_need=%u, new_need=%u, updated=%u", __entry->cpu,
-		  __entry->old_need, __entry->new_need, __entry->updated)
-);
-
-TRACE_EVENT(core_ctl_set_busy,
-
-	TP_PROTO(unsigned int cpu, unsigned int busy,
-		 unsigned int old_is_busy, unsigned int is_busy),
-	TP_ARGS(cpu, busy, old_is_busy, is_busy),
-	TP_STRUCT__entry(
-		__field(u32, cpu)
-		__field(u32, busy)
-		__field(u32, old_is_busy)
-		__field(u32, is_busy)
-	),
-	TP_fast_assign(
-		__entry->cpu = cpu;
-		__entry->busy = busy;
-		__entry->old_is_busy = old_is_busy;
-		__entry->is_busy = is_busy;
-	),
-	TP_printk("cpu=%u, busy=%u, old_is_busy=%u, new_is_busy=%u",
-		  __entry->cpu, __entry->busy, __entry->old_is_busy,
-		  __entry->is_busy)
-);
-
-TRACE_EVENT(core_ctl_set_boost,
-
-	TP_PROTO(u32 refcount, s32 ret),
-	TP_ARGS(refcount, ret),
-	TP_STRUCT__entry(
-		__field(u32, refcount)
-		__field(s32, ret)
-	),
-	TP_fast_assign(
-		__entry->refcount = refcount;
-		__entry->ret = ret;
-	),
-	TP_printk("refcount=%u, ret=%d", __entry->refcount, __entry->ret)
-);
-
-/*
- * sched_isolate - called when cores are isolated/unisolated
- *
- * @acutal_mask: mask of cores actually isolated/unisolated
- * @req_mask: mask of cores requested isolated/unisolated
- * @online_mask: cpu online mask
- * @time: amount of time in us it took to isolate/unisolate
- * @isolate: 1 if isolating, 0 if unisolating
- *
- */
-TRACE_EVENT(sched_isolate,
-
-	TP_PROTO(unsigned int requested_cpu, unsigned int isolated_cpus,
-		 u64 start_time, unsigned char isolate),
-
-	TP_ARGS(requested_cpu, isolated_cpus, start_time, isolate),
-
-	TP_STRUCT__entry(
-		__field(u32, requested_cpu)
-		__field(u32, isolated_cpus)
-		__field(u32, time)
-		__field(unsigned char, isolate)
-	),
-
-	TP_fast_assign(
-		__entry->requested_cpu = requested_cpu;
-		__entry->isolated_cpus = isolated_cpus;
-		__entry->time = div64_u64(sched_clock() - start_time, 1000);
-		__entry->isolate = isolate;
-	),
-
-	TP_printk("iso cpu=%u cpus=0x%x time=%u us isolated=%d",
-		  __entry->requested_cpu, __entry->isolated_cpus,
-		  __entry->time, __entry->isolate)
-);
-=======
 TRACE_EVENT(sched_contrib_scale_f,
-
 	TP_PROTO(int cpu, unsigned long freq_scale_factor,
 		 unsigned long cpu_scale_factor),
-
 	TP_ARGS(cpu, freq_scale_factor, cpu_scale_factor),
-
 	TP_STRUCT__entry(
 		__field(int, cpu)
 		__field(unsigned long, freq_scale_factor)
 		__field(unsigned long, cpu_scale_factor)
 	),
-
 	TP_fast_assign(
 		__entry->cpu = cpu;
 		__entry->freq_scale_factor = freq_scale_factor;
 		__entry->cpu_scale_factor = cpu_scale_factor;
 	),
-
 	TP_printk("cpu=%d freq_scale_factor=%lu cpu_scale_factor=%lu",
 		  __entry->cpu, __entry->freq_scale_factor,
 		  __entry->cpu_scale_factor)
 );
 
-#ifdef CONFIG_SMP
-
 /*
  * Tracepoint for accounting sched averages for tasks.
  */
 TRACE_EVENT(sched_load_avg_task,
-
 	TP_PROTO(struct task_struct *tsk, struct sched_avg *avg),
-
 	TP_ARGS(tsk, avg),
-
 	TP_STRUCT__entry(
 		__array( char,	comm,	TASK_COMM_LEN		)
 		__field( pid_t,	pid				)
@@ -1466,7 +1339,6 @@
 		__field( u32,		util_sum		)
 		__field( u32,		period_contrib		)
 	),
-
 	TP_fast_assign(
 		memcpy(__entry->comm, tsk->comm, TASK_COMM_LEN);
 		__entry->pid			= tsk->pid;
@@ -1477,7 +1349,6 @@
 		__entry->util_sum		= avg->util_sum;
 		__entry->period_contrib		= avg->period_contrib;
 	),
-
 	TP_printk("comm=%s pid=%d cpu=%d load_avg=%lu util_avg=%lu load_sum=%llu"
 		  " util_sum=%u period_contrib=%u",
 		  __entry->comm,
@@ -1489,89 +1360,67 @@
 		  (u32)__entry->util_sum,
 		  (u32)__entry->period_contrib)
 );
-
 /*
  * Tracepoint for accounting sched averages for cpus.
  */
 TRACE_EVENT(sched_load_avg_cpu,
-
 	TP_PROTO(int cpu, struct cfs_rq *cfs_rq),
-
 	TP_ARGS(cpu, cfs_rq),
-
 	TP_STRUCT__entry(
 		__field( int,	cpu				)
 		__field( unsigned long,	load_avg		)
 		__field( unsigned long,	util_avg		)
 	),
-
 	TP_fast_assign(
 		__entry->cpu			= cpu;
 		__entry->load_avg		= cfs_rq->avg.load_avg;
 		__entry->util_avg		= cfs_rq->avg.util_avg;
 	),
-
 	TP_printk("cpu=%d load_avg=%lu util_avg=%lu",
 		  __entry->cpu, __entry->load_avg, __entry->util_avg)
 );
-
 /*
  * Tracepoint for sched_tune_config settings
  */
 TRACE_EVENT(sched_tune_config,
-
 	TP_PROTO(int boost),
-
 	TP_ARGS(boost),
-
 	TP_STRUCT__entry(
 		__field( int,	boost		)
 	),
-
 	TP_fast_assign(
 		__entry->boost 	= boost;
 	),
-
 	TP_printk("boost=%d ", __entry->boost)
 );
-
 /*
  * Tracepoint for accounting CPU  boosted utilization
  */
 TRACE_EVENT(sched_boost_cpu,
-
 	TP_PROTO(int cpu, unsigned long util, long margin),
-
 	TP_ARGS(cpu, util, margin),
-
 	TP_STRUCT__entry(
 		__field( int,		cpu			)
 		__field( unsigned long,	util			)
 		__field(long,		margin			)
 	),
-
 	TP_fast_assign(
 		__entry->cpu	= cpu;
 		__entry->util	= util;
 		__entry->margin	= margin;
 	),
-
 	TP_printk("cpu=%d util=%lu margin=%ld",
 		  __entry->cpu,
 		  __entry->util,
 		  __entry->margin)
 );
-
 /*
  * Tracepoint for schedtune_tasks_update
  */
 TRACE_EVENT(sched_tune_tasks_update,
-
 	TP_PROTO(struct task_struct *tsk, int cpu, int tasks, int idx,
 		int boost, int max_boost),
-
 	TP_ARGS(tsk, cpu, tasks, idx, boost, max_boost),
-
 	TP_STRUCT__entry(
 		__array( char,	comm,	TASK_COMM_LEN	)
 		__field( pid_t,		pid		)
@@ -1581,7 +1430,6 @@
 		__field( int,		boost		)
 		__field( int,		max_boost	)
 	),
-
 	TP_fast_assign(
 		memcpy(__entry->comm, tsk->comm, TASK_COMM_LEN);
 		__entry->pid		= tsk->pid;
@@ -1591,82 +1439,64 @@
 		__entry->boost		= boost;
 		__entry->max_boost	= max_boost;
 	),
-
 	TP_printk("pid=%d comm=%s "
 			"cpu=%d tasks=%d idx=%d boost=%d max_boost=%d",
 		__entry->pid, __entry->comm,
 		__entry->cpu, __entry->tasks, __entry->idx,
 		__entry->boost, __entry->max_boost)
 );
-
 /*
  * Tracepoint for schedtune_boostgroup_update
  */
 TRACE_EVENT(sched_tune_boostgroup_update,
-
 	TP_PROTO(int cpu, int variation, int max_boost),
-
 	TP_ARGS(cpu, variation, max_boost),
-
 	TP_STRUCT__entry(
 		__field( int,	cpu		)
 		__field( int,	variation	)
 		__field( int,	max_boost	)
 	),
-
 	TP_fast_assign(
 		__entry->cpu		= cpu;
 		__entry->variation	= variation;
 		__entry->max_boost	= max_boost;
 	),
-
 	TP_printk("cpu=%d variation=%d max_boost=%d",
 		__entry->cpu, __entry->variation, __entry->max_boost)
 );
-
 /*
  * Tracepoint for accounting task boosted utilization
  */
 TRACE_EVENT(sched_boost_task,
-
 	TP_PROTO(struct task_struct *tsk, unsigned long util, long margin),
-
 	TP_ARGS(tsk, util, margin),
-
 	TP_STRUCT__entry(
 		__array( char,	comm,	TASK_COMM_LEN		)
 		__field( pid_t,		pid			)
 		__field( unsigned long,	util			)
 		__field( long,		margin			)
-
-	),
-
+	),
 	TP_fast_assign(
 		memcpy(__entry->comm, tsk->comm, TASK_COMM_LEN);
 		__entry->pid	= tsk->pid;
 		__entry->util	= util;
 		__entry->margin	= margin;
 	),
-
 	TP_printk("comm=%s pid=%d util=%lu margin=%ld",
 		  __entry->comm, __entry->pid,
 		  __entry->util,
 		  __entry->margin)
 );
-
 /*
  * Tracepoint for accounting sched group energy
  */
 TRACE_EVENT(sched_energy_diff,
-
 	TP_PROTO(struct task_struct *tsk, int scpu, int dcpu, int udelta,
 		int nrgb, int nrga, int nrgd, int capb, int capa, int capd,
 		int nrgn, int nrgp),
-
 	TP_ARGS(tsk, scpu, dcpu, udelta,
 		nrgb, nrga, nrgd, capb, capa, capd,
 		nrgn, nrgp),
-
 	TP_STRUCT__entry(
 		__array( char,	comm,	TASK_COMM_LEN	)
 		__field( pid_t,	pid	)
@@ -1682,7 +1512,6 @@
 		__field( int,	nrgn	)
 		__field( int,	nrgp	)
 	),
-
 	TP_fast_assign(
 		memcpy(__entry->comm, tsk->comm, TASK_COMM_LEN);
 		__entry->pid		= tsk->pid;
@@ -1698,7 +1527,6 @@
 		__entry->nrgn 		= nrgn;
 		__entry->nrgp 		= nrgp;
 	),
-
 	TP_printk("pid=%d comm=%s "
 			"src_cpu=%d dst_cpu=%d usage_delta=%d "
 			"nrg_before=%d nrg_after=%d nrg_diff=%d "
@@ -1710,18 +1538,14 @@
 		__entry->capb, __entry->capa, __entry->capd,
 		__entry->nrgn, __entry->nrgp)
 );
-
 /*
  * Tracepoint for schedtune_tasks_update
  */
 TRACE_EVENT(sched_tune_filter,
-
 	TP_PROTO(int nrg_delta, int cap_delta,
 		 int nrg_gain,  int cap_gain,
 		 int payoff, int region),
-
 	TP_ARGS(nrg_delta, cap_delta, nrg_gain, cap_gain, payoff, region),
-
 	TP_STRUCT__entry(
 		__field( int,	nrg_delta	)
 		__field( int,	cap_delta	)
@@ -1730,7 +1554,6 @@
 		__field( int,	payoff		)
 		__field( int,	region		)
 	),
-
 	TP_fast_assign(
 		__entry->nrg_delta	= nrg_delta;
 		__entry->cap_delta	= cap_delta;
@@ -1739,187 +1562,142 @@
 		__entry->payoff		= payoff;
 		__entry->region		= region;
 	),
-
 	TP_printk("nrg_delta=%d cap_delta=%d nrg_gain=%d cap_gain=%d payoff=%d region=%d",
 		__entry->nrg_delta, __entry->cap_delta,
 		__entry->nrg_gain, __entry->cap_gain,
 		__entry->payoff, __entry->region)
 );
-
 /*
  * Tracepoint for system overutilized flag
  */
 TRACE_EVENT(sched_overutilized,
-
 	TP_PROTO(bool overutilized),
-
 	TP_ARGS(overutilized),
-
 	TP_STRUCT__entry(
 		__field( bool,	overutilized	)
 	),
-
 	TP_fast_assign(
 		__entry->overutilized	= overutilized;
 	),
-
 	TP_printk("overutilized=%d",
 		__entry->overutilized ? 1 : 0)
 );
-#ifdef CONFIG_SCHED_WALT
-struct rq;
-
-TRACE_EVENT(walt_update_task_ravg,
-
-	TP_PROTO(struct task_struct *p, struct rq *rq, int evt,
-						u64 wallclock, u64 irqtime),
-
-	TP_ARGS(p, rq, evt, wallclock, irqtime),
-
-	TP_STRUCT__entry(
-		__array(	char,	comm,   TASK_COMM_LEN	)
-		__field(	pid_t,	pid			)
-		__field(	pid_t,	cur_pid			)
-		__field(unsigned int,	cur_freq		)
-		__field(	u64,	wallclock		)
-		__field(	u64,	mark_start		)
-		__field(	u64,	delta_m			)
-		__field(	u64,	win_start		)
-		__field(	u64,	delta			)
-		__field(	u64,	irqtime			)
-		__field(        int,    evt			)
-		__field(unsigned int,	demand			)
-		__field(unsigned int,	sum			)
-		__field(	 int,	cpu			)
-		__field(	u64,	cs			)
-		__field(	u64,	ps			)
-		__field(	u32,	curr_window		)
-		__field(	u32,	prev_window		)
-		__field(	u64,	nt_cs			)
-		__field(	u64,	nt_ps			)
-		__field(	u32,	active_windows		)
-	),
-
-	TP_fast_assign(
-		__entry->wallclock      = wallclock;
-		__entry->win_start      = rq->window_start;
-		__entry->delta          = (wallclock - rq->window_start);
-		__entry->evt            = evt;
-		__entry->cpu            = rq->cpu;
-		__entry->cur_pid        = rq->curr->pid;
-		__entry->cur_freq       = rq->cur_freq;
-		memcpy(__entry->comm, p->comm, TASK_COMM_LEN);
-		__entry->pid            = p->pid;
-		__entry->mark_start     = p->ravg.mark_start;
-		__entry->delta_m        = (wallclock - p->ravg.mark_start);
-		__entry->demand         = p->ravg.demand;
-		__entry->sum            = p->ravg.sum;
-		__entry->irqtime        = irqtime;
-		__entry->cs             = rq->curr_runnable_sum;
-		__entry->ps             = rq->prev_runnable_sum;
-		__entry->curr_window	= p->ravg.curr_window;
-		__entry->prev_window	= p->ravg.prev_window;
-		__entry->nt_cs		= rq->nt_curr_runnable_sum;
-		__entry->nt_ps		= rq->nt_prev_runnable_sum;
-		__entry->active_windows	= p->ravg.active_windows;
-	),
-
-	TP_printk("wc %llu ws %llu delta %llu event %d cpu %d cur_freq %u cur_pid %d task %d (%s) ms %llu delta %llu demand %u sum %u irqtime %llu"
-		" cs %llu ps %llu cur_window %u prev_window %u nt_cs %llu nt_ps %llu active_wins %u"
-		, __entry->wallclock, __entry->win_start, __entry->delta,
-		__entry->evt, __entry->cpu,
-		__entry->cur_freq, __entry->cur_pid,
-		__entry->pid, __entry->comm, __entry->mark_start,
-		__entry->delta_m, __entry->demand,
-		__entry->sum, __entry->irqtime,
-		__entry->cs, __entry->ps,
-		__entry->curr_window, __entry->prev_window,
-		  __entry->nt_cs, __entry->nt_ps,
-		  __entry->active_windows
-		)
-);
-
-TRACE_EVENT(walt_update_history,
-
-	TP_PROTO(struct rq *rq, struct task_struct *p, u32 runtime, int samples,
-			int evt),
-
-	TP_ARGS(rq, p, runtime, samples, evt),
-
-	TP_STRUCT__entry(
-		__array(	char,	comm,   TASK_COMM_LEN	)
-		__field(	pid_t,	pid			)
-		__field(unsigned int,	runtime			)
-		__field(	 int,	samples			)
-		__field(	 int,	evt			)
-		__field(	 u64,	demand			)
-		__field(	 u64,	walt_avg		)
-		__field(unsigned int,	pelt_avg		)
-		__array(	 u32,	hist, RAVG_HIST_SIZE_MAX)
-		__field(	 int,	cpu			)
-	),
-
-	TP_fast_assign(
-		memcpy(__entry->comm, p->comm, TASK_COMM_LEN);
-		__entry->pid            = p->pid;
-		__entry->runtime        = runtime;
-		__entry->samples        = samples;
-		__entry->evt            = evt;
-		__entry->demand         = p->ravg.demand;
-		__entry->walt_avg	= (__entry->demand << 10);
-		__entry->walt_avg	= div_u64(__entry->walt_avg,
-						  walt_ravg_window);
-		__entry->pelt_avg	= p->se.avg.util_avg;
-		memcpy(__entry->hist, p->ravg.sum_history,
-					RAVG_HIST_SIZE_MAX * sizeof(u32));
-		__entry->cpu            = rq->cpu;
-	),
-
-	TP_printk("%d (%s): runtime %u samples %d event %d demand %llu"
-		" walt %llu pelt %u (hist: %u %u %u %u %u) cpu %d",
-		__entry->pid, __entry->comm,
-		__entry->runtime, __entry->samples, __entry->evt,
-		__entry->demand,
-		__entry->walt_avg,
-		__entry->pelt_avg,
-		__entry->hist[0], __entry->hist[1],
-		__entry->hist[2], __entry->hist[3],
-		__entry->hist[4], __entry->cpu)
-);
-
-TRACE_EVENT(walt_migration_update_sum,
-
-	TP_PROTO(struct rq *rq, struct task_struct *p),
-
-	TP_ARGS(rq, p),
-
-	TP_STRUCT__entry(
-		__field(int,		cpu			)
-		__field(int,		pid			)
-		__field(	u64,	cs			)
-		__field(	u64,	ps			)
-		__field(	s64,	nt_cs			)
-		__field(	s64,	nt_ps			)
-	),
-
-	TP_fast_assign(
-		__entry->cpu		= cpu_of(rq);
-		__entry->cs		= rq->curr_runnable_sum;
-		__entry->ps		= rq->prev_runnable_sum;
-		__entry->nt_cs		= (s64)rq->nt_curr_runnable_sum;
-		__entry->nt_ps		= (s64)rq->nt_prev_runnable_sum;
-		__entry->pid		= p->pid;
-	),
-
-	TP_printk("cpu %d: cs %llu ps %llu nt_cs %lld nt_ps %lld pid %d",
-		  __entry->cpu, __entry->cs, __entry->ps,
-		  __entry->nt_cs, __entry->nt_ps, __entry->pid)
-);
-#endif /* CONFIG_SCHED_WALT */
-
-#endif /* CONFIG_SMP */
-
->>>>>>> dcb61100
+
+TRACE_EVENT(sched_get_nr_running_avg,
+
+	TP_PROTO(int avg, int big_avg, int iowait_avg),
+
+	TP_ARGS(avg, big_avg, iowait_avg),
+
+	TP_STRUCT__entry(
+		__field( int,	avg			)
+		__field( int,	big_avg			)
+		__field( int,	iowait_avg		)
+	),
+
+	TP_fast_assign(
+		__entry->avg		= avg;
+		__entry->big_avg	= big_avg;
+		__entry->iowait_avg	= iowait_avg;
+	),
+
+	TP_printk("avg=%d big_avg=%d iowait_avg=%d",
+		__entry->avg, __entry->big_avg, __entry->iowait_avg)
+);
+
+TRACE_EVENT(core_ctl_eval_need,
+
+	TP_PROTO(unsigned int cpu, unsigned int old_need,
+		 unsigned int new_need, unsigned int updated),
+	TP_ARGS(cpu, old_need, new_need, updated),
+	TP_STRUCT__entry(
+		__field(u32, cpu)
+		__field(u32, old_need)
+		__field(u32, new_need)
+		__field(u32, updated)
+	),
+	TP_fast_assign(
+		__entry->cpu = cpu;
+		__entry->old_need = old_need;
+		__entry->new_need = new_need;
+		__entry->updated = updated;
+	),
+	TP_printk("cpu=%u, old_need=%u, new_need=%u, updated=%u", __entry->cpu,
+		  __entry->old_need, __entry->new_need, __entry->updated)
+);
+
+TRACE_EVENT(core_ctl_set_busy,
+
+	TP_PROTO(unsigned int cpu, unsigned int busy,
+		 unsigned int old_is_busy, unsigned int is_busy),
+	TP_ARGS(cpu, busy, old_is_busy, is_busy),
+	TP_STRUCT__entry(
+		__field(u32, cpu)
+		__field(u32, busy)
+		__field(u32, old_is_busy)
+		__field(u32, is_busy)
+	),
+	TP_fast_assign(
+		__entry->cpu = cpu;
+		__entry->busy = busy;
+		__entry->old_is_busy = old_is_busy;
+		__entry->is_busy = is_busy;
+	),
+	TP_printk("cpu=%u, busy=%u, old_is_busy=%u, new_is_busy=%u",
+		  __entry->cpu, __entry->busy, __entry->old_is_busy,
+		  __entry->is_busy)
+);
+
+TRACE_EVENT(core_ctl_set_boost,
+
+	TP_PROTO(u32 refcount, s32 ret),
+	TP_ARGS(refcount, ret),
+	TP_STRUCT__entry(
+		__field(u32, refcount)
+		__field(s32, ret)
+	),
+	TP_fast_assign(
+		__entry->refcount = refcount;
+		__entry->ret = ret;
+	),
+	TP_printk("refcount=%u, ret=%d", __entry->refcount, __entry->ret)
+);
+
+/*
+ * sched_isolate - called when cores are isolated/unisolated
+ *
+ * @acutal_mask: mask of cores actually isolated/unisolated
+ * @req_mask: mask of cores requested isolated/unisolated
+ * @online_mask: cpu online mask
+ * @time: amount of time in us it took to isolate/unisolate
+ * @isolate: 1 if isolating, 0 if unisolating
+ *
+ */
+TRACE_EVENT(sched_isolate,
+
+	TP_PROTO(unsigned int requested_cpu, unsigned int isolated_cpus,
+		 u64 start_time, unsigned char isolate),
+
+	TP_ARGS(requested_cpu, isolated_cpus, start_time, isolate),
+
+	TP_STRUCT__entry(
+		__field(u32, requested_cpu)
+		__field(u32, isolated_cpus)
+		__field(u32, time)
+		__field(unsigned char, isolate)
+	),
+
+	TP_fast_assign(
+		__entry->requested_cpu = requested_cpu;
+		__entry->isolated_cpus = isolated_cpus;
+		__entry->time = div64_u64(sched_clock() - start_time, 1000);
+		__entry->isolate = isolate;
+	),
+
+	TP_printk("iso cpu=%u cpus=0x%x time=%u us isolated=%d",
+		  __entry->requested_cpu, __entry->isolated_cpus,
+		  __entry->time, __entry->isolate)
+);
 #endif /* _TRACE_SCHED_H */
 
 /* This part must be outside protection */
