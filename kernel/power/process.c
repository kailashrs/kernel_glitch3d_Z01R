--- conflicted
+++ resolved
@@ -104,15 +104,6 @@
 		if (wq_busy)
 			show_workqueue_state();
 
-<<<<<<< HEAD
-			read_lock(&tasklist_lock);
-			for_each_process_thread(g, p) {
-				if (p != current && !freezer_should_skip(p)
-				    && freezing(p) && !frozen(p))
-					sched_show_task(p);
-			}
-			read_unlock(&tasklist_lock);
-=======
 		read_lock(&tasklist_lock);
 		for_each_process_thread(g, p) {
 			if (p != current && !freezer_should_skip(p)
@@ -120,7 +111,6 @@
 				sched_show_task(p);
 		}
 		read_unlock(&tasklist_lock);
->>>>>>> dcb61100
 	} else {
 		pr_cont("(elapsed %d.%03d seconds) ", elapsed_msecs / 1000,
 			elapsed_msecs % 1000);
