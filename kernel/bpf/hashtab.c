/* Copyright (c) 2011-2014 PLUMgrid, http://plumgrid.com
 * Copyright (c) 2016 Facebook
 *
 * This program is free software; you can redistribute it and/or
 * modify it under the terms of version 2 of the GNU General Public
 * License as published by the Free Software Foundation.
 *
 * This program is distributed in the hope that it will be useful, but
 * WITHOUT ANY WARRANTY; without even the implied warranty of
 * MERCHANTABILITY or FITNESS FOR A PARTICULAR PURPOSE. See the GNU
 * General Public License for more details.
 */
#include <linux/bpf.h>
#include <linux/jhash.h>
#include <linux/filter.h>
#include <linux/rculist_nulls.h>
#include "percpu_freelist.h"
#define HTAB_CREATE_FLAG_MASK						\
	(BPF_F_NO_PREALLOC | BPF_F_RDONLY | BPF_F_WRONLY)

struct bucket {
	struct hlist_nulls_head head;
	raw_spinlock_t lock;
};

struct bpf_htab {
	struct bpf_map map;
	struct bucket *buckets;
	void *elems;
	struct pcpu_freelist freelist;
	void __percpu *extra_elems;
	atomic_t count;	/* number of elements in this hashtable */
	u32 n_buckets;	/* number of hash buckets */
	u32 elem_size;	/* size of each element in bytes */
};

enum extra_elem_state {
	HTAB_NOT_AN_EXTRA_ELEM = 0,
	HTAB_EXTRA_ELEM_FREE,
	HTAB_EXTRA_ELEM_USED
};

/* each htab element is struct htab_elem + key + value */
struct htab_elem {
	union {
		struct hlist_nulls_node hash_node;
		struct {
			void *padding;
			union {
				struct bpf_htab *htab;
				struct pcpu_freelist_node fnode;
			};
		};
	};
	union {
		struct rcu_head rcu;
		enum extra_elem_state state;
	};
	u32 hash;
	char key[0] __aligned(8);
};

static inline void htab_elem_set_ptr(struct htab_elem *l, u32 key_size,
				     void __percpu *pptr)
{
	*(void __percpu **)(l->key + key_size) = pptr;
}

static inline void __percpu *htab_elem_get_ptr(struct htab_elem *l, u32 key_size)
{
	return *(void __percpu **)(l->key + key_size);
}

static struct htab_elem *get_htab_elem(struct bpf_htab *htab, int i)
{
	return (struct htab_elem *) (htab->elems + i * htab->elem_size);
}

static void htab_free_elems(struct bpf_htab *htab)
{
	int i;

	if (htab->map.map_type != BPF_MAP_TYPE_PERCPU_HASH)
		goto free_elems;

	for (i = 0; i < htab->map.max_entries; i++) {
		void __percpu *pptr;

		pptr = htab_elem_get_ptr(get_htab_elem(htab, i),
					 htab->map.key_size);
		free_percpu(pptr);
	}
free_elems:
	bpf_map_area_free(htab->elems);
}

static int prealloc_elems_and_freelist(struct bpf_htab *htab)
{
	int err = -ENOMEM, i;

	htab->elems = bpf_map_area_alloc(htab->elem_size *
					 htab->map.max_entries);
	if (!htab->elems)
		return -ENOMEM;

	if (htab->map.map_type != BPF_MAP_TYPE_PERCPU_HASH)
		goto skip_percpu_elems;

	for (i = 0; i < htab->map.max_entries; i++) {
		u32 size = round_up(htab->map.value_size, 8);
		void __percpu *pptr;

		pptr = __alloc_percpu_gfp(size, 8, GFP_USER | __GFP_NOWARN);
		if (!pptr)
			goto free_elems;
		htab_elem_set_ptr(get_htab_elem(htab, i), htab->map.key_size,
				  pptr);
	}

skip_percpu_elems:
	err = pcpu_freelist_init(&htab->freelist);
	if (err)
		goto free_elems;

	pcpu_freelist_populate(&htab->freelist,
			       htab->elems + offsetof(struct htab_elem, fnode),
			       htab->elem_size, htab->map.max_entries);

	return 0;

free_elems:
	htab_free_elems(htab);
	return err;
}

static int alloc_extra_elems(struct bpf_htab *htab)
{
	void __percpu *pptr;
	int cpu;

	pptr = __alloc_percpu_gfp(htab->elem_size, 8, GFP_USER | __GFP_NOWARN);
	if (!pptr)
		return -ENOMEM;

	for_each_possible_cpu(cpu) {
		((struct htab_elem *)per_cpu_ptr(pptr, cpu))->state =
			HTAB_EXTRA_ELEM_FREE;
	}
	htab->extra_elems = pptr;
	return 0;
}

/* Called from syscall */
static struct bpf_map *htab_map_alloc(union bpf_attr *attr)
{
	bool percpu = attr->map_type == BPF_MAP_TYPE_PERCPU_HASH;
	struct bpf_htab *htab;
	int err, i;
	u64 cost;

<<<<<<< HEAD
	if (attr->map_flags & ~HTAB_CREATE_FLAG_MASK)
=======
	BUILD_BUG_ON(offsetof(struct htab_elem, htab) !=
		     offsetof(struct htab_elem, hash_node.pprev));
	BUILD_BUG_ON(offsetof(struct htab_elem, fnode.next) !=
		     offsetof(struct htab_elem, hash_node.pprev));

	if (attr->map_flags & ~BPF_F_NO_PREALLOC)
>>>>>>> 8baec4eb
		/* reserved bits should not be used */
		return ERR_PTR(-EINVAL);

	htab = kzalloc(sizeof(*htab), GFP_USER);
	if (!htab)
		return ERR_PTR(-ENOMEM);

	/* mandatory map attributes */
	htab->map.map_type = attr->map_type;
	htab->map.key_size = attr->key_size;
	htab->map.value_size = attr->value_size;
	htab->map.max_entries = attr->max_entries;
	htab->map.map_flags = attr->map_flags;

	/* check sanity of attributes.
	 * value_size == 0 may be allowed in the future to use map as a set
	 */
	err = -EINVAL;
	if (htab->map.max_entries == 0 || htab->map.key_size == 0 ||
	    htab->map.value_size == 0)
		goto free_htab;

	/* hash table size must be power of 2 */
	htab->n_buckets = roundup_pow_of_two(htab->map.max_entries);

	err = -E2BIG;
	if (htab->map.key_size > MAX_BPF_STACK)
		/* eBPF programs initialize keys on stack, so they cannot be
		 * larger than max stack size
		 */
		goto free_htab;

	if (htab->map.value_size >= (1 << (KMALLOC_SHIFT_MAX - 1)) -
	    MAX_BPF_STACK - sizeof(struct htab_elem))
		/* if value_size is bigger, the user space won't be able to
		 * access the elements via bpf syscall. This check also makes
		 * sure that the elem_size doesn't overflow and it's
		 * kmalloc-able later in htab_map_update_elem()
		 */
		goto free_htab;

	if (percpu && round_up(htab->map.value_size, 8) > PCPU_MIN_UNIT_SIZE)
		/* make sure the size for pcpu_alloc() is reasonable */
		goto free_htab;

	htab->elem_size = sizeof(struct htab_elem) +
			  round_up(htab->map.key_size, 8);
	if (percpu)
		htab->elem_size += sizeof(void *);
	else
		htab->elem_size += round_up(htab->map.value_size, 8);

	/* prevent zero size kmalloc and check for u32 overflow */
	if (htab->n_buckets == 0 ||
	    htab->n_buckets > U32_MAX / sizeof(struct bucket))
		goto free_htab;

	cost = (u64) htab->n_buckets * sizeof(struct bucket) +
	       (u64) htab->elem_size * htab->map.max_entries;

	if (percpu)
		cost += (u64) round_up(htab->map.value_size, 8) *
			num_possible_cpus() * htab->map.max_entries;
	else
	       cost += (u64) htab->elem_size * num_possible_cpus();

	if (cost >= U32_MAX - PAGE_SIZE)
		/* make sure page count doesn't overflow */
		goto free_htab;

	htab->map.pages = round_up(cost, PAGE_SIZE) >> PAGE_SHIFT;

	/* if map size is larger than memlock limit, reject it early */
	err = bpf_map_precharge_memlock(htab->map.pages);
	if (err)
		goto free_htab;

	err = -ENOMEM;
	htab->buckets = bpf_map_area_alloc(htab->n_buckets *
					   sizeof(struct bucket));
	if (!htab->buckets)
		goto free_htab;

	for (i = 0; i < htab->n_buckets; i++) {
		INIT_HLIST_NULLS_HEAD(&htab->buckets[i].head, i);
		raw_spin_lock_init(&htab->buckets[i].lock);
	}

	if (!percpu) {
		err = alloc_extra_elems(htab);
		if (err)
			goto free_buckets;
	}

	if (!(attr->map_flags & BPF_F_NO_PREALLOC)) {
		err = prealloc_elems_and_freelist(htab);
		if (err)
			goto free_extra_elems;
	}

	return &htab->map;

free_extra_elems:
	free_percpu(htab->extra_elems);
free_buckets:
	bpf_map_area_free(htab->buckets);
free_htab:
	kfree(htab);
	return ERR_PTR(err);
}

static inline u32 htab_map_hash(const void *key, u32 key_len)
{
	return jhash(key, key_len, 0);
}

static inline struct bucket *__select_bucket(struct bpf_htab *htab, u32 hash)
{
	return &htab->buckets[hash & (htab->n_buckets - 1)];
}

static inline struct hlist_nulls_head *select_bucket(struct bpf_htab *htab, u32 hash)
{
	return &__select_bucket(htab, hash)->head;
}

/* this lookup function can only be called with bucket lock taken */
static struct htab_elem *lookup_elem_raw(struct hlist_nulls_head *head, u32 hash,
					 void *key, u32 key_size)
{
	struct hlist_nulls_node *n;
	struct htab_elem *l;

	hlist_nulls_for_each_entry_rcu(l, n, head, hash_node)
		if (l->hash == hash && !memcmp(&l->key, key, key_size))
			return l;

	return NULL;
}

/* can be called without bucket lock. it will repeat the loop in
 * the unlikely event when elements moved from one bucket into another
 * while link list is being walked
 */
static struct htab_elem *lookup_nulls_elem_raw(struct hlist_nulls_head *head,
					       u32 hash, void *key,
					       u32 key_size, u32 n_buckets)
{
	struct hlist_nulls_node *n;
	struct htab_elem *l;

again:
	hlist_nulls_for_each_entry_rcu(l, n, head, hash_node)
		if (l->hash == hash && !memcmp(&l->key, key, key_size))
			return l;

	if (unlikely(get_nulls_value(n) != (hash & (n_buckets - 1))))
		goto again;

	return NULL;
}

/* Called from syscall or from eBPF program */
static void *__htab_map_lookup_elem(struct bpf_map *map, void *key)
{
	struct bpf_htab *htab = container_of(map, struct bpf_htab, map);
	struct hlist_nulls_head *head;
	struct htab_elem *l;
	u32 hash, key_size;

	/* Must be called with rcu_read_lock. */
	WARN_ON_ONCE(!rcu_read_lock_held());

	key_size = map->key_size;

	hash = htab_map_hash(key, key_size);

	head = select_bucket(htab, hash);

	l = lookup_nulls_elem_raw(head, hash, key, key_size, htab->n_buckets);

	return l;
}

static void *htab_map_lookup_elem(struct bpf_map *map, void *key)
{
	struct htab_elem *l = __htab_map_lookup_elem(map, key);

	if (l)
		return l->key + round_up(map->key_size, 8);

	return NULL;
}

/* Called from syscall */
static int htab_map_get_next_key(struct bpf_map *map, void *key, void *next_key)
{
	struct bpf_htab *htab = container_of(map, struct bpf_htab, map);
	struct hlist_nulls_head *head;
	struct htab_elem *l, *next_l;
	u32 hash, key_size;
	int i = 0;

	WARN_ON_ONCE(!rcu_read_lock_held());

	key_size = map->key_size;

	if (!key)
		goto find_first_elem;

	hash = htab_map_hash(key, key_size);

	head = select_bucket(htab, hash);

	/* lookup the key */
	l = lookup_nulls_elem_raw(head, hash, key, key_size, htab->n_buckets);

	if (!l)
		goto find_first_elem;

	/* key was found, get next key in the same bucket */
	next_l = hlist_nulls_entry_safe(rcu_dereference_raw(hlist_nulls_next_rcu(&l->hash_node)),
				  struct htab_elem, hash_node);

	if (next_l) {
		/* if next elem in this hash list is non-zero, just return it */
		memcpy(next_key, next_l->key, key_size);
		return 0;
	}

	/* no more elements in this hash list, go to the next bucket */
	i = hash & (htab->n_buckets - 1);
	i++;

find_first_elem:
	/* iterate over buckets */
	for (; i < htab->n_buckets; i++) {
		head = select_bucket(htab, i);

		/* pick first element in the bucket */
		next_l = hlist_nulls_entry_safe(rcu_dereference_raw(hlist_nulls_first_rcu(head)),
					  struct htab_elem, hash_node);
		if (next_l) {
			/* if it's not empty, just return it */
			memcpy(next_key, next_l->key, key_size);
			return 0;
		}
	}

	/* iterated over all buckets and all elements */
	return -ENOENT;
}

static void htab_elem_free(struct bpf_htab *htab, struct htab_elem *l)
{
	if (htab->map.map_type == BPF_MAP_TYPE_PERCPU_HASH)
		free_percpu(htab_elem_get_ptr(l, htab->map.key_size));
	kfree(l);
}

static void htab_elem_free_rcu(struct rcu_head *head)
{
	struct htab_elem *l = container_of(head, struct htab_elem, rcu);
	struct bpf_htab *htab = l->htab;

	/* must increment bpf_prog_active to avoid kprobe+bpf triggering while
	 * we're calling kfree, otherwise deadlock is possible if kprobes
	 * are placed somewhere inside of slub
	 */
	preempt_disable();
	__this_cpu_inc(bpf_prog_active);
	htab_elem_free(htab, l);
	__this_cpu_dec(bpf_prog_active);
	preempt_enable();
}

static void free_htab_elem(struct bpf_htab *htab, struct htab_elem *l)
{
	if (l->state == HTAB_EXTRA_ELEM_USED) {
		l->state = HTAB_EXTRA_ELEM_FREE;
		return;
	}

	if (!(htab->map.map_flags & BPF_F_NO_PREALLOC)) {
		pcpu_freelist_push(&htab->freelist, &l->fnode);
	} else {
		atomic_dec(&htab->count);
		l->htab = htab;
		call_rcu(&l->rcu, htab_elem_free_rcu);
	}
}

static struct htab_elem *alloc_htab_elem(struct bpf_htab *htab, void *key,
					 void *value, u32 key_size, u32 hash,
					 bool percpu, bool onallcpus,
					 bool old_elem_exists)
{
	u32 size = htab->map.value_size;
	bool prealloc = !(htab->map.map_flags & BPF_F_NO_PREALLOC);
	struct htab_elem *l_new;
	void __percpu *pptr;
	int err = 0;

	if (prealloc) {
		struct pcpu_freelist_node *l;

		l = pcpu_freelist_pop(&htab->freelist);
		if (!l)
			err = -E2BIG;
		else
			l_new = container_of(l, struct htab_elem, fnode);
	} else {
		if (atomic_inc_return(&htab->count) > htab->map.max_entries) {
			atomic_dec(&htab->count);
			err = -E2BIG;
		} else {
			l_new = kmalloc(htab->elem_size,
					GFP_ATOMIC | __GFP_NOWARN);
			if (!l_new)
				return ERR_PTR(-ENOMEM);
		}
	}

	if (err) {
		if (!old_elem_exists)
			return ERR_PTR(err);

		/* if we're updating the existing element and the hash table
		 * is full, use per-cpu extra elems
		 */
		l_new = this_cpu_ptr(htab->extra_elems);
		if (l_new->state != HTAB_EXTRA_ELEM_FREE)
			return ERR_PTR(-E2BIG);
		l_new->state = HTAB_EXTRA_ELEM_USED;
	} else {
		l_new->state = HTAB_NOT_AN_EXTRA_ELEM;
	}

	memcpy(l_new->key, key, key_size);
	if (percpu) {
		/* round up value_size to 8 bytes */
		size = round_up(size, 8);

		if (prealloc) {
			pptr = htab_elem_get_ptr(l_new, key_size);
		} else {
			/* alloc_percpu zero-fills */
			pptr = __alloc_percpu_gfp(size, 8,
						  GFP_ATOMIC | __GFP_NOWARN);
			if (!pptr) {
				kfree(l_new);
				return ERR_PTR(-ENOMEM);
			}
		}

		if (!onallcpus) {
			/* copy true value_size bytes */
			memcpy(this_cpu_ptr(pptr), value, htab->map.value_size);
		} else {
			int off = 0, cpu;

			for_each_possible_cpu(cpu) {
				bpf_long_memcpy(per_cpu_ptr(pptr, cpu),
						value + off, size);
				off += size;
			}
		}
		if (!prealloc)
			htab_elem_set_ptr(l_new, key_size, pptr);
	} else {
		memcpy(l_new->key + round_up(key_size, 8), value, size);
	}

	l_new->hash = hash;
	return l_new;
}

static int check_flags(struct bpf_htab *htab, struct htab_elem *l_old,
		       u64 map_flags)
{
	if (l_old && map_flags == BPF_NOEXIST)
		/* elem already exists */
		return -EEXIST;

	if (!l_old && map_flags == BPF_EXIST)
		/* elem doesn't exist, cannot update it */
		return -ENOENT;

	return 0;
}

/* Called from syscall or from eBPF program */
static int htab_map_update_elem(struct bpf_map *map, void *key, void *value,
				u64 map_flags)
{
	struct bpf_htab *htab = container_of(map, struct bpf_htab, map);
	struct htab_elem *l_new = NULL, *l_old;
	struct hlist_nulls_head *head;
	unsigned long flags;
	struct bucket *b;
	u32 key_size, hash;
	int ret;

	if (unlikely(map_flags > BPF_EXIST))
		/* unknown flags */
		return -EINVAL;

	WARN_ON_ONCE(!rcu_read_lock_held());

	key_size = map->key_size;

	hash = htab_map_hash(key, key_size);

	b = __select_bucket(htab, hash);
	head = &b->head;

	/* bpf_map_update_elem() can be called in_irq() */
	raw_spin_lock_irqsave(&b->lock, flags);

	l_old = lookup_elem_raw(head, hash, key, key_size);

	ret = check_flags(htab, l_old, map_flags);
	if (ret)
		goto err;

	l_new = alloc_htab_elem(htab, key, value, key_size, hash, false, false,
				!!l_old);
	if (IS_ERR(l_new)) {
		/* all pre-allocated elements are in use or memory exhausted */
		ret = PTR_ERR(l_new);
		goto err;
	}

	/* add new element to the head of the list, so that
	 * concurrent search will find it before old elem
	 */
	hlist_nulls_add_head_rcu(&l_new->hash_node, head);
	if (l_old) {
		hlist_nulls_del_rcu(&l_old->hash_node);
		free_htab_elem(htab, l_old);
	}
	ret = 0;
err:
	raw_spin_unlock_irqrestore(&b->lock, flags);
	return ret;
}

static int __htab_percpu_map_update_elem(struct bpf_map *map, void *key,
					 void *value, u64 map_flags,
					 bool onallcpus)
{
	struct bpf_htab *htab = container_of(map, struct bpf_htab, map);
	struct htab_elem *l_new = NULL, *l_old;
	struct hlist_nulls_head *head;
	unsigned long flags;
	struct bucket *b;
	u32 key_size, hash;
	int ret;

	if (unlikely(map_flags > BPF_EXIST))
		/* unknown flags */
		return -EINVAL;

	WARN_ON_ONCE(!rcu_read_lock_held());

	key_size = map->key_size;

	hash = htab_map_hash(key, key_size);

	b = __select_bucket(htab, hash);
	head = &b->head;

	/* bpf_map_update_elem() can be called in_irq() */
	raw_spin_lock_irqsave(&b->lock, flags);

	l_old = lookup_elem_raw(head, hash, key, key_size);

	ret = check_flags(htab, l_old, map_flags);
	if (ret)
		goto err;

	if (l_old) {
		void __percpu *pptr = htab_elem_get_ptr(l_old, key_size);
		u32 size = htab->map.value_size;

		/* per-cpu hash map can update value in-place */
		if (!onallcpus) {
			memcpy(this_cpu_ptr(pptr), value, size);
		} else {
			int off = 0, cpu;

			size = round_up(size, 8);
			for_each_possible_cpu(cpu) {
				bpf_long_memcpy(per_cpu_ptr(pptr, cpu),
						value + off, size);
				off += size;
			}
		}
	} else {
		l_new = alloc_htab_elem(htab, key, value, key_size,
					hash, true, onallcpus, false);
		if (IS_ERR(l_new)) {
			ret = PTR_ERR(l_new);
			goto err;
		}
		hlist_nulls_add_head_rcu(&l_new->hash_node, head);
	}
	ret = 0;
err:
	raw_spin_unlock_irqrestore(&b->lock, flags);
	return ret;
}

static int htab_percpu_map_update_elem(struct bpf_map *map, void *key,
				       void *value, u64 map_flags)
{
	return __htab_percpu_map_update_elem(map, key, value, map_flags, false);
}

/* Called from syscall or from eBPF program */
static int htab_map_delete_elem(struct bpf_map *map, void *key)
{
	struct bpf_htab *htab = container_of(map, struct bpf_htab, map);
	struct hlist_nulls_head *head;
	struct bucket *b;
	struct htab_elem *l;
	unsigned long flags;
	u32 hash, key_size;
	int ret = -ENOENT;

	WARN_ON_ONCE(!rcu_read_lock_held());

	key_size = map->key_size;

	hash = htab_map_hash(key, key_size);
	b = __select_bucket(htab, hash);
	head = &b->head;

	raw_spin_lock_irqsave(&b->lock, flags);

	l = lookup_elem_raw(head, hash, key, key_size);

	if (l) {
		hlist_nulls_del_rcu(&l->hash_node);
		free_htab_elem(htab, l);
		ret = 0;
	}

	raw_spin_unlock_irqrestore(&b->lock, flags);
	return ret;
}

static void delete_all_elements(struct bpf_htab *htab)
{
	int i;

	for (i = 0; i < htab->n_buckets; i++) {
		struct hlist_nulls_head *head = select_bucket(htab, i);
		struct hlist_nulls_node *n;
		struct htab_elem *l;

		hlist_nulls_for_each_entry_safe(l, n, head, hash_node) {
			hlist_nulls_del_rcu(&l->hash_node);
			if (l->state != HTAB_EXTRA_ELEM_USED)
				htab_elem_free(htab, l);
		}
	}
}
/* Called when map->refcnt goes to zero, either from workqueue or from syscall */
static void htab_map_free(struct bpf_map *map)
{
	struct bpf_htab *htab = container_of(map, struct bpf_htab, map);

	/* at this point bpf_prog->aux->refcnt == 0 and this map->refcnt == 0,
	 * so the programs (can be more than one that used this map) were
	 * disconnected from events. Wait for outstanding critical sections in
	 * these programs to complete
	 */
	synchronize_rcu();

	/* some of free_htab_elem() callbacks for elements of this map may
	 * not have executed. Wait for them.
	 */
	rcu_barrier();
	if (htab->map.map_flags & BPF_F_NO_PREALLOC) {
		delete_all_elements(htab);
	} else {
		htab_free_elems(htab);
		pcpu_freelist_destroy(&htab->freelist);
	}
	free_percpu(htab->extra_elems);
	bpf_map_area_free(htab->buckets);
	kfree(htab);
}

static const struct bpf_map_ops htab_ops = {
	.map_alloc = htab_map_alloc,
	.map_free = htab_map_free,
	.map_get_next_key = htab_map_get_next_key,
	.map_lookup_elem = htab_map_lookup_elem,
	.map_update_elem = htab_map_update_elem,
	.map_delete_elem = htab_map_delete_elem,
};

static struct bpf_map_type_list htab_type __read_mostly = {
	.ops = &htab_ops,
	.type = BPF_MAP_TYPE_HASH,
};

/* Called from eBPF program */
static void *htab_percpu_map_lookup_elem(struct bpf_map *map, void *key)
{
	struct htab_elem *l = __htab_map_lookup_elem(map, key);

	if (l)
		return this_cpu_ptr(htab_elem_get_ptr(l, map->key_size));
	else
		return NULL;
}

int bpf_percpu_hash_copy(struct bpf_map *map, void *key, void *value)
{
	struct htab_elem *l;
	void __percpu *pptr;
	int ret = -ENOENT;
	int cpu, off = 0;
	u32 size;

	/* per_cpu areas are zero-filled and bpf programs can only
	 * access 'value_size' of them, so copying rounded areas
	 * will not leak any kernel data
	 */
	size = round_up(map->value_size, 8);
	rcu_read_lock();
	l = __htab_map_lookup_elem(map, key);
	if (!l)
		goto out;
	pptr = htab_elem_get_ptr(l, map->key_size);
	for_each_possible_cpu(cpu) {
		bpf_long_memcpy(value + off,
				per_cpu_ptr(pptr, cpu), size);
		off += size;
	}
	ret = 0;
out:
	rcu_read_unlock();
	return ret;
}

int bpf_percpu_hash_update(struct bpf_map *map, void *key, void *value,
			   u64 map_flags)
{
	int ret;

	rcu_read_lock();
	ret = __htab_percpu_map_update_elem(map, key, value, map_flags, true);
	rcu_read_unlock();

	return ret;
}

static const struct bpf_map_ops htab_percpu_ops = {
	.map_alloc = htab_map_alloc,
	.map_free = htab_map_free,
	.map_get_next_key = htab_map_get_next_key,
	.map_lookup_elem = htab_percpu_map_lookup_elem,
	.map_update_elem = htab_percpu_map_update_elem,
	.map_delete_elem = htab_map_delete_elem,
};

static struct bpf_map_type_list htab_percpu_type __read_mostly = {
	.ops = &htab_percpu_ops,
	.type = BPF_MAP_TYPE_PERCPU_HASH,
};

static int __init register_htab_map(void)
{
	bpf_register_map_type(&htab_type);
	bpf_register_map_type(&htab_percpu_type);
	return 0;
}
late_initcall(register_htab_map);<|MERGE_RESOLUTION|>--- conflicted
+++ resolved
@@ -158,16 +158,12 @@
 	int err, i;
 	u64 cost;
 
-<<<<<<< HEAD
-	if (attr->map_flags & ~HTAB_CREATE_FLAG_MASK)
-=======
 	BUILD_BUG_ON(offsetof(struct htab_elem, htab) !=
 		     offsetof(struct htab_elem, hash_node.pprev));
 	BUILD_BUG_ON(offsetof(struct htab_elem, fnode.next) !=
 		     offsetof(struct htab_elem, hash_node.pprev));
 
-	if (attr->map_flags & ~BPF_F_NO_PREALLOC)
->>>>>>> 8baec4eb
+	if (attr->map_flags & ~HTAB_CREATE_FLAG_MASK)
 		/* reserved bits should not be used */
 		return ERR_PTR(-EINVAL);
 
